--- conflicted
+++ resolved
@@ -203,11 +203,7 @@
 static void
 shutdown(void)
 {
-<<<<<<< HEAD
-	(void)system("rm -f WiredTiger* __wt*");
-=======
-	UNUSED_RET(system("rm -f WiredTiger.* __wt*"));
->>>>>>> 52055038
+	UNUSED_RET(system("rm -f WiredTiger* __wt*"));
 }
 
 static int
