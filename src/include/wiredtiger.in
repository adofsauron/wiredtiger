/*-
 * Copyright (c) 2014-2018 MongoDB, Inc.
 * Copyright (c) 2008-2014 WiredTiger, Inc.
 *	All rights reserved.
 *
 * See the file LICENSE for redistribution information.
 */

#ifndef	__WIREDTIGER_H_
#define	__WIREDTIGER_H_

#if defined(__cplusplus)
extern "C" {
#endif

/*******************************************
 * Version information
 *******************************************/
#define	WIREDTIGER_VERSION_MAJOR	@VERSION_MAJOR@
#define	WIREDTIGER_VERSION_MINOR	@VERSION_MINOR@
#define	WIREDTIGER_VERSION_PATCH	@VERSION_PATCH@
#define	WIREDTIGER_VERSION_STRING	@VERSION_STRING@

/*******************************************
 * Required includes
 *******************************************/
@wiredtiger_includes_decl@

/*******************************************
 * Portable type names
 *******************************************/
@off_t_decl@
@uintmax_t_decl@
@uintptr_t_decl@

#if defined(DOXYGEN) || defined(SWIG)
#define	__F(func) func
#else
#define	__F(func) (*func)
#endif

/*
 * We support configuring WiredTiger with the gcc/clang -fvisibility=hidden
 * flags, but that requires public APIs be specifically marked.
 */
#if defined(DOXYGEN) || defined(SWIG) || !defined(__GNUC__)
#define	WT_ATTRIBUTE_LIBRARY_VISIBLE
#else
#define	WT_ATTRIBUTE_LIBRARY_VISIBLE	__attribute__((visibility("default")))
#endif

/*!
 * @defgroup wt WiredTiger API
 * The functions, handles and methods applications use to access and manage
 * data with WiredTiger.
 *
 * @{
 */

/*******************************************
 * Public forward structure declarations
 *******************************************/
struct __wt_async_callback;
	typedef struct __wt_async_callback WT_ASYNC_CALLBACK;
struct __wt_async_op;	    typedef struct __wt_async_op WT_ASYNC_OP;
struct __wt_collator;	    typedef struct __wt_collator WT_COLLATOR;
struct __wt_compressor;	    typedef struct __wt_compressor WT_COMPRESSOR;
struct __wt_config_item;    typedef struct __wt_config_item WT_CONFIG_ITEM;
struct __wt_config_parser;
	typedef struct __wt_config_parser WT_CONFIG_PARSER;
struct __wt_connection;	    typedef struct __wt_connection WT_CONNECTION;
struct __wt_cursor;	    typedef struct __wt_cursor WT_CURSOR;
struct __wt_data_source;    typedef struct __wt_data_source WT_DATA_SOURCE;
struct __wt_encryptor;	    typedef struct __wt_encryptor WT_ENCRYPTOR;
struct __wt_event_handler;  typedef struct __wt_event_handler WT_EVENT_HANDLER;
struct __wt_extension_api;  typedef struct __wt_extension_api WT_EXTENSION_API;
struct __wt_extractor;	    typedef struct __wt_extractor WT_EXTRACTOR;
struct __wt_file_handle;    typedef struct __wt_file_handle WT_FILE_HANDLE;
struct __wt_file_system;    typedef struct __wt_file_system WT_FILE_SYSTEM;
struct __wt_item;	    typedef struct __wt_item WT_ITEM;
struct __wt_modify;	    typedef struct __wt_modify WT_MODIFY;
struct __wt_session;	    typedef struct __wt_session WT_SESSION;

#if defined(SWIGJAVA)
#define	WT_HANDLE_NULLABLE(typename)	typename##_NULLABLE
#define	WT_HANDLE_CLOSED(typename)	typename##_CLOSED
typedef WT_CURSOR			WT_CURSOR_NULLABLE;
typedef WT_CURSOR			WT_CURSOR_CLOSED;
typedef WT_SESSION			WT_SESSION_CLOSED;
typedef WT_CONNECTION			WT_CONNECTION_CLOSED;
#elif !defined(DOXYGEN)
#define	WT_HANDLE_NULLABLE(typename)	typename
#define	WT_HANDLE_CLOSED(typename)	typename
#endif

/*!
 * A raw item of data to be managed, including a pointer to the data and a
 * length.
 *
 * WT_ITEM structures do not need to be cleared before use.
 */
struct __wt_item {
	/*!
	 * The memory reference of the data item.
	 *
	 * For items returned by a WT_CURSOR, the pointer is only valid until
	 * the next operation on that cursor.  Applications that need to keep
	 * an item across multiple cursor operations must make a copy.
	 */
	const void *data;

	/*!
	 * The number of bytes in the data item.
	 *
	 * The maximum length of a single column stored in a table is not fixed
	 * (as it partially depends on the underlying file configuration), but
	 * is always a small number of bytes less than 4GB.
	 */
	size_t size;

#ifndef DOXYGEN
	/*! Managed memory chunk (internal use). */
	void *mem;

	/*! Managed memory size (internal use). */
	size_t memsize;

	/*! Object flags (internal use). */
/* AUTOMATIC FLAG VALUE GENERATION START */
#define	WT_ITEM_ALIGNED	0x1u
#define	WT_ITEM_INUSE	0x2u
/* AUTOMATIC FLAG VALUE GENERATION STOP */
	uint32_t flags;
#endif
};

/*!
 * A set of modifications for a value, including a pointer to new data and a
 * length, plus a target offset in the value and an optional length of data
 * in the value to be replaced.
 *
 * WT_MODIFY structures do not need to be cleared before use.
 */
struct __wt_modify {
	/*!
	 * New data. The size of the new data may be zero when no new data is
	 * provided.
	 */
	WT_ITEM data;

	/*!
	 * The zero-based byte offset in the value where the new data is placed.
	 *
	 * If the offset is past the end of the value, padding bytes are
	 * appended to the value up to the specified offset. If the value is a
	 * string (value format \c S), the padding byte is a space. If the value
	 * is a raw byte array accessed using a WT_ITEM structure (value format
	 * \c u), the padding byte is a nul.
	 */
	 size_t offset;

	/*!
	 * The number of bytes in the value to be replaced.
	 *
	 * If the size is zero, no bytes from the value are replaced and the new
	 * data is inserted.
	 *
	 * If the offset is past the end of the value, the size is ignored.
	 *
	 * If the offset plus the size overlaps the end of the previous value,
	 * bytes from the offset to the end of the value are replaced and any
	 * remaining new data is appended.
	 */
	 size_t size;
};

/*!
 * The maximum packed size of a 64-bit integer.  The ::wiredtiger_struct_pack
 * function will pack single long integers into at most this many bytes.
 */
#define	WT_INTPACK64_MAXSIZE	((int)sizeof(int64_t) + 1)

/*!
 * The maximum packed size of a 32-bit integer.  The ::wiredtiger_struct_pack
 * function will pack single integers into at most this many bytes.
 */
#define	WT_INTPACK32_MAXSIZE	((int)sizeof(int32_t) + 1)

/*!
 * A WT_CURSOR handle is the interface to a cursor.
 *
 * Cursors allow data to be searched, iterated and modified, implementing the
 * CRUD (create, read, update and delete) operations.  Cursors are opened in
 * the context of a session.  If a transaction is started, cursors operate in
 * the context of the transaction until the transaction is resolved.
 *
 * Raw data is represented by key/value pairs of WT_ITEM structures, but
 * cursors can also provide access to fields within the key and value if the
 * formats are described in the WT_SESSION::create method.
 *
 * In the common case, a cursor is used to access records in a table.  However,
 * cursors can be used on subsets of tables (such as a single column or a
 * projection of multiple columns), as an interface to statistics, configuration
 * data or application-specific data sources.  See WT_SESSION::open_cursor for
 * more information.
 *
 * <b>Thread safety:</b> A WT_CURSOR handle is not usually shared between
 * threads, see @ref threads for more information.
 */
struct __wt_cursor {
	WT_SESSION *session;	/*!< The session handle for this cursor. */

	/*!
	 * The name of the data source for the cursor, matches the \c uri
	 * parameter to WT_SESSION::open_cursor used to open the cursor.
	 */
	const char *uri;

	/*!
	 * The format of the data packed into key items.  See @ref packing for
	 * details.  If not set, a default value of "u" is assumed, and
	 * applications must use WT_ITEM structures to manipulate untyped byte
	 * arrays.
	 */
	const char *key_format;

	/*!
	 * The format of the data packed into value items.  See @ref packing
	 * for details.  If not set, a default value of "u" is assumed, and
	 * applications must use WT_ITEM structures to manipulate untyped byte
	 * arrays.
	 */
	const char *value_format;

	/*!
	 * @name Data access
	 * @{
	 */
	/*!
	 * Get the key for the current record.
	 *
	 * @snippet ex_all.c Get the cursor's string key
	 *
	 * @snippet ex_all.c Get the cursor's record number key
	 *
	 * @param cursor the cursor handle
	 * @param ... pointers to hold key fields corresponding to
	 * WT_CURSOR::key_format.
	 * @errors
	 */
	int __F(get_key)(WT_CURSOR *cursor, ...);

	/*!
	 * Get the value for the current record.
	 *
	 * @snippet ex_all.c Get the cursor's string value
	 *
	 * @snippet ex_all.c Get the cursor's raw value
	 *
	 * @param cursor the cursor handle
	 * @param ... pointers to hold value fields corresponding to
	 * WT_CURSOR::value_format.
	 * @errors
	 */
	int __F(get_value)(WT_CURSOR *cursor, ...);

	/*!
	 * Set the key for the next operation.
	 *
	 * @snippet ex_all.c Set the cursor's string key
	 *
	 * @snippet ex_all.c Set the cursor's record number key
	 *
	 * @param cursor the cursor handle
	 * @param ... key fields corresponding to WT_CURSOR::key_format.
	 *
	 * If an error occurs during this operation, a flag will be set in the
	 * cursor, and the next operation to access the key will fail.  This
	 * simplifies error handling in applications.
	 */
	void __F(set_key)(WT_CURSOR *cursor, ...);

	/*!
	 * Set the value for the next operation.
	 *
	 * @snippet ex_all.c Set the cursor's string value
	 *
	 * @snippet ex_all.c Set the cursor's raw value
	 *
	 * @param cursor the cursor handle
	 * @param ... value fields corresponding to WT_CURSOR::value_format.
	 *
	 * If an error occurs during this operation, a flag will be set in the
	 * cursor, and the next operation to access the value will fail.  This
	 * simplifies error handling in applications.
	 */
	void __F(set_value)(WT_CURSOR *cursor, ...);
	/*! @} */

	/*!
	 * @name Cursor positioning
	 * @{
	 */
	/*!
	 * Return the ordering relationship between two cursors: both cursors
	 * must have the same data source and have valid keys. (When testing
	 * only for equality, WT_CURSOR::equals may be faster.)
	 *
	 * @snippet ex_all.c Cursor comparison
	 *
	 * @param cursor the cursor handle
	 * @param other another cursor handle
	 * @param comparep the status of the comparison: < 0 if
	 * <code>cursor</code> refers to a key that appears before
	 * <code>other</code>, 0 if the cursors refer to the same key,
	 * and > 0 if <code>cursor</code> refers to a key that appears after
	 * <code>other</code>.
	 * @errors
	 */
	int __F(compare)(WT_CURSOR *cursor, WT_CURSOR *other, int *comparep);

	/*!
	 * Return the ordering relationship between two cursors, testing only
	 * for equality: both cursors must have the same data source and have
	 * valid keys.
	 *
	 * @snippet ex_all.c Cursor equality
	 *
	 * @param cursor the cursor handle
	 * @param other another cursor handle
	 * @param[out] equalp the status of the comparison: 1 if the cursors
	 * refer to the same key, otherwise 0.
	 * @errors
	 */
	int __F(equals)(WT_CURSOR *cursor, WT_CURSOR *other, int *equalp);

	/*!
	 * Return the next record.
	 *
	 * @snippet ex_all.c Return the next record
	 *
	 * @param cursor the cursor handle
	 * @errors
	 */
	int __F(next)(WT_CURSOR *cursor);

	/*!
	 * Return the previous record.
	 *
	 * @snippet ex_all.c Return the previous record
	 *
	 * @param cursor the cursor handle
	 * @errors
	 */
	int __F(prev)(WT_CURSOR *cursor);

	/*!
	 * Reset the cursor. Any resources held by the cursor are released,
	 * and the cursor's key and position are no longer valid. Subsequent
	 * iterations with WT_CURSOR::next will move to the first record, or
	 * with WT_CURSOR::prev will move to the last record.
	 *
	 * In the case of a statistics cursor, resetting the cursor refreshes
	 * the statistics information returned. Resetting a session statistics
	 * cursor resets all the session statistics values to zero.
	 *
	 * @snippet ex_all.c Reset the cursor
	 *
	 * @param cursor the cursor handle
	 * @errors
	 */
	int __F(reset)(WT_CURSOR *cursor);

	/*!
	 * Return the record matching the key. The key must first be set.
	 *
	 * @snippet ex_all.c Search for an exact match
	 *
	 * On success, the cursor ends positioned at the returned record; to
	 * minimize cursor resources, the WT_CURSOR::reset method should be
	 * called as soon as the record has been retrieved and the cursor no
	 * longer needs that position.
	 *
	 * @param cursor the cursor handle
	 * @errors
	 */
	int __F(search)(WT_CURSOR *cursor);

	/*!
	 * Return the record matching the key if it exists, or an adjacent
	 * record.  An adjacent record is either the smallest record larger
	 * than the key or the largest record smaller than the key (in other
	 * words, a logically adjacent key).
	 *
	 * The key must first be set.
	 *
	 * An example of a search for an exact or adjacent match:
	 *
	 * @snippet ex_all.c Search for an exact or adjacent match
	 *
	 * An example of a forward scan through the table, where all keys
	 * greater than or equal to a specified prefix are included in the
	 * scan:
	 *
	 * @snippet ex_all.c Forward scan greater than or equal
	 *
	 * An example of a backward scan through the table, where all keys
	 * less than a specified prefix are included in the scan:
	 *
	 * @snippet ex_all.c Backward scan less than
	 *
	 * On success, the cursor ends positioned at the returned record; to
	 * minimize cursor resources, the WT_CURSOR::reset method should be
	 * called as soon as the record has been retrieved and the cursor no
	 * longer needs that position.
	 *
	 * @param cursor the cursor handle
	 * @param exactp the status of the search: 0 if an exact match is
	 * found, < 0 if a smaller key is returned, > 0 if a larger key is
	 * returned
	 * @errors
	 */
	int __F(search_near)(WT_CURSOR *cursor, int *exactp);
	/*! @} */

	/*!
	 * @name Data modification
	 * @{
	 */
	/*!
	 * Insert a record and optionally update an existing record.
	 *
	 * If the cursor was configured with "overwrite=true" (the default),
	 * both the key and value must be set; if the record already exists,
	 * the key's value will be updated, otherwise, the record will be
	 * inserted.
	 *
	 * @snippet ex_all.c Insert a new record or overwrite an existing record
	 *
	 * If the cursor was not configured with "overwrite=true", both the key
	 * and value must be set and the record must not already exist; the
	 * record will be inserted.
	 *
	 * @snippet ex_all.c Insert a new record and fail if the record exists
	 *
	 * If a cursor with record number keys was configured with
	 * "append=true" (not the default), the value must be set; a new record
	 * will be appended and the record number set as the cursor key value.
	 *
	 * @snippet ex_all.c Insert a new record and assign a record number
	 *
	 * The cursor ends with no position, and a subsequent call to the
	 * WT_CURSOR::next (WT_CURSOR::prev) method will iterate from the
	 * beginning (end) of the table.
	 *
	 * If the cursor does not have record number keys or was not configured
	 * with "append=true", the cursor ends with no key set and a subsequent
	 * call to the WT_CURSOR::get_key method will fail. The cursor ends with
	 * no value set and a subsequent call to the WT_CURSOR::get_value method
	 * will fail.
	 *
	 * Inserting a new record after the current maximum record in a
	 * fixed-length bit field column-store (that is, a store with an
	 * 'r' type key and 't' type value) may implicitly create the missing
	 * records as records with a value of 0.
	 *
	 * When loading a large amount of data into a new object, using
	 * a cursor with the \c bulk configuration string enabled and
	 * loading the data in sorted order will be much faster than doing
	 * out-of-order inserts.  See @ref tune_bulk_load for more information.
	 *
	 * The maximum length of a single column stored in a table is not fixed
	 * (as it partially depends on the underlying file configuration), but
	 * is always a small number of bytes less than 4GB.
	 *
	 * @param cursor the cursor handle
	 * @errors
	 * In particular, if \c overwrite=false is configured and a record with
	 * the specified key already exists, ::WT_DUPLICATE_KEY is returned.
	 * Also, if \c in_memory is configured for the database and the insert
	 * requires more than the configured cache size to complete,
	 * ::WT_CACHE_FULL is returned.
	 */
	int __F(insert)(WT_CURSOR *cursor);

	/*!
	 * Modify an existing record.
	 *
	 * Both the key and value must be set and the record must already exist;
	 * the record will be updated.
	 *
	 * Modifications are specified in WT_MODIFY structures. Modifications
	 * are applied in order and later modifications can update earlier ones.
	 *
	 * The modify method is only supported on strings (value format type
	 * \c S), or raw byte arrays accessed using a WT_ITEM structure (value
	 * format type \c u).
	 *
	 * The WT_CURSOR::modify method can only be called from within an
	 * explicit transaction configured at a higher isolation level than
	 * \c read-uncommitted. Using \c read-committed isolation is allowed,
	 * but requires caution: reading a value, re-positioning the cursor
	 * and then modifying the value based on the initial read could lead
	 * to unexpected results. Using \c snapshot isolation is recommended.
	 *
	 * The WT_CURSOR::modify method stores a change record in cache and
	 * writes a change record to the log instead of the usual complete
	 * values. Note that WT_CURSOR::modify is generally slower than the
	 * WT_CURSOR::update method, and can result in slower reads because
	 * the complete value must be assembled during retrieval. The
	 * WT_CURSOR::modify method is intended for applications modifying
	 * large records where there is cache or I/O pressure, that is,
	 * applications that will benefit when data updates require less cache
	 * and they write less logging information.
	 *
	 * @snippet ex_all.c Modify an existing record
	 *
	 * On success, the cursor ends positioned at the modified record; to
	 * minimize cursor resources, the WT_CURSOR::reset method should be
	 * called as soon as the cursor no longer needs that position.
	 *
	 * The maximum length of a single column stored in a table is not fixed
	 * (as it partially depends on the underlying file configuration), but
	 * is always a small number of bytes less than 4GB.
	 *
	 * @param cursor the cursor handle
	 * @param entries an array of modification data structures
	 * @param nentries the number of modification data structures
	 * @errors
	 * In particular, if \c in_memory is configured for the database and
	 * the modify requires more than the configured cache size to complete,
	 * ::WT_CACHE_FULL is returned.
	 */
	int __F(modify)(WT_CURSOR *cursor, WT_MODIFY *entries, int nentries);

	/*!
	 * Update an existing record and optionally insert a record.
	 *
	 * If the cursor was configured with "overwrite=true" (the default),
	 * both the key and value must be set; if the record already exists, the
	 * key's value will be updated, otherwise, the record will be inserted.
	 *
	 * @snippet ex_all.c Update an existing record or insert a new record
	 *
	 * If the cursor was not configured with "overwrite=true", both the key
	 * and value must be set and the record must already exist; the
	 * record will be updated.
	 *
	 * @snippet ex_all.c Update an existing record and fail if DNE
	 *
	 * On success, the cursor ends positioned at the modified record; to
	 * minimize cursor resources, the WT_CURSOR::reset method should be
	 * called as soon as the cursor no longer needs that position. (The
	 * WT_CURSOR::insert method never keeps a cursor position and may be
	 * more efficient for that reason.)
	 *
	 * The maximum length of a single column stored in a table is not fixed
	 * (as it partially depends on the underlying file configuration), but
	 * is always a small number of bytes less than 4GB.
	 *
	 * @param cursor the cursor handle
	 * @errors
	 * In particular, if \c overwrite=false is configured and no record with
	 * the specified key exists, ::WT_NOTFOUND is returned.
	 * Also, if \c in_memory is configured for the database and the update
	 * requires more than the configured cache size to complete,
	 * ::WT_CACHE_FULL is returned.
	 */
	int __F(update)(WT_CURSOR *cursor);

	/*!
	 * Remove a record.
	 *
	 * If the cursor was configured with "overwrite=true" (the default),
	 * the key must be set; the key's record will be removed if it exists,
	 * no error will be returned if the record does not exist.
	 *
	 * @snippet ex_all.c Remove a record
	 *
	 * If the cursor was configured with "overwrite=false" (not the
	 * default), the key must be set and the key's record must exist; the
	 * record will be removed.
	 *
	 * Any cursor position does not change: if the cursor was positioned
	 * before the WT_CURSOR::remove call, the cursor remains positioned
	 * at the removed record; to minimize cursor resources, the
	 * WT_CURSOR::reset method should be called as soon as the cursor no
	 * longer needs that position. If the cursor was not positioned before
	 * the WT_CURSOR::remove call, the cursor ends with no position, and a
	 * subsequent call to the WT_CURSOR::next (WT_CURSOR::prev) method will
	 * iterate from the beginning (end) of the table.
	 *
	 * @snippet ex_all.c Remove a record and fail if DNE
	 *
	 * Removing a record in a fixed-length bit field column-store
	 * (that is, a store with an 'r' type key and 't' type value) is
	 * identical to setting the record's value to 0.
	 *
	 * @param cursor the cursor handle
	 * @errors
	 * In particular, if \c overwrite=false is configured and no record
	 * with the specified key exists, ::WT_NOTFOUND is returned.
	 */
	int __F(remove)(WT_CURSOR *cursor);

	/*!
	 * Reserve an existing record so a subsequent write is less likely to
	 * fail due to a conflict between concurrent operations.
	 *
	 * The key must first be set and the record must already exist.
	 *
	 * Note that reserve works by doing a special update operation that is
	 * not logged and does not change the value of the record. This update
	 * is aborted when the enclosing transaction ends regardless of whether
	 * it commits or rolls back. Given that, reserve can only be used to
	 * detect conflicts between transactions that execute concurrently. It
	 * cannot detect all logical conflicts between transactions. For that,
	 * some update to the record must be committed.
	 *
	 * @snippet ex_all.c Reserve a record
	 *
	 * On success, the cursor ends positioned at the specified record; to
	 * minimize cursor resources, the WT_CURSOR::reset method should be
	 * called as soon as the cursor no longer needs that position.
	 *
	 * @param cursor the cursor handle
	 * @errors
	 */
	int __F(reserve)(WT_CURSOR *cursor);
	/*! @} */

	/*!
	 * Close the cursor.
	 *
	 * This releases the resources associated with the cursor handle.
	 * Cursors are closed implicitly by ending the enclosing connection or
	 * closing the session in which they were opened.
	 *
	 * @snippet ex_all.c Close the cursor
	 *
	 * @param cursor the cursor handle
	 * @errors
	 */
	int __F(close)(WT_HANDLE_CLOSED(WT_CURSOR) *cursor);

	/*!
	 * Reconfigure the cursor.
	 *
	 * The cursor is reset.
	 *
	 * @snippet ex_all.c Reconfigure a cursor
	 *
	 * @param cursor the cursor handle
	 * @configstart{WT_CURSOR.reconfigure, see dist/api_data.py}
	 * @config{append, append the value as a new record\, creating a new
	 * record number key; valid only for cursors with record number keys., a
	 * boolean flag; default \c false.}
	 * @config{overwrite, configures whether the cursor's insert\, update
	 * and remove methods check the existing state of the record.  If \c
	 * overwrite is \c false\, WT_CURSOR::insert fails with
	 * ::WT_DUPLICATE_KEY if the record exists\, WT_CURSOR::update and
	 * WT_CURSOR::remove fail with ::WT_NOTFOUND if the record does not
	 * exist., a boolean flag; default \c true.}
	 * @configend
	 * @errors
	 */
	int __F(reconfigure)(WT_CURSOR *cursor, const char *config);

	/*
	 * Protected fields, only to be used by cursor implementations.
	 */
#if !defined(SWIG) && !defined(DOXYGEN)
	int __F(cache)(WT_CURSOR *cursor);	/* Cache the cursor */
						/* Reopen a cached cursor */
	int __F(reopen)(WT_CURSOR *cursor, bool check_only);

	uint64_t uri_hash;			/* Hash of URI */

	/*
	 * !!!
	 * Explicit representations of structures from queue.h.
	 * TAILQ_ENTRY(wt_cursor) q;
	 */
	struct {
		WT_CURSOR *tqe_next;
		WT_CURSOR **tqe_prev;
	} q;				/* Linked list of WT_CURSORs. */

	uint64_t recno;			/* Record number, normal and raw mode */
	uint8_t raw_recno_buf[WT_INTPACK64_MAXSIZE];

	void	*json_private;		/* JSON specific storage */
	void	*lang_private;		/* Language specific private storage */

	WT_ITEM key, value;
	int saved_err;			/* Saved error in set_{key,value}. */
	/*
	 * URI used internally, may differ from the URI provided by the
	 * user on open.
	 */
	const char *internal_uri;

/* AUTOMATIC FLAG VALUE GENERATION START */
#define	WT_CURSTD_APPEND	0x00001u
#define	WT_CURSTD_BULK		0x00002u
#define	WT_CURSTD_CACHEABLE	0x00004u
#define	WT_CURSTD_CACHED	0x00008u
#define	WT_CURSTD_DEAD		0x00010u
#define	WT_CURSTD_DUMP_HEX	0x00020u
#define	WT_CURSTD_DUMP_JSON	0x00040u
#define	WT_CURSTD_DUMP_PRINT	0x00080u
#define	WT_CURSTD_JOINED	0x00100u
#define	WT_CURSTD_KEY_EXT	0x00200u	/* Key points out of tree. */
#define	WT_CURSTD_KEY_INT	0x00400u	/* Key points into tree. */
#define	WT_CURSTD_META_INUSE	0x00800u
#define	WT_CURSTD_OPEN		0x01000u
#define	WT_CURSTD_OVERWRITE	0x02000u
#define	WT_CURSTD_RAW		0x04000u
#define	WT_CURSTD_RAW_SEARCH	0x08000u
#define	WT_CURSTD_VALUE_EXT	0x10000u	/* Value points out of tree. */
#define	WT_CURSTD_VALUE_INT	0x20000u	/* Value points into tree. */
/* AUTOMATIC FLAG VALUE GENERATION STOP */
#define	WT_CURSTD_KEY_SET	(WT_CURSTD_KEY_EXT | WT_CURSTD_KEY_INT)
#define	WT_CURSTD_VALUE_SET	(WT_CURSTD_VALUE_EXT | WT_CURSTD_VALUE_INT)
	uint32_t flags;
#endif
};

/*! Asynchronous operation types. */
typedef enum {
	WT_AOP_NONE=0,	/*!< No operation type set */
	WT_AOP_COMPACT, /*!< WT_ASYNC_OP::compact */
	WT_AOP_INSERT,	/*!< WT_ASYNC_OP::insert */
	WT_AOP_REMOVE,	/*!< WT_ASYNC_OP::remove */
	WT_AOP_SEARCH,	/*!< WT_ASYNC_OP::search */
	WT_AOP_UPDATE	/*!< WT_ASYNC_OP::update */
} WT_ASYNC_OPTYPE;

/*!
 * A WT_ASYNC_OP handle is the interface to an asynchronous operation.
 *
 * An asynchronous operation describes a data manipulation to be performed
 * asynchronously by a WiredTiger worker thread.  These operations implement
 * the CRUD (create, read, update and delete) operations.  Each operation
 * is a self-contained work unit.  The operation will be performed in the
 * context of the worker thread's session.  Each operation is performed
 * within the context of a transaction.  The application is notified of its
 * completion with a callback.  The transaction is resolved once the callback
 * returns.
 *
 * The table referenced in an operation must already exist.
 *
 * Raw data is represented by key/value pairs of WT_ITEM structures, but
 * operations can also provide access to fields within the key and value if
 * the formats are described in the WT_SESSION::create method.
 *
 * <b>Thread safety:</b> A WT_ASYNC_OP handle may not be shared between
 * threads, see @ref threads for more information.
 */
struct __wt_async_op {
	/*! The connection for this operation. */
	WT_CONNECTION *connection;

	/*!
	 * The format of the data packed into key items.  See @ref packing for
	 * details.  If not set, a default value of "u" is assumed, and
	 * applications must use WT_ITEM structures to manipulate untyped byte
	 * arrays.
	 */
	const char *key_format;

	/*!
	 * The format of the data packed into value items.  See @ref packing
	 * for details.  If not set, a default value of "u" is assumed, and
	 * applications must use WT_ITEM structures to manipulate untyped byte
	 * arrays.
	 */
	const char *value_format;

	/*
	 * Don't expose app_private to non-C language bindings - they have
	 * their own way to attach data to an operation.
	 */
#if !defined(SWIG)
	/*!
	 * A location for applications to store information that will be
	 * available in the callback from an async operation.
	 */
	void *app_private;
#endif

	/*!
	 * @name Data access
	 * @{
	 */
	/*!
	 * Invoke the underlying WT_CURSOR::get_key method; see that method
	 * for configuration, return and error values.
	 *
	 * @param op the operation handle
	 * @returns as described for WT_CURSOR::get_key
	 */
	int __F(get_key)(WT_ASYNC_OP *op, ...);

	/*!
	 * Invoke the underlying WT_CURSOR::get_value method; see that method
	 * for configuration, return and error values.
	 *
	 * @param op the operation handle
	 * @returns as described for WT_CURSOR::get_value
	 */
	int __F(get_value)(WT_ASYNC_OP *op, ...);

	/*!
	 * Invoke the underlying WT_CURSOR::set_key method; see that method
	 * for configuration, return and error values.
	 *
	 * @param op the operation handle
	 */
	void __F(set_key)(WT_ASYNC_OP *op, ...);

	/*!
	 * Invoke the underlying WT_CURSOR::set_value method; see that method
	 * for configuration, return and error values.
	 *
	 * @param op the operation handle
	 */
	void __F(set_value)(WT_ASYNC_OP *op, ...);
	/*! @} */

	/*!
	 * @name Positioning
	 * @{
	 */
	/*!
	 * Invoke the underlying WT_CURSOR::search method; see that method
	 * for configuration, return and error values.
	 *
	 * @param op the operation handle
	 * @returns via the callback as described for WT_CURSOR::search
	 */
	int __F(search)(WT_ASYNC_OP *op);
	/*! @} */

	/*!
	 * @name Data modification
	 * @{
	 */
	/*!
	 * Invoke the underlying WT_CURSOR::insert method; see that method
	 * for configuration, return and error values.
	 *
	 * @param op the operation handle
	 * @returns via the callback as described for WT_CURSOR::insert
	 */
	int __F(insert)(WT_ASYNC_OP *op);

	/*!
	 * Invoke the underlying WT_CURSOR::update method; see that method
	 * for configuration, return and error values.
	 *
	 * @param op the operation handle
	 * @returns via the callback as described for WT_CURSOR::update
	 */
	int __F(update)(WT_ASYNC_OP *op);

	/*!
	 * Invoke the underlying WT_CURSOR::remove method; see that method
	 * for configuration, return and error values.
	 *
	 * @param op the operation handle
	 * @returns via the callback as described for WT_CURSOR::remove
	 */
	int __F(remove)(WT_ASYNC_OP *op);
	/*! @} */

	/*!
	 * @name Table operations
	 * @{
	 */
	/*!
	 * Invoke the underlying WT_SESSION::compact method; see that method
	 * for configuration, return and error values.
	 *
	 * @param op the operation handle
	 * @returns via the callback as described for WT_SESSION::compact
	 */
	int __F(compact)(WT_ASYNC_OP *op);
	/*! @} */

	/*!
	 * Get the unique identifier for this operation.
	 *
	 * @snippet ex_async.c async get identifier
	 *
	 * @param op the operation handle
	 * @returns the id of the operation
	 */
	uint64_t __F(get_id)(WT_ASYNC_OP *op);

	/*!
	 * Get the type for this operation.
	 *
	 * @snippet ex_async.c async get type
	 *
	 * @param op the operation handle
	 * @returns the ::WT_ASYNC_OPTYPE of the operation
	 */
	WT_ASYNC_OPTYPE __F(get_type)(WT_ASYNC_OP *op);

	/*
	 * Protected fields, only to be used by internal implementation.
	 * Everything we need for maintaining the key/value is part of
	 * a cursor.  So, include one here so that we can use the cursor
	 * functions to manage them.
	 */
#if !defined(SWIG) && !defined(DOXYGEN)
	WT_CURSOR	c;
#endif
};

/*!
 * All data operations are performed in the context of a WT_SESSION.  This
 * encapsulates the thread and transactional context of the operation.
 *
 * <b>Thread safety:</b> A WT_SESSION handle is not usually shared between
 * threads, see @ref threads for more information.
 */
struct __wt_session {
	/*! The connection for this session. */
	WT_CONNECTION *connection;

	/*
	 * Don't expose app_private to non-C language bindings - they have
	 * their own way to attach data to an operation.
	 */
#if !defined(SWIG)
	/*!
	 * A location for applications to store information that will be
	 * available in callbacks taking a WT_SESSION handle.
	 */
	void *app_private;
#endif

	/*!
	 * Close the session handle.
	 *
	 * This will release the resources associated with the session handle,
	 * including rolling back any active transactions and closing any
	 * cursors that remain open in the session.
	 *
	 * @snippet ex_all.c Close a session
	 *
	 * @param session the session handle
	 * @configempty{WT_SESSION.close, see dist/api_data.py}
	 * @errors
	 */
	int __F(close)(WT_HANDLE_CLOSED(WT_SESSION) *session,
	    const char *config);

	/*!
	 * Reconfigure a session handle.
	 *
	 * @snippet ex_all.c Reconfigure a session
	 *
	 * WT_SESSION::reconfigure will fail if a transaction is in progress
	 * in the session.
	 *
	 * All cursors are reset.
	 *
	 * @param session the session handle
	 * @configstart{WT_SESSION.reconfigure, see dist/api_data.py}
	 * @config{cache_cursors, enable caching of cursors for reuse.  Any
	 * calls to WT_CURSOR::close for a cursor created in this session will
	 * mark the cursor as cached and keep it available to be reused for
	 * later calls to WT_SESSION::open_cursor.  Cached cursors may be
	 * eventually closed.  This value is inherited from ::wiredtiger_open \c
	 * cache_cursors., a boolean flag; default \c true.}
	 * @config{ignore_cache_size, when set\, operations performed by this
	 * session ignore the cache size and are not blocked when the cache is
	 * full.  Note that use of this option for operations that create cache
	 * pressure can starve ordinary sessions that obey the cache size., a
	 * boolean flag; default \c false.}
	 * @config{isolation, the default isolation level for operations in this
	 * session., a string\, chosen from the following options: \c
	 * "read-uncommitted"\, \c "read-committed"\, \c "snapshot"; default \c
	 * read-committed.}
	 * @configend
	 * @errors
	 */
	int __F(reconfigure)(WT_SESSION *session, const char *config);

	/*!
	 * Return information about an error as a string.
	 *
	 * @snippet ex_all.c Display an error thread safe
	 *
	 * @param session the session handle
	 * @param error a return value from a WiredTiger, ISO C, or POSIX
	 * standard API
	 * @returns a string representation of the error
	 */
	const char *__F(strerror)(WT_SESSION *session, int error);

	/*!
	 * @name Cursor handles
	 * @{
	 */

	/*!
	 * Open a new cursor on a data source or duplicate an existing cursor.
	 *
	 * @snippet ex_all.c Open a cursor
	 *
	 * An existing cursor can be duplicated by passing it as the \c to_dup
	 * parameter and setting the \c uri parameter to \c NULL:
	 *
	 * @snippet ex_all.c Duplicate a cursor
	 *
	 * Cursors being duplicated must have a key set, and successfully
	 * duplicated cursors are positioned at the same place in the data
	 * source as the original.
	 *
	 * Cursor handles should be discarded by calling WT_CURSOR::close.
	 *
	 * Cursors capable of supporting transactional operations operate in the
	 * context of the current transaction, if any.
	 *
	 * WT_SESSION::rollback_transaction implicitly resets all cursors.
	 *
	 * Cursors are relatively light-weight objects but may hold references
	 * to heavier-weight objects; applications should re-use cursors when
	 * possible, but instantiating new cursors is not so expensive that
	 * applications need to cache cursors at all cost.
	 *
	 * @param session the session handle
	 * @param uri the data source on which the cursor operates; cursors
	 *  are usually opened on tables, however, cursors can be opened on
	 *  any data source, regardless of whether it is ultimately stored
	 *  in a table.  Some cursor types may have limited functionality
	 *  (for example, they may be read-only or not support transactional
	 *  updates).  See @ref data_sources for more information.
	 *  <br>
	 *  @copydoc doc_cursor_types
	 * @param to_dup a cursor to duplicate or gather statistics on
	 * @configstart{WT_SESSION.open_cursor, see dist/api_data.py}
	 * @config{append, append the value as a new record\, creating a new
	 * record number key; valid only for cursors with record number keys., a
	 * boolean flag; default \c false.}
	 * @config{bulk, configure the cursor for bulk-loading\, a fast\,
	 * initial load path (see @ref tune_bulk_load for more information).
	 * Bulk-load may only be used for newly created objects and applications
	 * should use the WT_CURSOR::insert method to insert rows.  When
	 * bulk-loading\, rows must be loaded in sorted order.  The value is
	 * usually a true/false flag; when bulk-loading fixed-length column
	 * store objects\, the special value \c bitmap allows chunks of a memory
	 * resident bitmap to be loaded directly into a file by passing a \c
	 * WT_ITEM to WT_CURSOR::set_value where the \c size field indicates the
	 * number of records in the bitmap (as specified by the object's \c
	 * value_format configuration). Bulk-loaded bitmap values must end on a
	 * byte boundary relative to the bit count (except for the last set of
	 * values loaded)., a string; default \c false.}
	 * @config{checkpoint, the name of a checkpoint to open (the reserved
	 * name "WiredTigerCheckpoint" opens the most recent internal checkpoint
	 * taken for the object). The cursor does not support data
	 * modification., a string; default empty.}
	 * @config{dump, configure the cursor for dump format inputs and
	 * outputs: "hex" selects a simple hexadecimal format\, "json" selects a
	 * JSON format with each record formatted as fields named by column
	 * names if available\, and "print" selects a format where only
	 * non-printing characters are hexadecimal encoded.  These formats are
	 * compatible with the @ref util_dump and @ref util_load commands., a
	 * string\, chosen from the following options: \c "hex"\, \c "json"\, \c
	 * "print"; default empty.}
	 * @config{next_random, configure the cursor to return a pseudo-random
	 * record from the object when the WT_CURSOR::next method is called;
	 * valid only for row-store cursors.  See @ref cursor_random for
	 * details., a boolean flag; default \c false.}
	 * @config{next_random_sample_size, cursors configured by \c next_random
	 * to return pseudo-random records from the object randomly select from
	 * the entire object\, by default.  Setting \c next_random_sample_size
	 * to a non-zero value sets the number of samples the application
	 * expects to take using the \c next_random cursor.  A cursor configured
	 * with both \c next_random and \c next_random_sample_size attempts to
	 * divide the object into \c next_random_sample_size equal-sized
	 * pieces\, and each retrieval returns a record from one of those
	 * pieces.  See @ref cursor_random for details., a string; default \c
	 * 0.}
	 * @config{overwrite, configures whether the cursor's insert\, update
	 * and remove methods check the existing state of the record.  If \c
	 * overwrite is \c false\, WT_CURSOR::insert fails with
	 * ::WT_DUPLICATE_KEY if the record exists\, WT_CURSOR::update and
	 * WT_CURSOR::remove fail with ::WT_NOTFOUND if the record does not
	 * exist., a boolean flag; default \c true.}
	 * @config{raw, ignore the encodings for the key and value\, manage data
	 * as if the formats were \c "u". See @ref cursor_raw for details., a
	 * boolean flag; default \c false.}
	 * @config{read_once, results that are brought into cache from disk by
	 * this cursor will be given less priority in the cache., a boolean
	 * flag; default \c false.}
	 * @config{readonly, only query operations are supported by this cursor.
	 * An error is returned if a modification is attempted using the cursor.
	 * The default is false for all cursor types except for log and metadata
	 * cursors., a boolean flag; default \c false.}
	 * @config{statistics, Specify the statistics to be gathered.  Choosing
	 * "all" gathers statistics regardless of cost and may include
	 * traversing on-disk files; "fast" gathers a subset of relatively
	 * inexpensive statistics.  The selection must agree with the database
	 * \c statistics configuration specified to ::wiredtiger_open or
	 * WT_CONNECTION::reconfigure.  For example\, "all" or "fast" can be
	 * configured when the database is configured with "all"\, but the
	 * cursor open will fail if "all" is specified when the database is
	 * configured with "fast"\, and the cursor open will fail in all cases
	 * when the database is configured with "none". If "size" is
	 * configured\, only the underlying size of the object on disk is filled
	 * in and the object is not opened.  If \c statistics is not
	 * configured\, the default configuration is the database configuration.
	 * The "clear" configuration resets statistics after gathering them\,
	 * where appropriate (for example\, a cache size statistic is not
	 * cleared\, while the count of cursor insert operations will be
	 * cleared). See @ref statistics for more information., a list\, with
	 * values chosen from the following options: \c "all"\, \c
	 * "cache_walk"\, \c "fast"\, \c "clear"\, \c "size"\, \c "tree_walk";
	 * default empty.}
	 * @config{target, if non-empty\, backup the list of objects; valid only
	 * for a backup data source., a list of strings; default empty.}
	 * @configend
	 * @param[out] cursorp a pointer to the newly opened cursor
	 * @errors
	 */
	int __F(open_cursor)(WT_SESSION *session,
	    const char *uri, WT_HANDLE_NULLABLE(WT_CURSOR) *to_dup,
	    const char *config, WT_CURSOR **cursorp);
	/*! @} */

	/*!
	 * @name Table operations
	 * @{
	 */
	/*!
	 * Alter a table.
	 *
	 * This will allow modification of some table settings after
	 * creation.
	 *
	 * @exclusive
	 *
	 * @snippet ex_all.c Alter a table
	 *
	 * @param session the session handle
	 * @param name the URI of the object to alter, such as \c "table:stock"
	 * @configstart{WT_SESSION.alter, see dist/api_data.py}
	 * @config{access_pattern_hint, It is recommended that workloads that
	 * consist primarily of updates and/or point queries specify \c random.
	 * Workloads that do many cursor scans through large ranges of data
	 * specify \c sequential and other workloads specify \c none.  The
	 * option leads to an advisory call to an appropriate operating system
	 * API where available., a string\, chosen from the following options:
	 * \c "none"\, \c "random"\, \c "sequential"; default \c none.}
	 * @config{app_metadata, application-owned metadata for this object., a
	 * string; default empty.}
	 * @config{cache_resident, do not ever evict the object's pages from
	 * cache.  Not compatible with LSM tables; see @ref
	 * tuning_cache_resident for more information., a boolean flag; default
	 * \c false.}
	 * @config{log = (, the transaction log configuration for this object.
	 * Only valid if log is enabled in ::wiredtiger_open., a set of related
	 * configuration options defined below.}
	 * @config{&nbsp;&nbsp;&nbsp;&nbsp;enabled, if false\, this object has
	 * checkpoint-level durability., a boolean flag; default \c true.}
	 * @config{ ),,}
	 * @config{os_cache_dirty_max, maximum dirty system buffer cache usage\,
	 * in bytes.  If non-zero\, schedule writes for dirty blocks belonging
	 * to this object in the system buffer cache after that many bytes from
	 * this object are written into the buffer cache., an integer greater
	 * than or equal to 0; default \c 0.}
	 * @config{os_cache_max, maximum system buffer cache usage\, in bytes.
	 * If non-zero\, evict object blocks from the system buffer cache after
	 * that many bytes from this object are read or written into the buffer
	 * cache., an integer greater than or equal to 0; default \c 0.}
	 * @configend
	 * @errors
	 */
	int __F(alter)(WT_SESSION *session,
	    const char *name, const char *config);

	/*!
	 * Create a table, column group, index or file.
	 *
	 * @snippet ex_all.c Create a table
	 *
	 * @param session the session handle
	 * @param name the URI of the object to create, such as
	 * \c "table:stock". For a description of URI formats
	 * see @ref data_sources.
	 * @configstart{WT_SESSION.create, see dist/api_data.py}
	 * @config{access_pattern_hint, It is recommended that workloads that
	 * consist primarily of updates and/or point queries specify \c random.
	 * Workloads that do many cursor scans through large ranges of data
	 * specify \c sequential and other workloads specify \c none.  The
	 * option leads to an advisory call to an appropriate operating system
	 * API where available., a string\, chosen from the following options:
	 * \c "none"\, \c "random"\, \c "sequential"; default \c none.}
	 * @config{allocation_size, the file unit allocation size\, in bytes\,
	 * must a power-of-two; smaller values decrease the file space required
	 * by overflow items\, and the default value of 4KB is a good choice
	 * absent requirements from the operating system or storage device., an
	 * integer between 512B and 128MB; default \c 4KB.}
	 * @config{app_metadata, application-owned metadata for this object., a
	 * string; default empty.}
	 * @config{block_allocation, configure block allocation.  Permitted
	 * values are \c "first" or \c "best"; the \c "first" configuration uses
	 * a first-available algorithm during block allocation\, the \c "best"
	 * configuration uses a best-fit algorithm., a string\, chosen from the
	 * following options: \c "first"\, \c "best"; default \c best.}
	 * @config{block_compressor, configure a compressor for file blocks.
	 * Permitted values are \c "none" or custom compression engine name
	 * created with WT_CONNECTION::add_compressor.  If WiredTiger has
	 * builtin support for \c "lz4"\, \c "snappy"\, \c "zlib" or \c "zstd"
	 * compression\, these names are also available.  See @ref compression
	 * for more information., a string; default \c none.}
	 * @config{cache_resident, do not ever evict the object's pages from
	 * cache.  Not compatible with LSM tables; see @ref
	 * tuning_cache_resident for more information., a boolean flag; default
	 * \c false.}
	 * @config{checksum, configure block checksums; permitted values are
	 * <code>on</code> (checksum all blocks)\, <code>off</code> (checksum no
	 * blocks) and <code>uncompresssed</code> (checksum only blocks which
	 * are not compressed for any reason). The \c uncompressed setting is
	 * for applications which can rely on decompression to fail if a block
	 * has been corrupted., a string\, chosen from the following options: \c
	 * "on"\, \c "off"\, \c "uncompressed"; default \c uncompressed.}
	 * @config{colgroups, comma-separated list of names of column groups.
	 * Each column group is stored separately\, keyed by the primary key of
	 * the table.  If no column groups are specified\, all columns are
	 * stored together in a single file.  All value columns in the table
	 * must appear in at least one column group.  Each column group must be
	 * created with a separate call to WT_SESSION::create., a list of
	 * strings; default empty.}
	 * @config{collator, configure custom collation for keys.  Permitted
	 * values are \c "none" or a custom collator name created with
	 * WT_CONNECTION::add_collator., a string; default \c none.}
	 * @config{columns, list of the column names.  Comma-separated list of
	 * the form <code>(column[\,...])</code>. For tables\, the number of
	 * entries must match the total number of values in \c key_format and \c
	 * value_format.  For colgroups and indices\, all column names must
	 * appear in the list of columns for the table., a list of strings;
	 * default empty.}
	 * @config{dictionary, the maximum number of unique values remembered in
	 * the Btree row-store leaf page value dictionary; see @ref
	 * file_formats_compression for more information., an integer greater
	 * than or equal to 0; default \c 0.}
	 * @config{encryption = (, configure an encryptor for file blocks.  When
	 * a table is created\, its encryptor is not implicitly used for any
	 * related indices or column groups., a set of related configuration
	 * options defined below.}
	 * @config{&nbsp;&nbsp;&nbsp;&nbsp;keyid, An
	 * identifier that identifies a unique instance of the encryptor.  It is
	 * stored in clear text\, and thus is available when the wiredtiger
	 * database is reopened.  On the first use of a (name\, keyid)
	 * combination\, the WT_ENCRYPTOR::customize function is called with the
	 * keyid as an argument., a string; default empty.}
	 * @config{&nbsp;&nbsp;&nbsp;&nbsp;name, Permitted values are \c "none"
	 * or custom encryption engine name created with
	 * WT_CONNECTION::add_encryptor.  See @ref encryption for more
	 * information., a string; default \c none.}
	 * @config{ ),,}
	 * @config{exclusive, fail if the object exists.  When false (the
	 * default)\, if the object exists\, check that its settings match the
	 * specified configuration., a boolean flag; default \c false.}
	 * @config{extractor, configure custom extractor for indices.  Permitted
	 * values are \c "none" or an extractor name created with
	 * WT_CONNECTION::add_extractor., a string; default \c none.}
	 * @config{format, the file format., a string\, chosen from the
	 * following options: \c "btree"; default \c btree.}
	 * @config{huffman_key, configure Huffman encoding for keys.  Permitted
	 * values are \c "none"\, \c "english"\, \c "utf8<file>" or \c
	 * "utf16<file>". See @ref huffman for more information., a string;
	 * default \c none.}
	 * @config{huffman_value, configure Huffman encoding for values.
	 * Permitted values are \c "none"\, \c "english"\, \c "utf8<file>" or \c
	 * "utf16<file>". See @ref huffman for more information., a string;
	 * default \c none.}
	 * @config{ignore_in_memory_cache_size, allow update and insert
	 * operations to proceed even if the cache is already at capacity.  Only
	 * valid in conjunction with in-memory databases.  Should be used with
	 * caution - this configuration allows WiredTiger to consume memory over
	 * the configured cache limit., a boolean flag; default \c false.}
	 * @config{immutable, configure the index to be immutable - that is an
	 * index is not changed by any update to a record in the table., a
	 * boolean flag; default \c false.}
	 * @config{internal_key_max, the largest key stored in an internal
	 * node\, in bytes.  If set\, keys larger than the specified size are
	 * stored as overflow items (which may require additional I/O to
	 * access). The default and the maximum allowed value are both one-tenth
	 * the size of a newly split internal page., an integer greater than or
	 * equal to 0; default \c 0.}
	 * @config{internal_key_truncate, configure internal key truncation\,
	 * discarding unnecessary trailing bytes on internal keys (ignored for
	 * custom collators)., a boolean flag; default \c true.}
	 * @config{internal_page_max, the maximum page size for internal nodes\,
	 * in bytes; the size must be a multiple of the allocation size and is
	 * significant for applications wanting to avoid excessive L2 cache
	 * misses while searching the tree.  The page maximum is the bytes of
	 * uncompressed data\, that is\, the limit is applied before any block
	 * compression is done., an integer between 512B and 512MB; default \c
	 * 4KB.}
	 * @config{key_format, the format of the data packed into key items.
	 * See @ref schema_format_types for details.  By default\, the
	 * key_format is \c 'u' and applications use WT_ITEM structures to
	 * manipulate raw byte arrays.  By default\, records are stored in
	 * row-store files: keys of type \c 'r' are record numbers and records
	 * referenced by record number are stored in column-store files., a
	 * format string; default \c u.}
	 * @config{leaf_key_max, the largest key stored in a leaf node\, in
	 * bytes.  If set\, keys larger than the specified size are stored as
	 * overflow items (which may require additional I/O to access). The
	 * default value is one-tenth the size of a newly split leaf page., an
	 * integer greater than or equal to 0; default \c 0.}
	 * @config{leaf_page_max, the maximum page size for leaf nodes\, in
	 * bytes; the size must be a multiple of the allocation size\, and is
	 * significant for applications wanting to maximize sequential data
	 * transfer from a storage device.  The page maximum is the bytes of
	 * uncompressed data\, that is\, the limit is applied before any block
	 * compression is done., an integer between 512B and 512MB; default \c
	 * 32KB.}
	 * @config{leaf_value_max, the largest value stored in a leaf node\, in
	 * bytes.  If set\, values larger than the specified size are stored as
	 * overflow items (which may require additional I/O to access). If the
	 * size is larger than the maximum leaf page size\, the page size is
	 * temporarily ignored when large values are written.  The default is
	 * one-half the size of a newly split leaf page., an integer greater
	 * than or equal to 0; default \c 0.}
	 * @config{log = (, the transaction log configuration for this object.
	 * Only valid if log is enabled in ::wiredtiger_open., a set of related
	 * configuration options defined below.}
	 * @config{&nbsp;&nbsp;&nbsp;&nbsp;enabled, if false\, this object has
	 * checkpoint-level durability., a boolean flag; default \c true.}
	 * @config{ ),,}
	 * @config{lsm = (, options only relevant for LSM data sources., a set
	 * of related configuration options defined below.}
	 * @config{&nbsp;&nbsp;&nbsp;&nbsp;auto_throttle, Throttle inserts into
	 * LSM trees if flushing to disk isn't keeping up., a boolean flag;
	 * default \c true.}
	 * @config{&nbsp;&nbsp;&nbsp;&nbsp;bloom, create bloom
	 * filters on LSM tree chunks as they are merged., a boolean flag;
	 * default \c true.}
	 * @config{&nbsp;&nbsp;&nbsp;&nbsp;bloom_bit_count,
	 * the number of bits used per item for LSM bloom filters., an integer
	 * between 2 and 1000; default \c 16.}
	 * @config{&nbsp;&nbsp;&nbsp;&nbsp;bloom_config, config string used when
	 * creating Bloom filter files\, passed to WT_SESSION::create., a
	 * string; default empty.}
	 * @config{&nbsp;&nbsp;&nbsp;&nbsp;bloom_hash_count, the number of hash
	 * values per item used for LSM bloom filters., an integer between 2 and
	 * 100; default \c 8.}
	 * @config{&nbsp;&nbsp;&nbsp;&nbsp;bloom_oldest,
	 * create a bloom filter on the oldest LSM tree chunk.  Only supported
	 * if bloom filters are enabled., a boolean flag; default \c false.}
	 * @config{&nbsp;&nbsp;&nbsp;&nbsp;chunk_count_limit, the maximum number
	 * of chunks to allow in an LSM tree.  This option automatically times
	 * out old data.  As new chunks are added old chunks will be removed.
	 * Enabling this option disables LSM background merges., an integer;
	 * default \c 0.}
	 * @config{&nbsp;&nbsp;&nbsp;&nbsp;chunk_max, the maximum
	 * size a single chunk can be.  Chunks larger than this size are not
	 * considered for further merges.  This is a soft limit\, and chunks
	 * larger than this value can be created.  Must be larger than
	 * chunk_size., an integer between 100MB and 10TB; default \c 5GB.}
	 * @config{&nbsp;&nbsp;&nbsp;&nbsp;chunk_size, the maximum size of the
	 * in-memory chunk of an LSM tree.  This limit is soft - it is possible
	 * for chunks to be temporarily larger than this value.  This overrides
	 * the \c memory_page_max setting., an integer between 512K and 500MB;
	 * default \c 10MB.}
	 * @config{&nbsp;&nbsp;&nbsp;&nbsp;merge_custom = (,
	 * configure the tree to merge into a custom data source., a set of
	 * related configuration options defined below.}
	 * @config{&nbsp;&nbsp;&nbsp;&nbsp;&nbsp;&nbsp;&nbsp;&nbsp;prefix,
	 * custom data source prefix instead of \c "file"., a string; default
	 * empty.}
	 * @config{&nbsp;&nbsp;&nbsp;&nbsp;&nbsp;&nbsp;&nbsp;&nbsp;start
	 * _generation, merge generation at which the custom data source is used
	 * (zero indicates no custom data source)., an integer between 0 and 10;
	 * default \c 0.}
	 * @config{&nbsp;&nbsp;&nbsp;&nbsp;&nbsp;&nbsp;&nbsp;&nbsp;suffix,
	 * custom data source suffix instead of \c ".lsm"., a string; default
	 * empty.}
	 * @config{ ),,}
	 * @config{&nbsp;&nbsp;&nbsp;&nbsp;merge_max, the
	 * maximum number of chunks to include in a merge operation., an integer
	 * between 2 and 100; default \c 15.}
	 * @config{&nbsp;&nbsp;&nbsp;&nbsp;merge_min, the minimum number of
	 * chunks to include in a merge operation.  If set to 0 or 1 half the
	 * value of merge_max is used., an integer no more than 100; default \c
	 * 0.}
	 * @config{ ),,}
	 * @config{memory_page_image_max, the maximum in-memory page image
	 * represented by a single storage block.  Depending on compression
	 * efficiency\, compression can create storage blocks which require
	 * significant resources to re-instantiate in the cache\, penalizing the
	 * performance of future point updates.  The value limits the maximum
	 * in-memory page image a storage block will need.  If set to 0\, a
	 * default of 4 times \c leaf_page_max is used., an integer greater than
	 * or equal to 0; default \c 0.}
	 * @config{memory_page_max, the maximum size a page can grow to in
	 * memory before being reconciled to disk.  The specified size will be
	 * adjusted to a lower bound of <code>leaf_page_max</code>\, and an
	 * upper bound of <code>cache_size / 10</code>. This limit is soft - it
	 * is possible for pages to be temporarily larger than this value.  This
	 * setting is ignored for LSM trees\, see \c chunk_size., an integer
	 * between 512B and 10TB; default \c 5MB.}
	 * @config{os_cache_dirty_max, maximum dirty system buffer cache usage\,
	 * in bytes.  If non-zero\, schedule writes for dirty blocks belonging
	 * to this object in the system buffer cache after that many bytes from
	 * this object are written into the buffer cache., an integer greater
	 * than or equal to 0; default \c 0.}
	 * @config{os_cache_max, maximum system buffer cache usage\, in bytes.
	 * If non-zero\, evict object blocks from the system buffer cache after
	 * that many bytes from this object are read or written into the buffer
	 * cache., an integer greater than or equal to 0; default \c 0.}
	 * @config{prefix_compression, configure prefix compression on row-store
	 * leaf pages., a boolean flag; default \c false.}
	 * @config{prefix_compression_min, minimum gain before prefix
	 * compression will be used on row-store leaf pages., an integer greater
	 * than or equal to 0; default \c 4.}
	 * @config{split_pct, the Btree page split size as a percentage of the
	 * maximum Btree page size\, that is\, when a Btree page is split\, it
	 * will be split into smaller pages\, where each page is the specified
	 * percentage of the maximum Btree page size., an integer between 50 and
	 * 100; default \c 90.}
	 * @config{type, set the type of data source used to store a column
	 * group\, index or simple table.  By default\, a \c "file:" URI is
	 * derived from the object name.  The \c type configuration can be used
	 * to switch to a different data source\, such as LSM or an extension
	 * configured by the application., a string; default \c file.}
	 * @config{value_format, the format of the data packed into value items.
	 * See @ref schema_format_types for details.  By default\, the
	 * value_format is \c 'u' and applications use a WT_ITEM structure to
	 * manipulate raw byte arrays.  Value items of type 't' are bitfields\,
	 * and when configured with record number type keys\, will be stored
	 * using a fixed-length store., a format string; default \c u.}
	 * @configend
	 * @errors
	 */
	int __F(create)(WT_SESSION *session,
	    const char *name, const char *config);

	/*!
	 * Compact a live row- or column-store btree or LSM tree.
	 *
	 * @snippet ex_all.c Compact a table
	 *
	 * @param session the session handle
	 * @param name the URI of the object to compact, such as
	 * \c "table:stock"
	 * @configstart{WT_SESSION.compact, see dist/api_data.py}
	 * @config{timeout, maximum amount of time to allow for compact in
	 * seconds.  The actual amount of time spent in compact may exceed the
	 * configured value.  A value of zero disables the timeout., an integer;
	 * default \c 1200.}
	 * @configend
	 * @errors
	 */
	int __F(compact)(WT_SESSION *session,
	    const char *name, const char *config);

	/*!
	 * Drop (delete) an object.
	 *
	 * @exclusive
	 *
	 * @snippet ex_all.c Drop a table
	 *
	 * @param session the session handle
	 * @param name the URI of the object to drop, such as \c "table:stock"
	 * @configstart{WT_SESSION.drop, see dist/api_data.py}
	 * @config{force, return success if the object does not exist., a
	 * boolean flag; default \c false.}
	 * @config{remove_files, if the underlying files should be removed., a
	 * boolean flag; default \c true.}
	 * @configend
	 * @ebusy_errors
	 */
	int __F(drop)(WT_SESSION *session,
	    const char *name, const char *config);

	/*!
	 * Join a join cursor with a reference cursor.
	 *
	 * @snippet ex_schema.c Join cursors
	 *
	 * @param session the session handle
	 * @param join_cursor a cursor that was opened using a
	 * \c "join:" URI. It may not have been used for any operations
	 * other than other join calls.
	 * @param ref_cursor an index cursor having the same base table
	 * as the join_cursor, or a table cursor open on the same base table,
	 * or another join cursor. Unless the ref_cursor is another join
	 * cursor, it must be positioned.
	 *
	 * The ref_cursor limits the results seen by iterating the
	 * join_cursor to table items referred to by the key in this
	 * index. The set of keys referred to is modified by the compare
	 * config option.
	 *
	 * Multiple join calls builds up a set of ref_cursors, and
	 * by default, the results seen by iteration are the intersection
	 * of the cursor ranges participating in the join. When configured
	 * with \c "operation=or", the results seen are the union of
	 * the participating cursor ranges.
	 *
	 * After the join call completes, the ref_cursor cursor may not be
	 * used for any purpose other than get_key and get_value. Any other
	 * cursor method (e.g. next, prev,close) will fail. When the
	 * join_cursor is closed, the ref_cursor is made available for
	 * general use again. The application should close ref_cursor when
	 * finished with it, although not before the join_cursor is closed.
	 *
	 * @configstart{WT_SESSION.join, see dist/api_data.py}
	 * @config{bloom_bit_count, the number of bits used per item for the
	 * bloom filter., an integer between 2 and 1000; default \c 16.}
	 * @config{bloom_false_positives, return all values that pass the bloom
	 * filter\, without eliminating any false positives., a boolean flag;
	 * default \c false.}
	 * @config{bloom_hash_count, the number of hash values per item for the
	 * bloom filter., an integer between 2 and 100; default \c 8.}
	 * @config{compare, modifies the set of items to be returned so that the
	 * index key satisfies the given comparison relative to the key set in
	 * this cursor., a string\, chosen from the following options: \c "eq"\,
	 * \c "ge"\, \c "gt"\, \c "le"\, \c "lt"; default \c "eq".}
	 * @config{count, set an approximate count of the elements that would be
	 * included in the join.  This is used in sizing the bloom filter\, and
	 * also influences evaluation order for cursors in the join.  When the
	 * count is equal for multiple bloom filters in a composition of joins\,
	 * the bloom filter may be shared., an integer; default \c .}
	 * @config{operation, the operation applied between this and other
	 * joined cursors.  When "operation=and" is specified\, all the
	 * conditions implied by joins must be satisfied for an entry to be
	 * returned by the join cursor; when "operation=or" is specified\, only
	 * one must be satisfied.  All cursors joined to a join cursor must have
	 * matching operations., a string\, chosen from the following options:
	 * \c "and"\, \c "or"; default \c "and".}
	 * @config{strategy, when set to bloom\, a bloom filter is created and
	 * populated for this index.  This has an up front cost but may reduce
	 * the number of accesses to the main table when iterating the joined
	 * cursor.  The bloom setting requires that count be set., a string\,
	 * chosen from the following options: \c "bloom"\, \c "default"; default
	 * empty.}
	 * @configend
	 * @errors
	 */
	int __F(join)(WT_SESSION *session, WT_CURSOR *join_cursor,
	    WT_CURSOR *ref_cursor, const char *config);

	/*!
	 * Flush the log.
	 *
	 * @param session the session handle
	 * @configstart{WT_SESSION.log_flush, see dist/api_data.py}
	 * @config{sync, forcibly flush the log and wait for it to achieve the
	 * synchronization level specified.  The \c background setting initiates
	 * a background synchronization intended to be used with a later call to
	 * WT_SESSION::transaction_sync.  The \c off setting forces any buffered
	 * log records to be written to the file system.  The \c on setting
	 * forces log records to be written to the storage device., a string\,
	 * chosen from the following options: \c "background"\, \c "off"\, \c
	 * "on"; default \c on.}
	 * @configend
	 * @errors
	 */
	int __F(log_flush)(WT_SESSION *session, const char *config);

	/*!
	 * Insert a ::WT_LOGREC_MESSAGE type record in the database log files
	 * (the database must be configured for logging when this method is
	 * called).
	 *
	 * @param session the session handle
	 * @param format a printf format specifier
	 * @errors
	 */
	int __F(log_printf)(WT_SESSION *session, const char *format, ...);

	/*!
	 * Rebalance a table or file, see @ref rebalance.
	 *
	 * @exclusive
	 *
	 * @snippet ex_all.c Rebalance a table
	 *
	 * @param session the session handle
	 * @param uri the current URI of the object, such as \c "table:mytable"
	 * @configempty{WT_SESSION.rebalance, see dist/api_data.py}
	 * @ebusy_errors
	 */
	int __F(rebalance)(
	    WT_SESSION *session, const char *uri, const char *config);

	/*!
	 * Rename an object.
	 *
	 * @snippet ex_all.c Rename a table
	 *
	 * @exclusive
	 *
	 * @param session the session handle
	 * @param uri the current URI of the object, such as \c "table:old"
	 * @param newuri the new URI of the object, such as \c "table:new"
	 * @configempty{WT_SESSION.rename, see dist/api_data.py}
	 * @ebusy_errors
	 */
	int __F(rename)(WT_SESSION *session,
	    const char *uri, const char *newuri, const char *config);

	/*!
	 * Reset the session handle.
	 *
	 * This method resets all cursors associated with this session and
	 * discards cached resources.  The session can be re-used immediately
	 * after this call returns. If a transaction is running on this
	 * session, then this call takes no action and return an error.
	 *
	 * @snippet ex_all.c Reset the session
	 *
	 * @param session the session handle
	 * @errors
	 */
	int __F(reset)(WT_SESSION *session);

	/*!
	 * Salvage a table or file.
	 *
	 * Salvage rebuilds the file, or files of which a table is comprised,
	 * discarding any corrupted file blocks.
	 *
	 * Previously deleted records may re-appear, and inserted records may
	 * disappear, when salvage is done, so salvage should not be run
	 * unless it is known to be necessary.  Normally, salvage should be
	 * called after a table or file has been corrupted, as reported by the
	 * WT_SESSION::verify method.
	 *
	 * Files are rebuilt in place, the salvage method overwrites the
	 * existing files.
	 *
	 * @exclusive
	 *
	 * @snippet ex_all.c Salvage a table
	 *
	 * @param session the session handle
	 * @param name the URI of the table or file to salvage
	 * @configstart{WT_SESSION.salvage, see dist/api_data.py}
	 * @config{force, force salvage even of files that do not appear to be
	 * WiredTiger files., a boolean flag; default \c false.}
	 * @configend
	 * @ebusy_errors
	 */
	int __F(salvage)(WT_SESSION *session,
	    const char *name, const char *config);

	/*!
	 * Truncate a file, table or cursor range.
	 *
	 * Truncate a table or file.
	 * @snippet ex_all.c Truncate a table
	 *
	 * Truncate a cursor range.  When truncating based on a cursor position,
	 * it is not required the cursor reference a record in the object, only
	 * that the key be set.  This allows applications to discard portions of
	 * the object name space without knowing exactly what records the object
	 * contains.
	 * @snippet ex_all.c Truncate a range
	 *
	 * Any specified cursors end with no position, and subsequent calls to
	 * the WT_CURSOR::next (WT_CURSOR::prev) method will iterate from the
	 * beginning (end) of the table.
	 *
	 * When a range truncate is in progress, and another transaction inserts
	 * a key into that range, the behavior is not well defined - a conflict
	 * may be detected or both transactions may be permitted to commit. If
	 * they do commit, and if there is a crash and recovery runs, the result
	 * may be different than what was in cache before the crash.
	 *
	 * @param session the session handle
	 * @param name the URI of the table or file to truncate
	 * @param start optional cursor marking the first record discarded;
	 * if <code>NULL</code>, the truncate starts from the beginning of
	 * the object
	 * @param stop optional cursor marking the last record discarded;
	 * if <code>NULL</code>, the truncate continues to the end of the
	 * object
	 * @configempty{WT_SESSION.truncate, see dist/api_data.py}
	 * @errors
	 */
	int __F(truncate)(WT_SESSION *session,
	    const char *name,
	    WT_HANDLE_NULLABLE(WT_CURSOR) *start,
	    WT_HANDLE_NULLABLE(WT_CURSOR) *stop,
	    const char *config);

	/*!
	 * Upgrade a table or file.
	 *
	 * Upgrade upgrades a table or file, if upgrade is required.
	 *
	 * @exclusive
	 *
	 * @snippet ex_all.c Upgrade a table
	 *
	 * @param session the session handle
	 * @param name the URI of the table or file to upgrade
	 * @configempty{WT_SESSION.upgrade, see dist/api_data.py}
	 * @ebusy_errors
	 */
	int __F(upgrade)(WT_SESSION *session,
	    const char *name, const char *config);

	/*!
	 * Verify a table or file.
	 *
	 * Verify reports if a file, or the files of which a table is
	 * comprised, have been corrupted.  The WT_SESSION::salvage method
	 * can be used to repair a corrupted file,
	 *
	 * @snippet ex_all.c Verify a table
	 *
	 * @exclusive
	 *
	 * @param session the session handle
	 * @param name the URI of the table or file to verify
	 * @configstart{WT_SESSION.verify, see dist/api_data.py}
	 * @config{dump_address, Display addresses and page types as pages are
	 * verified\, using the application's message handler\, intended for
	 * debugging., a boolean flag; default \c false.}
	 * @config{dump_blocks, Display the contents of on-disk blocks as they
	 * are verified\, using the application's message handler\, intended for
	 * debugging., a boolean flag; default \c false.}
	 * @config{dump_layout, Display the layout of the files as they are
	 * verified\, using the application's message handler\, intended for
	 * debugging; requires optional support from the block manager., a
	 * boolean flag; default \c false.}
	 * @config{dump_offsets, Display the contents of specific on-disk
	 * blocks\, using the application's message handler\, intended for
	 * debugging., a list of strings; default empty.}
	 * @config{dump_pages, Display the contents of in-memory pages as they
	 * are verified\, using the application's message handler\, intended for
	 * debugging., a boolean flag; default \c false.}
	 * @config{strict, Treat any verification problem as an error; by
	 * default\, verify will warn\, but not fail\, in the case of errors
	 * that won't affect future behavior (for example\, a leaked block)., a
	 * boolean flag; default \c false.}
	 * @configend
	 * @ebusy_errors
	 */
	int __F(verify)(WT_SESSION *session,
	    const char *name, const char *config);
	/*! @} */

	/*!
	 * @name Transactions
	 * @{
	 */
	/*!
	 * Start a transaction in this session.
	 *
	 * The transaction remains active until ended by
	 * WT_SESSION::commit_transaction or WT_SESSION::rollback_transaction.
	 * Operations performed on cursors capable of supporting transactional
	 * operations that are already open in this session, or which are opened
	 * before the transaction ends, will operate in the context of the
	 * transaction.
	 *
	 * @requires_notransaction
	 *
	 * @snippet ex_all.c transaction commit/rollback
	 *
	 * @param session the session handle
	 * @configstart{WT_SESSION.begin_transaction, see dist/api_data.py}
	 * @config{ignore_prepare, whether to ignore the updates by other
	 * prepared transactions as part of read operations of this
	 * transaction., a boolean flag; default \c false.}
	 * @config{isolation, the isolation level for this transaction; defaults
	 * to the session's isolation level., a string\, chosen from the
	 * following options: \c "read-uncommitted"\, \c "read-committed"\, \c
	 * "snapshot"; default empty.}
	 * @config{name, name of the transaction for tracing and debugging., a
	 * string; default empty.}
	 * @config{priority, priority of the transaction for resolving
	 * conflicts.  Transactions with higher values are less likely to
	 * abort., an integer between -100 and 100; default \c 0.}
	 * @config{read_timestamp, read using the specified timestamp.  The
	 * supplied value must not be older than the current oldest timestamp.
	 * See @ref transaction_timestamps., a string; default empty.}
	 * @config{round_to_oldest, if read timestamp is earlier than oldest
	 * timestamp\, read timestamp will be rounded to oldest timestamp., a
	 * boolean flag; default \c false.}
	 * @config{snapshot, use a named\, in-memory snapshot\, see @ref
	 * transaction_named_snapshots., a string; default empty.}
	 * @config{sync, whether to sync log records when the transaction
	 * commits\, inherited from ::wiredtiger_open \c transaction_sync., a
	 * boolean flag; default empty.}
	 * @configend
	 * @errors
	 */
	int __F(begin_transaction)(WT_SESSION *session, const char *config);

	/*!
	 * Commit the current transaction.
	 *
	 * A transaction must be in progress when this method is called.
	 *
	 * If WT_SESSION::commit_transaction returns an error, the transaction
	 * was rolled back, not committed.
	 *
	 * @requires_transaction
	 *
	 * @snippet ex_all.c transaction commit/rollback
	 *
	 * @param session the session handle
	 * @configstart{WT_SESSION.commit_transaction, see dist/api_data.py}
	 * @config{commit_timestamp, set the commit timestamp for the current
	 * transaction.  The supplied value must not be older than the first
	 * commit timestamp set for the current transaction.  The value must
	 * also not be older than the current oldest and stable timestamps.  See
	 * @ref transaction_timestamps., a string; default empty.}
	 * @config{sync, override whether to sync log records when the
	 * transaction commits\, inherited from ::wiredtiger_open \c
	 * transaction_sync.  The \c background setting initiates a background
	 * synchronization intended to be used with a later call to
	 * WT_SESSION::transaction_sync.  The \c off setting does not wait for
	 * record to be written or synchronized.  The \c on setting forces log
	 * records to be written to the storage device., a string\, chosen from
	 * the following options: \c "background"\, \c "off"\, \c "on"; default
	 * empty.}
	 * @configend
	 * @errors
	 */
	int __F(commit_transaction)(WT_SESSION *session, const char *config);

	/*!
	 * Prepare the current transaction.
	 *
	 * A transaction must be in progress when this method is called.
	 *
	 * Preparing a transaction will guarantee a subsequent commit will
	 * succeed. Only commit and rollback are allowed on a transaction after
	 * it has been prepared. The transaction prepare API is designed to
	 * support MongoDB exclusively, and guarantees update conflicts have
	 * been resolved, but does not guarantee durability.
	 *
	 * @requires_transaction
	 *
	 * @snippet ex_all.c transaction prepare
	 *
	 * @param session the session handle
	 * @configstart{WT_SESSION.prepare_transaction, see dist/api_data.py}
	 * @config{prepare_timestamp, set the prepare timestamp for the updates
	 * of the current transaction.  The supplied value must not be older
	 * than any active read timestamps.  This configuration option is
	 * mandatory.  See @ref transaction_timestamps., a string; default
	 * empty.}
	 * @configend
	 * @errors
	 */
	int __F(prepare_transaction)(WT_SESSION *session, const char *config);

	/*!
	 * Roll back the current transaction.
	 *
	 * A transaction must be in progress when this method is called.
	 *
	 * All cursors are reset.
	 *
	 * @requires_transaction
	 *
	 * @snippet ex_all.c transaction commit/rollback
	 *
	 * @param session the session handle
	 * @configempty{WT_SESSION.rollback_transaction, see dist/api_data.py}
	 * @errors
	 */
	int __F(rollback_transaction)(WT_SESSION *session, const char *config);

	/*!
	 * Set a timestamp on a transaction.
	 *
	 * @snippet ex_all.c transaction timestamp
	 *
	 * @requires_transaction
	 *
	 * @param session the session handle
	 * @configstart{WT_SESSION.timestamp_transaction, see dist/api_data.py}
	 * @config{commit_timestamp, set the commit timestamp for the current
	 * transaction.  The supplied value must not be older than the first
	 * commit timestamp set for the current transaction.  The value must
	 * also not be older than the current oldest and stable timestamps.  See
	 * @ref transaction_timestamps., a string; default empty.}
	 * @config{read_timestamp, read using the specified timestamp.  The
	 * supplied value must not be older than the current oldest timestamp.
	 * This can only be set once for a transaction.  @ref
	 * transaction_timestamps., a string; default empty.}
	 * @config{round_to_oldest, if read timestamp is earlier than oldest
	 * timestamp\, read timestamp will be rounded to oldest timestamp., a
	 * boolean flag; default \c false.}
	 * @configend
	 * @errors
	 */
	int __F(timestamp_transaction)(WT_SESSION *session, const char *config);

	/*!
	 * Query the session's transaction timestamp state.
	 *
	 * @param session the session handle
	 * @param[out] hex_timestamp a buffer that will be set to the
	 * hexadecimal encoding of the timestamp being queried.  Must be large
	 * enough to hold a NUL terminated, hex-encoded 8B timestamp (17 bytes).
	 * @configstart{WT_SESSION.query_timestamp, see dist/api_data.py}
	 * @config{get, specify which timestamp to query: \c commit returns the
	 * most recently set commit_timestamp.  \c first_commit returns the
	 * first set commit_timestamp.  \c prepare returns the timestamp used in
	 * preparing a transaction.  \c read returns the timestamp at which the
	 * transaction is reading at.  See @ref transaction_timestamps., a
	 * string\, chosen from the following options: \c "commit"\, \c
	 * "first_commit"\, \c "prepare"\, \c "read"; default \c read.}
	 * @configend
	 * @errors
	 * If the session is not in a transaction ::WT_NOTFOUND will be
	 * returned.
	 */
	int __F(query_timestamp)(
	    WT_SESSION *session, char *hex_timestamp, const char *config);

	/*!
	 * Write a transactionally consistent snapshot of a database or set of
	 * objects.  In the absence of transaction timestamps, the checkpoint
	 * includes all transactions committed before the checkpoint starts.
	 *
	 * When timestamps are in use and a \c stable_timestamp has been set
	 * via WT_CONNECTION::set_timestamp and the checkpoint runs with
	 * \c use_timestamp=true (the default), updates committed with a
	 * timestamp larger than the \c stable_timestamp will not be included
	 * in the checkpoint for tables configured with \c log=(enabled=false).
	 * For tables with logging enabled, all committed changes will be
	 * included in the checkpoint (since recovery would roll them forward
	 * anyway).
	 *
	 * Additionally, existing named checkpoints may optionally be
	 * discarded.
	 *
	 * @requires_notransaction
	 *
	 * @snippet ex_all.c Checkpoint examples
	 *
	 * @param session the session handle
	 * @configstart{WT_SESSION.checkpoint, see dist/api_data.py}
	 * @config{drop, specify a list of checkpoints to drop.  The list may
	 * additionally contain one of the following keys: \c "from=all" to drop
	 * all checkpoints\, \c "from=<checkpoint>" to drop all checkpoints
	 * after and including the named checkpoint\, or \c "to=<checkpoint>" to
	 * drop all checkpoints before and including the named checkpoint.
	 * Checkpoints cannot be dropped while a hot backup is in progress or if
	 * open in a cursor., a list of strings; default empty.}
	 * @config{force, by default\, checkpoints may be skipped if the
	 * underlying object has not been modified\, this option forces the
	 * checkpoint., a boolean flag; default \c false.}
	 * @config{name, if set\, specify a name for the checkpoint (note that
	 * checkpoints including LSM trees may not be named)., a string; default
	 * empty.}
	 * @config{target, if non-empty\, checkpoint the list of objects., a
	 * list of strings; default empty.}
	 * @config{use_timestamp, by default\, create the checkpoint as of the
	 * last stable timestamp if timestamps are in use\, or all current
	 * updates if there is no stable timestamp set.  If false\, this option
	 * generates a checkpoint with all updates including those later than
	 * the timestamp., a boolean flag; default \c true.}
	 * @configend
	 * @errors
	 */
	int __F(checkpoint)(WT_SESSION *session, const char *config);

	/*!
	 * Manage named snapshot transactions. Use this API to create and drop
	 * named snapshots. Named snapshot transactions can be accessed via
	 * WT_CURSOR::open. See @ref transaction_named_snapshots.
	 *
	 * @snippet ex_all.c Snapshot examples
	 *
	 * @param session the session handle
	 * @configstart{WT_SESSION.snapshot, see dist/api_data.py}
	 * @config{drop = (, if non-empty\, specifies which snapshots to drop.
	 * Where a group of snapshots are being dropped\, the order is based on
	 * snapshot creation order not alphanumeric name order., a set of
	 * related configuration options defined below.}
	 * @config{&nbsp;&nbsp;&nbsp;&nbsp;all, drop all named snapshots., a
	 * boolean flag; default \c false.}
	 * @config{&nbsp;&nbsp;&nbsp;&nbsp;before, drop all snapshots up to but
	 * not including the specified name., a string; default empty.}
	 * @config{&nbsp;&nbsp;&nbsp;&nbsp;names, drop specific named
	 * snapshots., a list of strings; default empty.}
	 * @config{&nbsp;&nbsp;&nbsp;&nbsp;to, drop all snapshots up to and
	 * including the specified name., a string; default empty.}
	 * @config{
	 * ),,}
	 * @config{include_updates, make updates from the current transaction
	 * visible to users of the named snapshot.  Transactions started with
	 * such a named snapshot are restricted to being read-only., a boolean
	 * flag; default \c false.}
	 * @config{name, specify a name for the snapshot., a string; default
	 * empty.}
	 * @configend
	 * @errors
	 */
	int __F(snapshot)(WT_SESSION *session, const char *config);

	/*!
	 * Return the transaction ID range pinned by the session handle.
	 *
	 * The ID range is approximate and is calculated based on the oldest
	 * ID needed for the active transaction in this session, compared
	 * to the newest transaction in the system.
	 *
	 * @snippet ex_all.c transaction pinned range
	 *
	 * @param session the session handle
	 * @param[out] range the range of IDs pinned by this session. Zero if
	 * there is no active transaction.
	 * @errors
	 */
	int __F(transaction_pinned_range)(WT_SESSION* session, uint64_t *range);

	/*!
	 * Wait for a transaction to become synchronized.  This method is
	 * only useful when ::wiredtiger_open is configured with the
	 * \c transaction_sync setting disabled.
	 *
	 * @requires_notransaction
	 *
	 * @snippet ex_all.c Transaction sync
	 *
	 * @param session the session handle
	 * @configstart{WT_SESSION.transaction_sync, see dist/api_data.py}
	 * @config{timeout_ms, maximum amount of time to wait for background
	 * sync to complete in milliseconds.  A value of zero disables the
	 * timeout and returns immediately., an integer; default \c 1200000.}
	 * @configend
	 * @errors
	 */
	int __F(transaction_sync)(WT_SESSION *session, const char *config);
	/*! @} */

#ifndef DOXYGEN
	/*!
	 * Call into the library.
	 *
	 * This method is used for breakpoints and to set other configuration
	 * when debugging layers not directly supporting those features.
	 *
	 * @param session the session handle
	 * @errors
	 */
	int __F(breakpoint)(WT_SESSION *session);
#endif
};

/*!
 * A connection to a WiredTiger database.  The connection may be opened within
 * the same address space as the caller or accessed over a socket connection.
 *
 * Most applications will open a single connection to a database for each
 * process.  The first process to open a connection to a database will access
 * the database in its own address space.  Subsequent connections (if allowed)
 * will communicate with the first process over a socket connection to perform
 * their operations.
 *
 * <b>Thread safety:</b> A WT_CONNECTION handle may be shared between threads,
 * see @ref threads for more information.
 */
struct __wt_connection {
	/*!
	 * @name Async operation handles
	 * @{
	 */
	/*!
	 * Wait for all outstanding operations to complete.
	 *
	 * @snippet ex_async.c async flush
	 *
	 * @param connection the connection handle
	 * @errors
	 */
	int __F(async_flush)(WT_CONNECTION *connection);

	/*!
	 * Return an async operation handle
	 *
	 * @snippet ex_async.c async handle allocation
	 *
	 * @param connection the connection handle
	 * @param uri the connection handle
	 * @configstart{WT_CONNECTION.async_new_op, see dist/api_data.py}
	 * @config{append, append the value as a new record\, creating a new
	 * record number key; valid only for operations with record number
	 * keys., a boolean flag; default \c false.}
	 * @config{overwrite, configures whether the cursor's insert\, update
	 * and remove methods check the existing state of the record.  If \c
	 * overwrite is \c false\, WT_CURSOR::insert fails with
	 * ::WT_DUPLICATE_KEY if the record exists\, WT_CURSOR::update and
	 * WT_CURSOR::remove fail with ::WT_NOTFOUND if the record does not
	 * exist., a boolean flag; default \c true.}
	 * @config{raw, ignore the encodings for the key and value\, manage data
	 * as if the formats were \c "u". See @ref cursor_raw for details., a
	 * boolean flag; default \c false.}
	 * @config{timeout, maximum amount of time to allow for compact in
	 * seconds.  The actual amount of time spent in compact may exceed the
	 * configured value.  A value of zero disables the timeout., an integer;
	 * default \c 1200.}
	 * @configend
	 * @param callback the operation callback
	 * @param[out] asyncopp the new op handle
	 * @errors
	 * If there are no available handles, \c EBUSY is returned.
	 */
	int __F(async_new_op)(WT_CONNECTION *connection,
	    const char *uri, const char *config, WT_ASYNC_CALLBACK *callback,
	    WT_ASYNC_OP **asyncopp);
	/*! @} */

	/*!
	 * Close a connection.
	 *
	 * Any open sessions will be closed.
	 *
	 * @snippet ex_all.c Close a connection
	 *
	 * @param connection the connection handle
	 * @configstart{WT_CONNECTION.close, see dist/api_data.py}
	 * @config{leak_memory, don't free memory during close., a boolean flag;
	 * default \c false.}
	 * @config{use_timestamp, by default\, create the close checkpoint as of
	 * the last stable timestamp if timestamps are in use\, or all current
	 * updates if there is no stable timestamp set.  If false\, this option
	 * generates a checkpoint with all updates., a boolean flag; default \c
	 * true.}
	 * @configend
	 * @errors
	 */
	int __F(close)(WT_HANDLE_CLOSED(WT_CONNECTION) *connection,
	    const char *config);

#ifndef DOXYGEN
	/*!
	 * Output debug information for various subsystems. The output format
	 * may change over time, gathering the debug information may be
	 * invasive, and the information reported may not provide a point in
	 * time view of the system.
	 *
	 * @param connection the connection handle
	 * @configstart{WT_CONNECTION.debug_info, see dist/api_data.py}
	 * @config{cache, print cache information., a boolean flag; default \c
	 * false.}
	 * @config{cursors, print all open cursor information., a boolean flag;
	 * default \c false.}
	 * @config{handles, print open handles information., a boolean flag;
	 * default \c false.}
	 * @config{log, print log information., a boolean flag; default \c
	 * false.}
	 * @config{sessions, print open session information., a boolean flag;
	 * default \c false.}
	 * @config{txn, print global txn information., a boolean flag; default
	 * \c false.}
	 * @configend
	 * @errors
	 */
	int __F(debug_info)(WT_CONNECTION *connection, const char *config);
#endif

	/*!
	 * Reconfigure a connection handle.
	 *
	 * @snippet ex_all.c Reconfigure a connection
	 *
	 * @param connection the connection handle
	 * @configstart{WT_CONNECTION.reconfigure, see dist/api_data.py}
	 * @config{async = (, asynchronous operations configuration options., a
	 * set of related configuration options defined below.}
	 * @config{&nbsp;&nbsp;&nbsp;&nbsp;enabled, enable asynchronous
	 * operation., a boolean flag; default \c false.}
	 * @config{&nbsp;&nbsp;&nbsp;&nbsp;ops_max, maximum number of expected
	 * simultaneous asynchronous operations., an integer between 1 and 4096;
	 * default \c 1024.}
	 * @config{&nbsp;&nbsp;&nbsp;&nbsp;threads, the number
	 * of worker threads to service asynchronous requests.  Each worker
	 * thread uses a session from the configured session_max., an integer
	 * between 1 and 20; default \c 2.}
	 * @config{ ),,}
	 * @config{cache_max_wait_ms, the maximum number of milliseconds an
	 * application thread will wait for space to be available in cache
	 * before giving up.  Default will wait forever., an integer greater
	 * than or equal to 0; default \c 0.}
	 * @config{cache_overhead, assume the heap allocator overhead is the
	 * specified percentage\, and adjust the cache usage by that amount (for
	 * example\, if there is 10GB of data in cache\, a percentage of 10
	 * means WiredTiger treats this as 11GB). This value is configurable
	 * because different heap allocators have different overhead and
	 * different workloads will have different heap allocation sizes and
	 * patterns\, therefore applications may need to adjust this value based
	 * on allocator choice and behavior in measured workloads., an integer
	 * between 0 and 30; default \c 8.}
	 * @config{cache_size, maximum heap memory to allocate for the cache.  A
	 * database should configure either \c cache_size or \c shared_cache but
	 * not both., an integer between 1MB and 10TB; default \c 100MB.}
	 * @config{checkpoint = (, periodically checkpoint the database.
	 * Enabling the checkpoint server uses a session from the configured
	 * session_max., a set of related configuration options defined below.}
	 * @config{&nbsp;&nbsp;&nbsp;&nbsp;log_size, wait for this amount of log
	 * record bytes to be written to the log between each checkpoint.  If
	 * non-zero\, this value will use a minimum of the log file size.  A
	 * database can configure both log_size and wait to set an upper bound
	 * for checkpoints; setting this value above 0 configures periodic
	 * checkpoints., an integer between 0 and 2GB; default \c 0.}
	 * @config{&nbsp;&nbsp;&nbsp;&nbsp;wait, seconds to wait between each
	 * checkpoint; setting this value above 0 configures periodic
	 * checkpoints., an integer between 0 and 100000; default \c 0.}
	 * @config{ ),,}
	 * @config{compatibility = (, set compatibility version of database.
	 * Changing the compatibility version requires that there are no active
	 * operations for the duration of the call., a set of related
	 * configuration options defined below.}
	 * @config{&nbsp;&nbsp;&nbsp;&nbsp;release, compatibility release
	 * version string., a string; default empty.}
	 * @config{ ),,}
	 * @config{error_prefix, prefix string for error messages., a string;
	 * default empty.}
	 * @config{eviction = (, eviction configuration options., a set of
	 * related configuration options defined below.}
	 * @config{&nbsp;&nbsp;&nbsp;&nbsp;threads_max, maximum number of
	 * threads WiredTiger will start to help evict pages from cache.  The
	 * number of threads started will vary depending on the current eviction
	 * load.  Each eviction worker thread uses a session from the configured
	 * session_max., an integer between 1 and 20; default \c 8.}
	 * @config{&nbsp;&nbsp;&nbsp;&nbsp;threads_min, minimum number of
	 * threads WiredTiger will start to help evict pages from cache.  The
	 * number of threads currently running will vary depending on the
	 * current eviction load., an integer between 1 and 20; default \c 1.}
	 * @config{ ),,}
	 * @config{eviction_checkpoint_target, perform eviction at the beginning
	 * of checkpoints to bring the dirty content in cache to this level.  It
	 * is a percentage of the cache size if the value is within the range of
	 * 0 to 100 or an absolute size when greater than 100. The value is not
	 * allowed to exceed the \c cache_size.  Ignored if set to zero or \c
	 * in_memory is \c true., an integer between 0 and 10TB; default \c 1.}
	 * @config{eviction_dirty_target, perform eviction in worker threads
	 * when the cache contains at least this much dirty content.  It is a
	 * percentage of the cache size if the value is within the range of 1 to
	 * 100 or an absolute size when greater than 100. The value is not
	 * allowed to exceed the \c cache_size., an integer between 1 and 10TB;
	 * default \c 5.}
	 * @config{eviction_dirty_trigger, trigger application threads to
	 * perform eviction when the cache contains at least this much dirty
	 * content.  It is a percentage of the cache size if the value is within
	 * the range of 1 to 100 or an absolute size when greater than 100. The
	 * value is not allowed to exceed the \c cache_size.  This setting only
	 * alters behavior if it is lower than eviction_trigger., an integer
	 * between 1 and 10TB; default \c 20.}
	 * @config{eviction_target, perform eviction in worker threads when the
	 * cache contains at least this much content.  It is a percentage of the
	 * cache size if the value is within the range of 10 to 100 or an
	 * absolute size when greater than 100. The value is not allowed to
	 * exceed the \c cache_size., an integer between 10 and 10TB; default \c
	 * 80.}
	 * @config{eviction_trigger, trigger application threads to perform
	 * eviction when the cache contains at least this much content.  It is a
	 * percentage of the cache size if the value is within the range of 10
	 * to 100 or an absolute size when greater than 100. The value is not
	 * allowed to exceed the \c cache_size., an integer between 10 and 10TB;
	 * default \c 95.}
	 * @config{file_manager = (, control how file handles are managed., a
	 * set of related configuration options defined below.}
	 * @config{&nbsp;&nbsp;&nbsp;&nbsp;close_handle_minimum, number of
	 * handles open before the file manager will look for handles to close.,
	 * an integer greater than or equal to 0; default \c 250.}
	 * @config{&nbsp;&nbsp;&nbsp;&nbsp;close_idle_time, amount of time in
	 * seconds a file handle needs to be idle before attempting to close it.
	 * A setting of 0 means that idle handles are not closed., an integer
	 * between 0 and 100000; default \c 30.}
	 * @config{&nbsp;&nbsp;&nbsp;&nbsp;close_scan_interval, interval in
	 * seconds at which to check for files that are inactive and close
	 * them., an integer between 1 and 100000; default \c 10.}
	 * @config{ ),,}
	 * @config{io_capacity = (, control how many bytes per second are
	 * written by a subsystem.  Excess writing results in throttling.  If
	 * not set then that subsystem is not throttled.  The minimum setting is
	 * 1MB., a set of related configuration options defined below.}
	 * @config{&nbsp;&nbsp;&nbsp;&nbsp;checkpoint, number of bytes per
	 * second written in service of a checkpoint., an integer between 0 and
	 * 1TB; default \c 0.}
	 * @config{&nbsp;&nbsp;&nbsp;&nbsp;eviction, number
	 * of bytes per second written in service of non-checkpoint related
	 * eviction., an integer between 0 and 1TB; default \c 0.}
	 * @config{&nbsp;&nbsp;&nbsp;&nbsp;log, number of bytes per second
	 * written in service of the logging subsystem., an integer between 0
	 * and 1TB; default \c 0.}
	 * @config{&nbsp;&nbsp;&nbsp;&nbsp;read, number
	 * of bytes per second written in service of reads., an integer between
	 * 0 and 1TB; default \c 0.}
	 * @config{&nbsp;&nbsp;&nbsp;&nbsp;total,
	 * number of bytes per second available to all subsystems in total.
	 * When set\, decisions about what subsystems are throttled\, and in
	 * what proportion\, are made internally.  A total can be used in
	 * conjunction with values for other subsystems\, in which case each
	 * subsystem's stated capacity is honored., an integer between 0 and
	 * 1TB; default \c 0.}
	 * @config{ ),,}
	 * @config{log = (, enable logging.  Enabling logging uses three
	 * sessions from the configured session_max., a set of related
	 * configuration options defined below.}
	 * @config{&nbsp;&nbsp;&nbsp;&nbsp;archive, automatically archive
	 * unneeded log files., a boolean flag; default \c true.}
	 * @config{&nbsp;&nbsp;&nbsp;&nbsp;os_cache_dirty_pct, maximum dirty
	 * system buffer cache usage\, as a percentage of the log's \c file_max.
	 * If non-zero\, schedule writes for dirty blocks belonging to the log
	 * in the system buffer cache after that percentage of the log has been
	 * written into the buffer cache without an intervening file sync., an
	 * integer between 0 and 100; default \c 0.}
	 * @config{&nbsp;&nbsp;&nbsp;&nbsp;prealloc, pre-allocate log files., a
	 * boolean flag; default \c true.}
	 * @config{&nbsp;&nbsp;&nbsp;&nbsp;zero_fill, manually write zeroes into
	 * log files., a boolean flag; default \c false.}
	 * @config{ ),,}
	 * @config{lsm_manager = (, configure database wide options for LSM tree
	 * management.  The LSM manager is started automatically the first time
	 * an LSM tree is opened.  The LSM manager uses a session from the
	 * configured session_max., a set of related configuration options
	 * defined below.}
	 * @config{&nbsp;&nbsp;&nbsp;&nbsp;merge, merge LSM
	 * chunks where possible., a boolean flag; default \c true.}
	 * @config{&nbsp;&nbsp;&nbsp;&nbsp;worker_thread_max, Configure a set of
	 * threads to manage merging LSM trees in the database.  Each worker
	 * thread uses a session handle from the configured session_max., an
	 * integer between 3 and 20; default \c 4.}
	 * @config{ ),,}
	 * @config{operation_tracking = (, enable tracking of
	 * performance-critical functions.  See @ref operation_tracking for more
	 * information., a set of related configuration options defined below.}
	 * @config{&nbsp;&nbsp;&nbsp;&nbsp;enabled, enable operation tracking
	 * subsystem., a boolean flag; default \c false.}
	 * @config{&nbsp;&nbsp;&nbsp;&nbsp;path, the name of a directory into
	 * which operation tracking files are written.  The directory must
	 * already exist.  If the value is not an absolute path\, the path is
	 * relative to the database home (see @ref absolute_path for more
	 * information)., a string; default \c ".".}
	 * @config{ ),,}
	 * @config{shared_cache = (, shared cache configuration options.  A
	 * database should configure either a cache_size or a shared_cache not
	 * both.  Enabling a shared cache uses a session from the configured
	 * session_max.  A shared cache can not have absolute values configured
	 * for cache eviction settings., a set of related configuration options
	 * defined below.}
	 * @config{&nbsp;&nbsp;&nbsp;&nbsp;chunk, the
	 * granularity that a shared cache is redistributed., an integer between
	 * 1MB and 10TB; default \c 10MB.}
	 * @config{&nbsp;&nbsp;&nbsp;&nbsp;name,
	 * the name of a cache that is shared between databases or \c "none"
	 * when no shared cache is configured., a string; default \c none.}
	 * @config{&nbsp;&nbsp;&nbsp;&nbsp;quota, maximum size of cache this
	 * database can be allocated from the shared cache.  Defaults to the
	 * entire shared cache size., an integer; default \c 0.}
	 * @config{&nbsp;&nbsp;&nbsp;&nbsp;reserve, amount of cache this
	 * database is guaranteed to have available from the shared cache.  This
	 * setting is per database.  Defaults to the chunk size., an integer;
	 * default \c 0.}
	 * @config{&nbsp;&nbsp;&nbsp;&nbsp;size, maximum memory
	 * to allocate for the shared cache.  Setting this will update the value
	 * if one is already set., an integer between 1MB and 10TB; default \c
	 * 500MB.}
	 * @config{ ),,}
	 * @config{statistics, Maintain database statistics\, which may impact
	 * performance.  Choosing "all" maintains all statistics regardless of
	 * cost\, "fast" maintains a subset of statistics that are relatively
	 * inexpensive\, "none" turns off all statistics.  The "clear"
	 * configuration resets statistics after they are gathered\, where
	 * appropriate (for example\, a cache size statistic is not cleared\,
	 * while the count of cursor insert operations will be cleared). When
	 * "clear" is configured for the database\, gathered statistics are
	 * reset each time a statistics cursor is used to gather statistics\, as
	 * well as each time statistics are logged using the \c statistics_log
	 * configuration.  See @ref statistics for more information., a list\,
	 * with values chosen from the following options: \c "all"\, \c
	 * "cache_walk"\, \c "fast"\, \c "none"\, \c "clear"\, \c "tree_walk";
	 * default \c none.}
	 * @config{statistics_log = (, log any statistics the database is
	 * configured to maintain\, to a file.  See @ref statistics for more
	 * information.  Enabling the statistics log server uses a session from
	 * the configured session_max., a set of related configuration options
	 * defined below.}
	 * @config{&nbsp;&nbsp;&nbsp;&nbsp;json, encode
	 * statistics in JSON format., a boolean flag; default \c false.}
	 * @config{&nbsp;&nbsp;&nbsp;&nbsp;on_close, log statistics on database
	 * close., a boolean flag; default \c false.}
	 * @config{&nbsp;&nbsp;&nbsp;&nbsp;sources, if non-empty\, include
	 * statistics for the list of data source URIs\, if they are open at the
	 * time of the statistics logging.  The list may include URIs matching a
	 * single data source ("table:mytable")\, or a URI matching all data
	 * sources of a particular type ("table:")., a list of strings; default
	 * empty.}
	 * @config{&nbsp;&nbsp;&nbsp;&nbsp;timestamp, a timestamp
	 * prepended to each log record\, may contain strftime conversion
	 * specifications\, when \c json is configured\, defaults to \c
	 * "%FT%Y.000Z"., a string; default \c "%b %d %H:%M:%S".}
	 * @config{&nbsp;&nbsp;&nbsp;&nbsp;wait, seconds to wait between each
	 * write of the log records; setting this value above 0 configures
	 * statistics logging., an integer between 0 and 100000; default \c 0.}
	 * @config{ ),,}
	 * @config{verbose, enable messages for various events.  Options are
	 * given as a list\, such as
	 * <code>"verbose=[evictserver\,read]"</code>., a list\, with values
	 * chosen from the following options: \c "api"\, \c "block"\, \c
	 * "checkpoint"\, \c "checkpoint_progress"\, \c "compact"\, \c
	 * "error_returns"\, \c "evict"\, \c "evict_stuck"\, \c "evictserver"\,
	 * \c "fileops"\, \c "handleops"\, \c "log"\, \c "lookaside"\, \c
	 * "lookaside_activity"\, \c "lsm"\, \c "lsm_manager"\, \c "metadata"\,
	 * \c "mutex"\, \c "overflow"\, \c "read"\, \c "rebalance"\, \c
	 * "reconcile"\, \c "recovery"\, \c "recovery_progress"\, \c "salvage"\,
	 * \c "shared_cache"\, \c "split"\, \c "temporary"\, \c "thread_group"\,
	 * \c "timestamp"\, \c "transaction"\, \c "verify"\, \c "version"\, \c
	 * "write"; default empty.}
	 * @configend
	 * @errors
	 */
	int __F(reconfigure)(WT_CONNECTION *connection, const char *config);

	/*!
	 * The home directory of the connection.
	 *
	 * @snippet ex_all.c Get the database home directory
	 *
	 * @param connection the connection handle
	 * @returns a pointer to a string naming the home directory
	 */
	const char *__F(get_home)(WT_CONNECTION *connection);

	/*!
	 * Add configuration options for a method.  See
	 * @ref custom_ds_config_add for more information.
	 *
	 * @snippet ex_all.c Configure method configuration
	 *
	 * @param connection the connection handle
	 * @param method the method being configured
	 * @param uri the object type or NULL for all object types
	 * @param config the additional configuration's name and default value
	 * @param type the additional configuration's type (must be one of
	 * \c "boolean"\, \c "int", \c "list" or \c "string")
	 * @param check the additional configuration check string, or NULL if
	 * none
	 * @errors
	 */
	int __F(configure_method)(WT_CONNECTION *connection,
	    const char *method, const char *uri,
	    const char *config, const char *type, const char *check);

	/*!
	 * Return if opening this handle created the database.
	 *
	 * @snippet ex_all.c Check if the database is newly created
	 *
	 * @param connection the connection handle
	 * @returns false (zero) if the connection existed before the call to
	 * ::wiredtiger_open, true (non-zero) if it was created by opening this
	 * handle.
	 */
	int __F(is_new)(WT_CONNECTION *connection);

	/*!
	 * @name Session handles
	 * @{
	 */
	/*!
	 * Open a session.
	 *
	 * @snippet ex_all.c Open a session
	 *
	 * @param connection the connection handle
	 * @param event_handler An event handler. If <code>NULL</code>, the
	 * connection's event handler is used. See @ref event_message_handling
	 * for more information.
	 * @configstart{WT_CONNECTION.open_session, see dist/api_data.py}
	 * @config{cache_cursors, enable caching of cursors for reuse.  Any
	 * calls to WT_CURSOR::close for a cursor created in this session will
	 * mark the cursor as cached and keep it available to be reused for
	 * later calls to WT_SESSION::open_cursor.  Cached cursors may be
	 * eventually closed.  This value is inherited from ::wiredtiger_open \c
	 * cache_cursors., a boolean flag; default \c true.}
	 * @config{ignore_cache_size, when set\, operations performed by this
	 * session ignore the cache size and are not blocked when the cache is
	 * full.  Note that use of this option for operations that create cache
	 * pressure can starve ordinary sessions that obey the cache size., a
	 * boolean flag; default \c false.}
	 * @config{isolation, the default isolation level for operations in this
	 * session., a string\, chosen from the following options: \c
	 * "read-uncommitted"\, \c "read-committed"\, \c "snapshot"; default \c
	 * read-committed.}
	 * @configend
	 * @param[out] sessionp the new session handle
	 * @errors
	 */
	int __F(open_session)(WT_CONNECTION *connection,
	    WT_EVENT_HANDLER *event_handler, const char *config,
	    WT_SESSION **sessionp);
	/*! @} */

	/*!
	 * @name Transactions
	 * @{
	 */
	/*!
	 * Query the global transaction timestamp state.
	 *
	 * @snippet ex_all.c query timestamp
	 *
	 * @param connection the connection handle
	 * @param[out] hex_timestamp a buffer that will be set to the
	 * hexadecimal encoding of the timestamp being queried.  Must be large
	 * enough to hold a NUL terminated, hex-encoded 8B timestamp (17 bytes).
	 * @configstart{WT_CONNECTION.query_timestamp, see dist/api_data.py}
	 * @config{get, specify which timestamp to query: \c all_committed
	 * returns the largest timestamp such that all timestamps up to that
	 * value have committed\, \c oldest returns the most recent \c
	 * oldest_timestamp set with WT_CONNECTION::set_timestamp\, \c
	 * oldest_reader returns the minimum of the read timestamps of all
	 * active readers \c pinned returns the minimum of the\c
	 * oldest_timestamp and the read timestamps of all active readers\, and
	 * \c stable returns the most recent \c stable_timestamp set with
	 * WT_CONNECTION::set_timestamp.  See @ref transaction_timestamps., a
	 * string\, chosen from the following options: \c "all_committed"\, \c
	 * "last_checkpoint"\, \c "oldest"\, \c "oldest_reader"\, \c "pinned"\,
	 * \c "recovery"\, \c "stable"; default \c all_committed.}
	 * @configend
	 * @errors
	 * If there is no matching timestamp (e.g., if this method is called
	 * before timestamps are used) ::WT_NOTFOUND will be returned.
	 */
	int __F(query_timestamp)(
	    WT_CONNECTION *connection, char *hex_timestamp, const char *config);

	/*!
	 * Set a global transaction timestamp.
	 *
	 * @snippet ex_all.c set commit timestamp
	 *
	 * @snippet ex_all.c set oldest timestamp
	 *
	 * @snippet ex_all.c set stable timestamp
	 *
	 * @param connection the connection handle
	 * @configstart{WT_CONNECTION.set_timestamp, see dist/api_data.py}
	 * @config{commit_timestamp, reset the maximum commit timestamp tracked
	 * by WiredTiger.  This will cause future calls to
	 * WT_CONNECTION::query_timestamp to ignore commit timestamps greater
	 * than the specified value until the next commit moves the tracked
	 * commit timestamp forwards.  This is only intended for use where the
	 * application is rolling back locally committed transactions.  The
	 * supplied value must not be older than the current oldest and stable
	 * timestamps.  See @ref transaction_timestamps., a string; default
	 * empty.}
	 * @config{force, set timestamps even if they violate normal ordering
	 * requirements.  For example allow the \c oldest_timestamp to move
	 * backwards., a boolean flag; default \c false.}
	 * @config{oldest_timestamp, future commits and queries will be no
	 * earlier than the specified timestamp.  Supplied values must be
	 * monotonically increasing\, any attempt to set the value to older than
	 * the current is silently ignored.  The supplied value must not be
	 * newer than the current stable timestamp.  See @ref
	 * transaction_timestamps., a string; default empty.}
	 * @config{stable_timestamp, checkpoints will not include commits that
	 * are newer than the specified timestamp in tables configured with \c
	 * log=(enabled=false). Supplied values must be monotonically
	 * increasing\, any attempt to set the value to older than the current
	 * is silently ignored.  The supplied value must not be older than the
	 * current oldest timestamp.  See @ref transaction_timestamps., a
	 * string; default empty.}
	 * @configend
	 * @errors
	 */
	int __F(set_timestamp)(
	    WT_CONNECTION *connection, const char *config);

	/*!
	 * Rollback in-memory non-logged state to an earlier point in time.
	 *
	 * This method uses a timestamp to define the rollback point, and thus
	 * requires that the application uses timestamps and that the
	 * stable_timestamp must have been set via a call to
	 * WT_CONNECTION::set_timestamp. Any updates to checkpoint durable
	 * tables that are more recent than the stable timestamp are removed.
	 *
	 * This method requires that there are no active operations for the
	 * duration of the call.
	 *
	 * Any updates made to logged tables will not be rolled back. Any
	 * updates made without an associated timestamp will not be rolled
	 * back. See @ref transaction_timestamps.
	 *
	 * @snippet ex_all.c rollback to stable
	 *
	 * @param connection the connection handle
	 * @configempty{WT_CONNECTION.rollback_to_stable, see dist/api_data.py}
	 * @errors
	 */
	int __F(rollback_to_stable)(
	    WT_CONNECTION *connection, const char *config);

	/*! @} */

	/*!
	 * @name Extensions
	 * @{
	 */
	/*!
	 * Load an extension.
	 *
	 * @snippet ex_all.c Load an extension
	 *
	 * @param connection the connection handle
	 * @param path the filename of the extension module, or \c "local" to
	 * search the current application binary for the initialization
	 * function, see @ref extensions for more details.
	 * @configstart{WT_CONNECTION.load_extension, see dist/api_data.py}
	 * @config{config, configuration string passed to the entry point of the
	 * extension as its WT_CONFIG_ARG argument., a string; default empty.}
	 * @config{early_load, whether this extension should be loaded at the
	 * beginning of ::wiredtiger_open.  Only applicable to extensions loaded
	 * via the wiredtiger_open configurations string., a boolean flag;
	 * default \c false.}
	 * @config{entry, the entry point of the extension\, called to
	 * initialize the extension when it is loaded.  The signature of the
	 * function must match ::wiredtiger_extension_init., a string; default
	 * \c wiredtiger_extension_init.}
	 * @config{terminate, an optional function in the extension that is
	 * called before the extension is unloaded during WT_CONNECTION::close.
	 * The signature of the function must match
	 * ::wiredtiger_extension_terminate., a string; default \c
	 * wiredtiger_extension_terminate.}
	 * @configend
	 * @errors
	 */
	int __F(load_extension)(WT_CONNECTION *connection,
	    const char *path, const char *config);

	/*!
	 * Add a custom data source.  See @ref custom_data_sources for more
	 * information.
	 *
	 * The application must first implement the WT_DATA_SOURCE interface
	 * and then register the implementation with WiredTiger:
	 *
	 * @snippet ex_data_source.c WT_DATA_SOURCE register
	 *
	 * @param connection the connection handle
	 * @param prefix the URI prefix for this data source, e.g., "file:"
	 * @param data_source the application-supplied implementation of
	 *	WT_DATA_SOURCE to manage this data source.
	 * @configempty{WT_CONNECTION.add_data_source, see dist/api_data.py}
	 * @errors
	 */
	int __F(add_data_source)(WT_CONNECTION *connection, const char *prefix,
	    WT_DATA_SOURCE *data_source, const char *config);

	/*!
	 * Add a custom collation function.
	 *
	 * The application must first implement the WT_COLLATOR interface and
	 * then register the implementation with WiredTiger:
	 *
	 * @snippet ex_all.c WT_COLLATOR register
	 *
	 * @param connection the connection handle
	 * @param name the name of the collation to be used in calls to
	 * 	WT_SESSION::create, may not be \c "none"
	 * @param collator the application-supplied collation handler
	 * @configempty{WT_CONNECTION.add_collator, see dist/api_data.py}
	 * @errors
	 */
	int __F(add_collator)(WT_CONNECTION *connection,
	    const char *name, WT_COLLATOR *collator, const char *config);

	/*!
	 * Add a compression function.
	 *
	 * The application must first implement the WT_COMPRESSOR interface
	 * and then register the implementation with WiredTiger:
	 *
	 * @snippet nop_compress.c WT_COMPRESSOR initialization structure
	 *
	 * @snippet nop_compress.c WT_COMPRESSOR initialization function
	 *
	 * @param connection the connection handle
	 * @param name the name of the compression function to be used in calls
	 *	to WT_SESSION::create, may not be \c "none"
	 * @param compressor the application-supplied compression handler
	 * @configempty{WT_CONNECTION.add_compressor, see dist/api_data.py}
	 * @errors
	 */
	int __F(add_compressor)(WT_CONNECTION *connection,
	    const char *name, WT_COMPRESSOR *compressor, const char *config);

	/*!
	 * Add an encryption function.
	 *
	 * The application must first implement the WT_ENCRYPTOR interface
	 * and then register the implementation with WiredTiger:
	 *
	 * @snippet nop_encrypt.c WT_ENCRYPTOR initialization structure
	 *
	 * @snippet nop_encrypt.c WT_ENCRYPTOR initialization function
	 *
	 * @param connection the connection handle
	 * @param name the name of the encryption function to be used in calls
	 *	to WT_SESSION::create, may not be \c "none"
	 * @param encryptor the application-supplied encryption handler
	 * @configempty{WT_CONNECTION.add_encryptor, see dist/api_data.py}
	 * @errors
	 */
	int __F(add_encryptor)(WT_CONNECTION *connection,
	    const char *name, WT_ENCRYPTOR *encryptor, const char *config);

	/*!
	 * Add a custom extractor for index keys or column groups.
	 *
	 * The application must first implement the WT_EXTRACTOR interface and
	 * then register the implementation with WiredTiger:
	 *
	 * @snippet ex_all.c WT_EXTRACTOR register
	 *
	 * @param connection the connection handle
	 * @param name the name of the extractor to be used in calls to
	 * 	WT_SESSION::create, may not be \c "none"
	 * @param extractor the application-supplied extractor
	 * @configempty{WT_CONNECTION.add_extractor, see dist/api_data.py}
	 * @errors
	 */
	int __F(add_extractor)(WT_CONNECTION *connection, const char *name,
	    WT_EXTRACTOR *extractor, const char *config);

	/*!
	 * Configure a custom file system.
	 *
	 * This method can only be called from an early loaded extension
	 * module. The application must first implement the WT_FILE_SYSTEM
	 * interface and then register the implementation with WiredTiger:
	 *
	 * @snippet ex_file_system.c WT_FILE_SYSTEM register
	 *
	 * @param connection the connection handle
	 * @param fs the populated file system structure
	 * @configempty{WT_CONNECTION.set_file_system, see dist/api_data.py}
	 * @errors
	 */
	int __F(set_file_system)(
	    WT_CONNECTION *connection, WT_FILE_SYSTEM *fs, const char *config);

	/*!
	 * Return a reference to the WiredTiger extension functions.
	 *
	 * @snippet ex_data_source.c WT_EXTENSION_API declaration
	 *
	 * @param wt_conn the WT_CONNECTION handle
	 * @returns a reference to a WT_EXTENSION_API structure.
	 */
	WT_EXTENSION_API *__F(get_extension_api)(WT_CONNECTION *wt_conn);
	/*! @} */
};

/*!
 * Open a connection to a database.
 *
 * @snippet ex_all.c Open a connection
 *
 * @param home The path to the database home directory.  See @ref home
 * for more information.
 * @param event_handler An event handler. If <code>NULL</code>, a default
 * event handler is installed that writes error messages to stderr. See
 * @ref event_message_handling for more information.
 * @configstart{wiredtiger_open, see dist/api_data.py}
 * @config{async = (, asynchronous operations configuration options., a set of
 * related configuration options defined below.}
 * @config{&nbsp;&nbsp;&nbsp;&nbsp;enabled, enable asynchronous operation., a
 * boolean flag; default \c false.}
 * @config{&nbsp;&nbsp;&nbsp;&nbsp;ops_max,
 * maximum number of expected simultaneous asynchronous operations., an integer
 * between 1 and 4096; default \c 1024.}
 * @config{&nbsp;&nbsp;&nbsp;&nbsp;threads, the number of worker threads to
 * service asynchronous requests.  Each worker thread uses a session from the
 * configured session_max., an integer between 1 and 20; default \c 2.}
 * @config{
 * ),,}
 * @config{buffer_alignment, in-memory alignment (in bytes) for buffers used for
 * I/O. The default value of -1 indicates a platform-specific alignment value
 * should be used (4KB on Linux systems when direct I/O is configured\, zero
 * elsewhere)., an integer between -1 and 1MB; default \c -1.}
 * @config{builtin_extension_config, A structure where the keys are the names of
 * builtin extensions and the values are passed to WT_CONNECTION::load_extension
 * as the \c config parameter (for example\,
 * <code>builtin_extension_config={zlib={compression_level=3}}</code>)., a
 * string; default empty.}
 * @config{cache_cursors, enable caching of cursors for reuse.  This is the
 * default value for any sessions created\, and can be overridden in configuring
 * \c cache_cursors in WT_CONNECTION.open_session., a boolean flag; default \c
 * true.}
 * @config{cache_max_wait_ms, the maximum number of milliseconds an application
 * thread will wait for space to be available in cache before giving up.
 * Default will wait forever., an integer greater than or equal to 0; default \c
 * 0.}
 * @config{cache_overhead, assume the heap allocator overhead is the specified
 * percentage\, and adjust the cache usage by that amount (for example\, if
 * there is 10GB of data in cache\, a percentage of 10 means WiredTiger treats
 * this as 11GB). This value is configurable because different heap allocators
 * have different overhead and different workloads will have different heap
 * allocation sizes and patterns\, therefore applications may need to adjust
 * this value based on allocator choice and behavior in measured workloads., an
 * integer between 0 and 30; default \c 8.}
 * @config{cache_size, maximum heap memory to allocate for the cache.  A
 * database should configure either \c cache_size or \c shared_cache but not
 * both., an integer between 1MB and 10TB; default \c 100MB.}
 * @config{checkpoint = (, periodically checkpoint the database.  Enabling the
 * checkpoint server uses a session from the configured session_max., a set of
 * related configuration options defined below.}
 * @config{&nbsp;&nbsp;&nbsp;&nbsp;log_size, wait for this amount of log record
 * bytes to be written to the log between each checkpoint.  If non-zero\, this
 * value will use a minimum of the log file size.  A database can configure both
 * log_size and wait to set an upper bound for checkpoints; setting this value
 * above 0 configures periodic checkpoints., an integer between 0 and 2GB;
 * default \c 0.}
 * @config{&nbsp;&nbsp;&nbsp;&nbsp;wait, seconds to wait between
 * each checkpoint; setting this value above 0 configures periodic checkpoints.,
 * an integer between 0 and 100000; default \c 0.}
 * @config{ ),,}
 * @config{checkpoint_sync, flush files to stable storage when closing or
 * writing checkpoints., a boolean flag; default \c true.}
 * @config{compatibility = (, set compatibility version of database.  Changing
 * the compatibility version requires that there are no active operations for
 * the duration of the call., a set of related configuration options defined
 * below.}
 * @config{&nbsp;&nbsp;&nbsp;&nbsp;release, compatibility release
 * version string., a string; default empty.}
 * @config{&nbsp;&nbsp;&nbsp;&nbsp;require_max, required maximum compatibility
 * version of existing data files.  Must be greater than or equal to any release
 * version set in the \c release setting.  Has no effect if creating the
 * database., a string; default empty.}
 * @config{&nbsp;&nbsp;&nbsp;&nbsp;require_min, required minimum compatibility
 * version of existing data files.  Must be less than or equal to any release
 * version set in the \c release setting.  Has no effect if creating the
 * database., a string; default empty.}
 * @config{ ),,}
 * @config{config_base, write the base configuration file if creating the
 * database.  If \c false in the config passed directly to ::wiredtiger_open\,
 * will ignore any existing base configuration file in addition to not creating
 * one.  See @ref config_base for more information., a boolean flag; default \c
 * true.}
 * @config{create, create the database if it does not exist., a boolean flag;
 * default \c false.}
 * @config{direct_io, Use \c O_DIRECT on POSIX systems\, and \c
 * FILE_FLAG_NO_BUFFERING on Windows to access files.  Options are given as a
 * list\, such as <code>"direct_io=[data]"</code>. Configuring \c direct_io
 * requires care\, see @ref tuning_system_buffer_cache_direct_io for important
 * warnings.  Including \c "data" will cause WiredTiger data files to use direct
 * I/O\, including \c "log" will cause WiredTiger log files to use direct I/O\,
 * and including \c "checkpoint" will cause WiredTiger data files opened at a
 * checkpoint (i.e: read only) to use direct I/O. \c direct_io should be
 * combined with \c write_through to get the equivalent of \c O_DIRECT on
 * Windows., a list\, with values chosen from the following options: \c
 * "checkpoint"\, \c "data"\, \c "log"; default empty.}
 * @config{encryption = (, configure an encryptor for system wide metadata and
 * logs.  If a system wide encryptor is set\, it is also used for encrypting
 * data files and tables\, unless encryption configuration is explicitly set for
 * them when they are created with WT_SESSION::create., a set of related
 * configuration options defined below.}
 * @config{&nbsp;&nbsp;&nbsp;&nbsp;keyid,
 * An identifier that identifies a unique instance of the encryptor.  It is
 * stored in clear text\, and thus is available when the wiredtiger database is
 * reopened.  On the first use of a (name\, keyid) combination\, the
 * WT_ENCRYPTOR::customize function is called with the keyid as an argument., a
 * string; default empty.}
 * @config{&nbsp;&nbsp;&nbsp;&nbsp;name, Permitted
 * values are \c "none" or custom encryption engine name created with
 * WT_CONNECTION::add_encryptor.  See @ref encryption for more information., a
 * string; default \c none.}
 * @config{&nbsp;&nbsp;&nbsp;&nbsp;secretkey, A string
 * that is passed to the WT_ENCRYPTOR::customize function.  It is never stored
 * in clear text\, so must be given to any subsequent ::wiredtiger_open calls to
 * reopen the database.  It must also be provided to any "wt" commands used with
 * this database., a string; default empty.}
 * @config{ ),,}
 * @config{error_prefix, prefix string for error messages., a string; default
 * empty.}
 * @config{eviction = (, eviction configuration options., a set of related
 * configuration options defined below.}
 * @config{&nbsp;&nbsp;&nbsp;&nbsp;threads_max, maximum number of threads
 * WiredTiger will start to help evict pages from cache.  The number of threads
 * started will vary depending on the current eviction load.  Each eviction
 * worker thread uses a session from the configured session_max., an integer
 * between 1 and 20; default \c 8.}
 * @config{&nbsp;&nbsp;&nbsp;&nbsp;threads_min,
 * minimum number of threads WiredTiger will start to help evict pages from
 * cache.  The number of threads currently running will vary depending on the
 * current eviction load., an integer between 1 and 20; default \c 1.}
 * @config{
 * ),,}
 * @config{eviction_checkpoint_target, perform eviction at the beginning of
 * checkpoints to bring the dirty content in cache to this level.  It is a
 * percentage of the cache size if the value is within the range of 0 to 100 or
 * an absolute size when greater than 100. The value is not allowed to exceed
 * the \c cache_size.  Ignored if set to zero or \c in_memory is \c true., an
 * integer between 0 and 10TB; default \c 1.}
 * @config{eviction_dirty_target, perform eviction in worker threads when the
 * cache contains at least this much dirty content.  It is a percentage of the
 * cache size if the value is within the range of 1 to 100 or an absolute size
 * when greater than 100. The value is not allowed to exceed the \c cache_size.,
 * an integer between 1 and 10TB; default \c 5.}
 * @config{eviction_dirty_trigger, trigger application threads to perform
 * eviction when the cache contains at least this much dirty content.  It is a
 * percentage of the cache size if the value is within the range of 1 to 100 or
 * an absolute size when greater than 100. The value is not allowed to exceed
 * the \c cache_size.  This setting only alters behavior if it is lower than
 * eviction_trigger., an integer between 1 and 10TB; default \c 20.}
 * @config{eviction_target, perform eviction in worker threads when the cache
 * contains at least this much content.  It is a percentage of the cache size if
 * the value is within the range of 10 to 100 or an absolute size when greater
 * than 100. The value is not allowed to exceed the \c cache_size., an integer
 * between 10 and 10TB; default \c 80.}
 * @config{eviction_trigger, trigger application threads to perform eviction
 * when the cache contains at least this much content.  It is a percentage of
 * the cache size if the value is within the range of 10 to 100 or an absolute
 * size when greater than 100. The value is not allowed to exceed the \c
 * cache_size., an integer between 10 and 10TB; default \c 95.}
 * @config{exclusive, fail if the database already exists\, generally used with
 * the \c create option., a boolean flag; default \c false.}
 * @config{extensions, list of shared library extensions to load (using dlopen).
 * Any values specified to a library extension are passed to
 * WT_CONNECTION::load_extension as the \c config parameter (for example\,
 * <code>extensions=(/path/ext.so={entry=my_entry})</code>)., a list of strings;
 * default empty.}
 * @config{file_extend, file extension configuration.  If set\, extend files of
 * the set type in allocations of the set size\, instead of a block at a time as
 * each new block is written.  For example\,
 * <code>file_extend=(data=16MB)</code>. If set to 0\, disable the file
 * extension for the set type.  For log files\, the allowed range is between
 * 100KB and 2GB; values larger than the configured maximum log size and the
 * default config would extend log files in allocations of the maximum log file
 * size., a list\, with values chosen from the following options: \c "data"\, \c
 * "log"; default empty.}
 * @config{file_manager = (, control how file handles are managed., a set of
 * related configuration options defined below.}
 * @config{&nbsp;&nbsp;&nbsp;&nbsp;close_handle_minimum, number of handles open
 * before the file manager will look for handles to close., an integer greater
 * than or equal to 0; default \c 250.}
 * @config{&nbsp;&nbsp;&nbsp;&nbsp;close_idle_time, amount of time in seconds a
 * file handle needs to be idle before attempting to close it.  A setting of 0
 * means that idle handles are not closed., an integer between 0 and 100000;
 * default \c 30.}
 * @config{&nbsp;&nbsp;&nbsp;&nbsp;close_scan_interval, interval
 * in seconds at which to check for files that are inactive and close them., an
 * integer between 1 and 100000; default \c 10.}
 * @config{ ),,}
 * @config{in_memory, keep data in-memory only.  See @ref in_memory for more
 * information., a boolean flag; default \c false.}
 * @config{io_capacity = (, control how many bytes per second are written by a
 * subsystem.  Excess writing results in throttling.  If not set then that
 * subsystem is not throttled.  The minimum setting is 1MB., a set of related
 * configuration options defined below.}
 * @config{&nbsp;&nbsp;&nbsp;&nbsp;checkpoint, number of bytes per second
 * written in service of a checkpoint., an integer between 0 and 1TB; default \c
 * 0.}
 * @config{&nbsp;&nbsp;&nbsp;&nbsp;eviction, number of bytes per second
 * written in service of non-checkpoint related eviction., an integer between 0
 * and 1TB; default \c 0.}
 * @config{&nbsp;&nbsp;&nbsp;&nbsp;log, number of bytes
 * per second written in service of the logging subsystem., an integer between 0
 * and 1TB; default \c 0.}
 * @config{&nbsp;&nbsp;&nbsp;&nbsp;read, number of bytes
 * per second written in service of reads., an integer between 0 and 1TB;
 * default \c 0.}
 * @config{&nbsp;&nbsp;&nbsp;&nbsp;total, number of bytes per
 * second available to all subsystems in total.  When set\, decisions about what
 * subsystems are throttled\, and in what proportion\, are made internally.  A
 * total can be used in conjunction with values for other subsystems\, in which
 * case each subsystem's stated capacity is honored., an integer between 0 and
 * 1TB; default \c 0.}
 * @config{ ),,}
 * @config{log = (, enable logging.  Enabling logging uses three sessions from
 * the configured session_max., a set of related configuration options defined
 * below.}
 * @config{&nbsp;&nbsp;&nbsp;&nbsp;archive, automatically archive
 * unneeded log files., a boolean flag; default \c true.}
 * @config{&nbsp;&nbsp;&nbsp;&nbsp;compressor, configure a compressor for log
 * records.  Permitted values are \c "none" or custom compression engine name
 * created with WT_CONNECTION::add_compressor.  If WiredTiger has builtin
 * support for \c "lz4"\, \c "snappy"\, \c "zlib" or \c "zstd" compression\,
 * these names are also available.  See @ref compression for more information.,
 * a string; default \c none.}
 * @config{&nbsp;&nbsp;&nbsp;&nbsp;enabled, enable
 * logging subsystem., a boolean flag; default \c false.}
 * @config{&nbsp;&nbsp;&nbsp;&nbsp;file_max, the maximum size of log files., an
 * integer between 100KB and 2GB; default \c 100MB.}
 * @config{&nbsp;&nbsp;&nbsp;&nbsp;os_cache_dirty_pct, maximum dirty system
 * buffer cache usage\, as a percentage of the log's \c file_max.  If non-zero\,
 * schedule writes for dirty blocks belonging to the log in the system buffer
 * cache after that percentage of the log has been written into the buffer cache
 * without an intervening file sync., an integer between 0 and 100; default \c
 * 0.}
 * @config{&nbsp;&nbsp;&nbsp;&nbsp;path, the name of a directory into which
 * log files are written.  The directory must already exist.  If the value is
 * not an absolute path\, the path is relative to the database home (see @ref
 * absolute_path for more information)., a string; default \c ".".}
 * @config{&nbsp;&nbsp;&nbsp;&nbsp;prealloc, pre-allocate log files., a boolean
 * flag; default \c true.}
 * @config{&nbsp;&nbsp;&nbsp;&nbsp;recover, run recovery
 * or error if recovery needs to run after an unclean shutdown., a string\,
 * chosen from the following options: \c "error"\, \c "on"; default \c on.}
 * @config{&nbsp;&nbsp;&nbsp;&nbsp;zero_fill, manually write zeroes into log
 * files., a boolean flag; default \c false.}
 * @config{ ),,}
 * @config{lsm_manager = (, configure database wide options for LSM tree
 * management.  The LSM manager is started automatically the first time an LSM
 * tree is opened.  The LSM manager uses a session from the configured
 * session_max., a set of related configuration options defined below.}
 * @config{&nbsp;&nbsp;&nbsp;&nbsp;merge, merge LSM chunks where possible., a
 * boolean flag; default \c true.}
 * @config{&nbsp;&nbsp;&nbsp;&nbsp;worker_thread_max, Configure a set of threads
 * to manage merging LSM trees in the database.  Each worker thread uses a
 * session handle from the configured session_max., an integer between 3 and 20;
 * default \c 4.}
 * @config{ ),,}
 * @config{mmap, Use memory mapping to access files when possible., a boolean
 * flag; default \c true.}
 * @config{multiprocess, permit sharing between processes (will automatically
 * start an RPC server for primary processes and use RPC for secondary
 * processes). <b>Not yet supported in WiredTiger</b>., a boolean flag; default
 * \c false.}
 * @config{operation_tracking = (, enable tracking of performance-critical
 * functions.  See @ref operation_tracking for more information., a set of
 * related configuration options defined below.}
 * @config{&nbsp;&nbsp;&nbsp;&nbsp;enabled, enable operation tracking
 * subsystem., a boolean flag; default \c false.}
 * @config{&nbsp;&nbsp;&nbsp;&nbsp;path, the name of a directory into which
 * operation tracking files are written.  The directory must already exist.  If
 * the value is not an absolute path\, the path is relative to the database home
 * (see @ref absolute_path for more information)., a string; default \c ".".}
 * @config{ ),,}
 * @config{readonly, open connection in read-only mode.  The database must
 * exist.  All methods that may modify a database are disabled.  See @ref
 * readonly for more information., a boolean flag; default \c false.}
 * @config{salvage, open connection and salvage any WiredTiger-owned database
 * and log files that it detects as corrupted.  This API should only be used
 * after getting an error return of WT_TRY_SALVAGE. Salvage rebuilds files in
 * place\, overwriting existing files.  We recommend making a backup copy of all
 * files with the WiredTiger prefix prior to passing this flag., a boolean flag;
 * default \c false.}
 * @config{session_max, maximum expected number of sessions (including server
 * threads)., an integer greater than or equal to 1; default \c 100.}
 * @config{shared_cache = (, shared cache configuration options.  A database
 * should configure either a cache_size or a shared_cache not both.  Enabling a
 * shared cache uses a session from the configured session_max.  A shared cache
 * can not have absolute values configured for cache eviction settings., a set
 * of related configuration options defined below.}
 * @config{&nbsp;&nbsp;&nbsp;&nbsp;chunk, the granularity that a shared cache is
 * redistributed., an integer between 1MB and 10TB; default \c 10MB.}
 * @config{&nbsp;&nbsp;&nbsp;&nbsp;name, the name of a cache that is shared
 * between databases or \c "none" when no shared cache is configured., a string;
 * default \c none.}
 * @config{&nbsp;&nbsp;&nbsp;&nbsp;quota, maximum size of
 * cache this database can be allocated from the shared cache.  Defaults to the
 * entire shared cache size., an integer; default \c 0.}
 * @config{&nbsp;&nbsp;&nbsp;&nbsp;reserve, amount of cache this database is
 * guaranteed to have available from the shared cache.  This setting is per
 * database.  Defaults to the chunk size., an integer; default \c 0.}
 * @config{&nbsp;&nbsp;&nbsp;&nbsp;size, maximum memory to allocate for the
 * shared cache.  Setting this will update the value if one is already set., an
 * integer between 1MB and 10TB; default \c 500MB.}
 * @config{ ),,}
 * @config{statistics, Maintain database statistics\, which may impact
 * performance.  Choosing "all" maintains all statistics regardless of cost\,
 * "fast" maintains a subset of statistics that are relatively inexpensive\,
 * "none" turns off all statistics.  The "clear" configuration resets statistics
 * after they are gathered\, where appropriate (for example\, a cache size
 * statistic is not cleared\, while the count of cursor insert operations will
 * be cleared). When "clear" is configured for the database\, gathered
 * statistics are reset each time a statistics cursor is used to gather
 * statistics\, as well as each time statistics are logged using the \c
 * statistics_log configuration.  See @ref statistics for more information., a
 * list\, with values chosen from the following options: \c "all"\, \c
 * "cache_walk"\, \c "fast"\, \c "none"\, \c "clear"\, \c "tree_walk"; default
 * \c none.}
 * @config{statistics_log = (, log any statistics the database is configured to
 * maintain\, to a file.  See @ref statistics for more information.  Enabling
 * the statistics log server uses a session from the configured session_max., a
 * set of related configuration options defined below.}
 * @config{&nbsp;&nbsp;&nbsp;&nbsp;json, encode statistics in JSON format., a
 * boolean flag; default \c false.}
 * @config{&nbsp;&nbsp;&nbsp;&nbsp;on_close,
 * log statistics on database close., a boolean flag; default \c false.}
 * @config{&nbsp;&nbsp;&nbsp;&nbsp;path, the name of a directory into which
 * statistics files are written.  The directory must already exist.  If the
 * value is not an absolute path\, the path is relative to the database home
 * (see @ref absolute_path for more information)., a string; default \c ".".}
 * @config{&nbsp;&nbsp;&nbsp;&nbsp;sources, if non-empty\, include statistics
 * for the list of data source URIs\, if they are open at the time of the
 * statistics logging.  The list may include URIs matching a single data source
 * ("table:mytable")\, or a URI matching all data sources of a particular type
 * ("table:")., a list of strings; default empty.}
 * @config{&nbsp;&nbsp;&nbsp;&nbsp;timestamp, a timestamp prepended to each log
 * record\, may contain strftime conversion specifications\, when \c json is
 * configured\, defaults to \c "%FT%Y.000Z"., a string; default \c "%b %d
 * %H:%M:%S".}
 * @config{&nbsp;&nbsp;&nbsp;&nbsp;wait, seconds to wait between
 * each write of the log records; setting this value above 0 configures
 * statistics logging., an integer between 0 and 100000; default \c 0.}
 * @config{
 * ),,}
 * @config{transaction_sync = (, how to sync log records when the transaction
 * commits., a set of related configuration options defined below.}
 * @config{&nbsp;&nbsp;&nbsp;&nbsp;enabled, whether to sync the log on every
 * commit by default\, can be overridden by the \c sync setting to
 * WT_SESSION::commit_transaction., a boolean flag; default \c false.}
 * @config{&nbsp;&nbsp;&nbsp;&nbsp;method, the method used to ensure log records
 * are stable on disk\, see @ref tune_durability for more information., a
 * string\, chosen from the following options: \c "dsync"\, \c "fsync"\, \c
 * "none"; default \c fsync.}
 * @config{ ),,}
 * @config{use_environment, use the \c WIREDTIGER_CONFIG and \c WIREDTIGER_HOME
 * environment variables if the process is not running with special privileges.
 * See @ref home for more information., a boolean flag; default \c true.}
 * @config{use_environment_priv, use the \c WIREDTIGER_CONFIG and \c
 * WIREDTIGER_HOME environment variables even if the process is running with
 * special privileges.  See @ref home for more information., a boolean flag;
 * default \c false.}
 * @config{verbose, enable messages for various events.  Options are given as a
 * list\, such as <code>"verbose=[evictserver\,read]"</code>., a list\, with
 * values chosen from the following options: \c "api"\, \c "block"\, \c
 * "checkpoint"\, \c "checkpoint_progress"\, \c "compact"\, \c "error_returns"\,
 * \c "evict"\, \c "evict_stuck"\, \c "evictserver"\, \c "fileops"\, \c
 * "handleops"\, \c "log"\, \c "lookaside"\, \c "lookaside_activity"\, \c
 * "lsm"\, \c "lsm_manager"\, \c "metadata"\, \c "mutex"\, \c "overflow"\, \c
 * "read"\, \c "rebalance"\, \c "reconcile"\, \c "recovery"\, \c
 * "recovery_progress"\, \c "salvage"\, \c "shared_cache"\, \c "split"\, \c
 * "temporary"\, \c "thread_group"\, \c "timestamp"\, \c "transaction"\, \c
 * "verify"\, \c "version"\, \c "write"; default empty.}
 * @config{write_through, Use \c FILE_FLAG_WRITE_THROUGH on Windows to write to
 * files.  Ignored on non-Windows systems.  Options are given as a list\, such
 * as <code>"write_through=[data]"</code>. Configuring \c write_through requires
 * care\, see @ref tuning_system_buffer_cache_direct_io for important warnings.
 * Including \c "data" will cause WiredTiger data files to write through cache\,
 * including \c "log" will cause WiredTiger log files to write through cache.
 * \c write_through should be combined with \c direct_io to get the equivalent
 * of POSIX \c O_DIRECT on Windows., a list\, with values chosen from the
 * following options: \c "data"\, \c "log"; default empty.}
 * @configend
 * Additionally, if files named \c WiredTiger.config or \c WiredTiger.basecfg
 * appear in the WiredTiger home directory, they are read for configuration
 * values (see @ref config_file and @ref config_base for details).
 * See @ref config_order for ordering of the configuration mechanisms.
 * @param[out] connectionp A pointer to the newly opened connection handle
 * @errors
 */
int wiredtiger_open(const char *home,
    WT_EVENT_HANDLER *event_handler, const char *config,
    WT_CONNECTION **connectionp) WT_ATTRIBUTE_LIBRARY_VISIBLE;

/*!
 * Return information about a WiredTiger error as a string (see
 * WT_SESSION::strerror for a thread-safe API).
 *
 * @snippet ex_all.c Display an error
 *
 * @param error a return value from a WiredTiger, ISO C, or POSIX standard API
 * @returns a string representation of the error
 */
const char *wiredtiger_strerror(int error) WT_ATTRIBUTE_LIBRARY_VISIBLE;

#if !defined(SWIG)
/*!
 * The interface implemented by applications to accept notifications
 * of the completion of asynchronous operations.
 *
 * Applications register their implementation with WiredTiger by calling
 * WT_CONNECTION::async_new_op.
 *
 * @snippet ex_async.c async handle allocation
 */
struct __wt_async_callback {
	/*!
	 * Callback to receive completion notification.
	 *
	 * @param[in] op the operation handle
	 * @param[in] op_ret the result of the async operation
	 * @param[in] flags currently unused
	 * @returns zero for success, non-zero to indicate an error.
	 *
	 * @snippet ex_async.c async example callback implementation
	 */
	int (*notify)(WT_ASYNC_CALLBACK *cb, WT_ASYNC_OP *op,
	    int op_ret, uint32_t flags);
};
#endif

/*!
 * The interface implemented by applications to handle error, informational and
 * progress messages.  Entries set to NULL are ignored and the default handlers
 * will continue to be used.
 */
struct __wt_event_handler {
	/*!
	 * Callback to handle error messages; by default, error messages are
	 * written to the stderr stream. See @ref event_message_handling for
	 * more information.
	 *
	 * Errors that require the application to exit and restart will have
	 * their \c error value set to \c WT_PANIC. The application can exit
	 * immediately when \c WT_PANIC is passed to an event handler, there
	 * is no reason to return into WiredTiger.
	 *
	 * Event handler returns are not ignored: if the handler returns
	 * non-zero, the error may cause the WiredTiger function posting the
	 * event to fail, and may even cause operation or library failure.
	 *
	 * @param session the WiredTiger session handle in use when the error
	 * was generated. The handle may have been created by the application
	 * or automatically by WiredTiger.
	 * @param error a return value from a WiredTiger, ISO C, or
	 * POSIX standard API, which can be converted to a string using
	 * WT_SESSION::strerror
	 * @param message an error string
	 */
	int (*handle_error)(WT_EVENT_HANDLER *handler,
	    WT_SESSION *session, int error, const char *message);

	/*!
	 * Callback to handle informational messages; by default, informational
	 * messages are written to the stdout stream. See
	 * @ref event_message_handling for more information.
	 *
	 * Message handler returns are not ignored: if the handler returns
	 * non-zero, the error may cause the WiredTiger function posting the
	 * event to fail, and may even cause operation or library failure.
	 *
	 * @param session the WiredTiger session handle in use when the message
	 * was generated. The handle may have been created by the application
	 * or automatically by WiredTiger.
	 * @param message an informational string
	 */
	int (*handle_message)(WT_EVENT_HANDLER *handler,
	    WT_SESSION *session, const char *message);

	/*!
	 * Callback to handle progress messages; by default, progress messages
	 * are not written. See @ref event_message_handling for more
	 * information.
	 *
	 * Progress handler returns are not ignored: if the handler returns
	 * non-zero, the error may cause the WiredTiger function posting the
	 * event to fail, and may even cause operation or library failure.
	 *
	 * @param session the WiredTiger session handle in use when the
	 * progress message was generated. The handle may have been created by
	 * the application or automatically by WiredTiger.
	 * @param operation a string representation of the operation
	 * @param progress a counter
	 */
	int (*handle_progress)(WT_EVENT_HANDLER *handler,
	    WT_SESSION *session, const char *operation, uint64_t progress);

	/*!
	 * Callback to handle automatic close of a WiredTiger handle.
	 *
	 * Close handler returns are not ignored: if the handler returns
	 * non-zero, the error may cause the WiredTiger function posting the
	 * event to fail, and may even cause operation or library failure.
	 *
	 * @param session The session handle that is being closed if the
	 * cursor parameter is NULL.
	 * @param cursor The cursor handle that is being closed, or NULL if
	 * it is a session handle being closed.
	 */
	int (*handle_close)(WT_EVENT_HANDLER *handler,
	    WT_SESSION *session, WT_CURSOR *cursor);
};

/*!
 * @name Data packing and unpacking
 * @{
 */

/*!
 * Pack a structure into a buffer.
 *
 * See @ref packing for a description of the permitted format strings.
 *
 * @section pack_examples Packing Examples
 *
 * For example, the string <code>"iSh"</code> will pack a 32-bit integer
 * followed by a NUL-terminated string, followed by a 16-bit integer.  The
 * default, big-endian encoding will be used, with no alignment.  This could be
 * used in C as follows:
 *
 * @snippet ex_all.c Pack fields into a buffer
 *
 * Then later, the values can be unpacked as follows:
 *
 * @snippet ex_all.c Unpack fields from a buffer
 *
 * @param session the session handle
 * @param buffer a pointer to a packed byte array
 * @param len the number of valid bytes in the buffer
 * @param format the data format, see @ref packing
 * @errors
 */
int wiredtiger_struct_pack(WT_SESSION *session,
    void *buffer, size_t len, const char *format, ...)
    WT_ATTRIBUTE_LIBRARY_VISIBLE;

/*!
 * Calculate the size required to pack a structure.
 *
 * Note that for variable-sized fields including variable-sized strings and
 * integers, the calculated sized merely reflects the expected sizes specified
 * in the format string itself.
 *
 * @snippet ex_all.c Get the packed size
 *
 * @param session the session handle
 * @param lenp a location where the number of bytes needed for the
 * matching call to ::wiredtiger_struct_pack is returned
 * @param format the data format, see @ref packing
 * @errors
 */
int wiredtiger_struct_size(WT_SESSION *session,
    size_t *lenp, const char *format, ...) WT_ATTRIBUTE_LIBRARY_VISIBLE;

/*!
 * Unpack a structure from a buffer.
 *
 * Reverse of ::wiredtiger_struct_pack: gets values out of a
 * packed byte string.
 *
 * @snippet ex_all.c Unpack fields from a buffer
 *
 * @param session the session handle
 * @param buffer a pointer to a packed byte array
 * @param len the number of valid bytes in the buffer
 * @param format the data format, see @ref packing
 * @errors
 */
int wiredtiger_struct_unpack(WT_SESSION *session,
    const void *buffer, size_t len, const char *format, ...)
    WT_ATTRIBUTE_LIBRARY_VISIBLE;

#if !defined(SWIG)

/*!
 * Streaming interface to packing.
 *
 * This allows applications to pack or unpack records one field at a time.
 * This is an opaque handle returned by ::wiredtiger_pack_start or
 * ::wiredtiger_unpack_start.  It must be closed with ::wiredtiger_pack_close.
 */
typedef struct __wt_pack_stream WT_PACK_STREAM;

/*!
 * Start a packing operation into a buffer with the given format string.  This
 * should be followed by a series of calls to ::wiredtiger_pack_item,
 * ::wiredtiger_pack_int, ::wiredtiger_pack_str or ::wiredtiger_pack_uint
 * to fill in the values.
 *
 * @param session the session handle
 * @param format the data format, see @ref packing
 * @param buffer a pointer to memory to hold the packed data
 * @param size the size of the buffer
 * @param[out] psp the new packing stream handle
 * @errors
 */
int wiredtiger_pack_start(WT_SESSION *session,
    const char *format, void *buffer, size_t size, WT_PACK_STREAM **psp)
    WT_ATTRIBUTE_LIBRARY_VISIBLE;

/*!
 * Start an unpacking operation from a buffer with the given format string.
 * This should be followed by a series of calls to ::wiredtiger_unpack_item,
 * ::wiredtiger_unpack_int, ::wiredtiger_unpack_str or ::wiredtiger_unpack_uint
 * to retrieve the packed values.
 *
 * @param session the session handle
 * @param format the data format, see @ref packing
 * @param buffer a pointer to memory holding the packed data
 * @param size the size of the buffer
 * @param[out] psp the new packing stream handle
 * @errors
 */
int wiredtiger_unpack_start(WT_SESSION *session,
    const char *format, const void *buffer, size_t size, WT_PACK_STREAM **psp)
    WT_ATTRIBUTE_LIBRARY_VISIBLE;

/*!
 * Close a packing stream.
 *
 * @param ps the packing stream handle
 * @param[out] usedp the number of bytes in the buffer used by the stream
 * @errors
 */
int wiredtiger_pack_close(WT_PACK_STREAM *ps, size_t *usedp)
    WT_ATTRIBUTE_LIBRARY_VISIBLE;

/*!
 * Pack an item into a packing stream.
 *
 * @param ps the packing stream handle
 * @param item an item to pack
 * @errors
 */
int wiredtiger_pack_item(WT_PACK_STREAM *ps, WT_ITEM *item)
    WT_ATTRIBUTE_LIBRARY_VISIBLE;

/*!
 * Pack a signed integer into a packing stream.
 *
 * @param ps the packing stream handle
 * @param i a signed integer to pack
 * @errors
 */
int wiredtiger_pack_int(WT_PACK_STREAM *ps, int64_t i)
    WT_ATTRIBUTE_LIBRARY_VISIBLE;

/*!
 * Pack a string into a packing stream.
 *
 * @param ps the packing stream handle
 * @param s a string to pack
 * @errors
 */
int wiredtiger_pack_str(WT_PACK_STREAM *ps, const char *s)
    WT_ATTRIBUTE_LIBRARY_VISIBLE;

/*!
 * Pack an unsigned integer into a packing stream.
 *
 * @param ps the packing stream handle
 * @param u an unsigned integer to pack
 * @errors
 */
int wiredtiger_pack_uint(WT_PACK_STREAM *ps, uint64_t u)
    WT_ATTRIBUTE_LIBRARY_VISIBLE;

/*!
 * Unpack an item from a packing stream.
 *
 * @param ps the packing stream handle
 * @param item an item to unpack
 * @errors
 */
int wiredtiger_unpack_item(WT_PACK_STREAM *ps, WT_ITEM *item)
    WT_ATTRIBUTE_LIBRARY_VISIBLE;

/*!
 * Unpack a signed integer from a packing stream.
 *
 * @param ps the packing stream handle
 * @param[out] ip the unpacked signed integer
 * @errors
 */
int wiredtiger_unpack_int(WT_PACK_STREAM *ps, int64_t *ip)
    WT_ATTRIBUTE_LIBRARY_VISIBLE;

/*!
 * Unpack a string from a packing stream.
 *
 * @param ps the packing stream handle
 * @param[out] sp the unpacked string
 * @errors
 */
int wiredtiger_unpack_str(WT_PACK_STREAM *ps, const char **sp)
    WT_ATTRIBUTE_LIBRARY_VISIBLE;

/*!
 * Unpack an unsigned integer from a packing stream.
 *
 * @param ps the packing stream handle
 * @param[out] up the unpacked unsigned integer
 * @errors
 */
int wiredtiger_unpack_uint(WT_PACK_STREAM *ps, uint64_t *up)
    WT_ATTRIBUTE_LIBRARY_VISIBLE;
/*! @} */

/*!
 * @name Configuration strings
 * @{
 */

/*!
 * The configuration information returned by the WiredTiger configuration
 * parsing functions in the WT_EXTENSION_API and the public API.
 */
struct __wt_config_item {
	/*!
	 * The value of a configuration string.
	 *
	 * Regardless of the type of the configuration string (boolean, int,
	 * list or string), the \c str field will reference the value of the
	 * configuration string.
	 *
	 * The bytes referenced by \c str are <b>not</b> nul-terminated,
	 * use the \c len field instead of a terminating nul byte.
	 */
	const char *str;

	/*! The number of bytes in the value referenced by \c str. */
	size_t len;

	/*!
	 * The numeric value of a configuration boolean or integer.
	 *
	 * If the configuration string's value is "true" or "false", the
	 * \c val field will be set to 1 (true), or 0 (false).
	 *
	 * If the configuration string can be legally interpreted as an integer,
	 * using the strtoll function rules as specified in ISO/IEC 9899:1990
	 * ("ISO C90"), that integer will be stored in the \c val field.
	 */
	int64_t val;

	/*! Permitted values of the \c type field. */
	enum {
		/*! A string value with quotes stripped. */
		WT_CONFIG_ITEM_STRING,
		/*! A boolean literal ("true" or "false"). */
		WT_CONFIG_ITEM_BOOL,
		/*! An unquoted identifier: a string value without quotes. */
		WT_CONFIG_ITEM_ID,
		/*! A numeric value. */
		WT_CONFIG_ITEM_NUM,
		/*! A nested structure or list, including brackets. */
		WT_CONFIG_ITEM_STRUCT
	}
	/*!
	 * The type of value determined by the parser.  In all cases,
	 * the \c str and \c len fields are set.
	 */
	type;
};

#if !defined(SWIG) && !defined(DOXYGEN)
/*!
 * Validate a configuration string for a WiredTiger API.
 * This API is outside the scope of a WiredTiger connection handle, since
 * applications may need to validate configuration strings prior to calling
 * ::wiredtiger_open.
 * @param session the session handle (may be \c NULL if the database not yet
 * opened).
 * @param event_handler An event handler (used if \c session is \c NULL; if both
 * \c session and \c event_handler are \c NULL, error messages will be written
 * to stderr).
 * @param name the WiredTiger function or method to validate.
 * @param config the configuration string being parsed.
 * @returns zero for success, non-zero to indicate an error.
 *
 * @snippet ex_all.c Validate a configuration string
 */
int wiredtiger_config_validate(WT_SESSION *session,
    WT_EVENT_HANDLER *event_handler, const char *name, const char *config)
    WT_ATTRIBUTE_LIBRARY_VISIBLE;
#endif

/*!
 * Create a handle that can be used to parse or create configuration strings
 * compatible with WiredTiger APIs.
 * This API is outside the scope of a WiredTiger connection handle, since
 * applications may need to generate configuration strings prior to calling
 * ::wiredtiger_open.
 * @param session the session handle to be used for error reporting (if NULL,
 *	error messages will be written to stderr).
 * @param config the configuration string being parsed. The string must
 *	remain valid for the lifetime of the parser handle.
 * @param len the number of valid bytes in \c config
 * @param[out] config_parserp A pointer to the newly opened handle
 * @errors
 *
 * @snippet ex_config_parse.c Create a configuration parser
 */
int wiredtiger_config_parser_open(WT_SESSION *session,
    const char *config, size_t len, WT_CONFIG_PARSER **config_parserp)
    WT_ATTRIBUTE_LIBRARY_VISIBLE;

/*!
 * A handle that can be used to search and traverse configuration strings
 * compatible with WiredTiger APIs.
 * To parse the contents of a list or nested configuration string use a new
 * configuration parser handle based on the content of the ::WT_CONFIG_ITEM
 * retrieved from the parent configuration string.
 *
 * @section config_parse_examples Configuration String Parsing examples
 *
 * This could be used in C to create a configuration parser as follows:
 *
 * @snippet ex_config_parse.c Create a configuration parser
 *
 * Once the parser has been created the content can be queried directly:
 *
 * @snippet ex_config_parse.c get
 *
 * Or the content can be traversed linearly:
 *
 * @snippet ex_config_parse.c next
 *
 * Nested configuration values can be queried using a shorthand notation:
 *
 * @snippet ex_config_parse.c nested get
 *
 * Nested configuration values can be traversed using multiple
 * ::WT_CONFIG_PARSER handles:
 *
 * @snippet ex_config_parse.c nested traverse
 */
struct __wt_config_parser {

	/*!
	 * Close the configuration scanner releasing any resources.
	 *
	 * @param config_parser the configuration parser handle
	 * @errors
	 *
	 */
	int __F(close)(WT_CONFIG_PARSER *config_parser);

	/*!
	 * Return the next key/value pair.
	 *
	 * If an item has no explicitly assigned value, the item will be
	 * returned in \c key and the \c value will be set to the boolean
	 * \c "true" value.
	 *
	 * @param config_parser the configuration parser handle
	 * @param key the returned key
	 * @param value the returned value
	 * @errors
	 * When iteration would pass the end of the configuration string
	 * ::WT_NOTFOUND will be returned.
	 */
	int __F(next)(WT_CONFIG_PARSER *config_parser,
	    WT_CONFIG_ITEM *key, WT_CONFIG_ITEM *value);

	/*!
	 * Return the value of an item in the configuration string.
	 *
	 * @param config_parser the configuration parser handle
	 * @param key configuration key string
	 * @param value the returned value
	 * @errors
	 *
	 */
	int __F(get)(WT_CONFIG_PARSER *config_parser,
	    const char *key, WT_CONFIG_ITEM *value);
};

/*! @} */

/*!
 * @name Support functions
 * @anchor support_functions
 * @{
 */

/*!
 * Return a pointer to a function that calculates a CRC32C checksum.
 *
 * The WiredTiger library CRC32C checksum function uses hardware support where
 * available, else it falls back to a software implementation.
 *
 * @snippet ex_all.c Checksum a buffer
 *
 * @returns a pointer to a function that takes a buffer and length and returns
 * the CRC32C checksum
 */
uint32_t (*wiredtiger_crc32c_func(void))(const void *, size_t)
    WT_ATTRIBUTE_LIBRARY_VISIBLE;

#endif /* !defined(SWIG) */

/*!
 * Calculate a set of WT_MODIFY operations to represent an update.
 * This call will calculate a set of modifications to an old value that produce
 * the new value.  If more modifications are required than fit in the array
 * passed in by the caller, or if more bytes have changed than the \c maxdiff
 * parameter, the call will fail.  The matching algorithm is approximate, so it
 * may fail and return WT_NOTFOUND if a matching set of WT_MODIFY operations
 * is not found.
 *
 * The \c maxdiff parameter bounds how much work will be done searching for a
 * match: to ensure a match is found, it may need to be set larger than actual
 * number of bytes that differ between the old and new values.  In particular,
 * repeated patterns of bytes in the values can lead to suboptimal matching,
 * and matching ranges less than 64 bytes long will not be detected.
 *
 * If the call succeeds, the WT_MODIFY operations will point into \c newv,
 * which must remain valid until WT_CURSOR::modify is called.
 *
 * @snippet ex_all.c Calculate a modify operation
 *
 * @param session the current WiredTiger session (may be NULL)
 * @param oldv old value
 * @param newv new value
 * @param maxdiff maximum bytes difference
 * @param[out] entries array of modifications producing the new value
 * @param[in,out] nentriesp size of \c entries array passed in,
 *	set to the number of entries used
 * @errors
 */
int wiredtiger_calc_modify(WT_SESSION *session,
    const WT_ITEM *oldv, const WT_ITEM *newv,
    size_t maxdiff, WT_MODIFY *entries, int *nentriesp)
    WT_ATTRIBUTE_LIBRARY_VISIBLE;

/*!
 * Get version information.
 *
 * @snippet ex_all.c Get the WiredTiger library version #1
 * @snippet ex_all.c Get the WiredTiger library version #2
 *
 * @param majorp a location where the major version number is returned
 * @param minorp a location where the minor version number is returned
 * @param patchp a location where the patch version number is returned
 * @returns a string representation of the version
 */
const char *wiredtiger_version(int *majorp, int *minorp, int *patchp)
    WT_ATTRIBUTE_LIBRARY_VISIBLE;

/*! @} */

/*******************************************
 * Error returns
 *******************************************/
/*!
 * @name Error returns
 * Most functions and methods in WiredTiger return an integer code indicating
 * whether the operation succeeded or failed.  A return of zero indicates
 * success, all non-zero return values indicate some kind of failure.
 *
 * WiredTiger reserves all values from -31,800 to -31,999 as possible error
 * return values.  WiredTiger may also return C99/POSIX error codes such as
 * \c ENOMEM, \c EINVAL and \c ENOTSUP, with the usual meanings.
 *
 * The following are all of the WiredTiger-specific error returns:
 * @{
 */
/*
 * DO NOT EDIT: automatically built by dist/api_err.py.
 * Error return section: BEGIN
 */
/*!
 * Conflict between concurrent operations.
 * This error is generated when an operation cannot be completed due to a
 * conflict with concurrent operations.  The operation may be retried; if a
 * transaction is in progress, it should be rolled back and the operation
 * retried in a new transaction.
 */
#define	WT_ROLLBACK	(-31800)
/*!
 * Attempt to insert an existing key.
 * This error is generated when the application attempts to insert a record with
 * the same key as an existing record without the 'overwrite' configuration to
 * WT_SESSION::open_cursor.
 */
#define	WT_DUPLICATE_KEY	(-31801)
/*!
 * Non-specific WiredTiger error.
 * This error is returned when an error is not covered by a specific error
 * return.
 */
#define	WT_ERROR	(-31802)
/*!
 * Item not found.
 * This error indicates an operation did not find a value to return.  This
 * includes cursor search and other operations where no record matched the
 * cursor's search key such as WT_CURSOR::update or WT_CURSOR::remove.
 */
#define	WT_NOTFOUND	(-31803)
/*!
 * WiredTiger library panic.
 * This error indicates an underlying problem that requires a database restart.
 * The application may exit immediately, no further WiredTiger calls are
 * required (and further calls will themselves immediately fail).
 */
#define	WT_PANIC	(-31804)
/*! @cond internal */
/*! Restart the operation (internal). */
#define	WT_RESTART	(-31805)
/*! @endcond */
/*!
 * Recovery must be run to continue.
 * This error is generated when wiredtiger_open is configured to return an error
 * if recovery is required to use the database.
 */
#define	WT_RUN_RECOVERY	(-31806)
/*!
 * Operation would overflow cache.
 * This error is only generated when wiredtiger_open is configured to run in-
 * memory, and an insert or update operation requires more than the configured
 * cache size to complete. The operation may be retried; if a transaction is in
 * progress, it should be rolled back and the operation retried in a new
 * transaction.
 */
#define	WT_CACHE_FULL	(-31807)
/*!
 * Conflict with a prepared update.
 * This error is generated when the application attempts to update an already
 * updated record which is in prepared state. An updated record will be in
 * prepared state, when the transaction that performed the update is in prepared
 * state.
 */
#define	WT_PREPARE_CONFLICT	(-31808)
/*!
 * Database corruption detected.
 * This error is generated when corruption is detected in an on-disk file. The
 * application may choose to salvage the file or retry wiredtiger_open with the
 * 'salvage=true' configuration setting.
 */
#define	WT_TRY_SALVAGE	(-31809)
/*
 * Error return section: END
 * DO NOT EDIT: automatically built by dist/api_err.py.
 */
/*! @} */

#ifndef DOXYGEN
#define	WT_DEADLOCK	WT_ROLLBACK		/* Backward compatibility */
#endif

/*! @} */

/*!
 * @defgroup wt_ext WiredTiger Extension API
 * The functions and interfaces applications use to customize and extend the
 * behavior of WiredTiger.
 * @{
 */

/*******************************************
 * Forward structure declarations for the extension API
 *******************************************/
struct __wt_config_arg;	typedef struct __wt_config_arg WT_CONFIG_ARG;

/*!
 * The interface implemented by applications to provide custom ordering of
 * records.
 *
 * Applications register their implementation with WiredTiger by calling
 * WT_CONNECTION::add_collator.  See @ref custom_collators for more
 * information.
 *
 * @snippet ex_extending.c add collator nocase
 *
 * @snippet ex_extending.c add collator prefix10
 */
struct __wt_collator {
	/*!
	 * Callback to compare keys.
	 *
	 * @param[out] cmp set to -1 if <code>key1 < key2</code>,
	 * 	0 if <code>key1 == key2</code>,
	 * 	1 if <code>key1 > key2</code>.
	 * @returns zero for success, non-zero to indicate an error.
	 *
	 * @snippet ex_all.c Implement WT_COLLATOR
	 *
	 * @snippet ex_extending.c case insensitive comparator
	 *
	 * @snippet ex_extending.c n character comparator
	 */
	int (*compare)(WT_COLLATOR *collator, WT_SESSION *session,
	    const WT_ITEM *key1, const WT_ITEM *key2, int *cmp);

	/*!
	 * If non-NULL, this callback is called to customize the collator
	 * for each data source.  If the callback returns a non-NULL
	 * collator, that instance is used instead of this one for all
	 * comparisons.
	 */
	int (*customize)(WT_COLLATOR *collator, WT_SESSION *session,
	    const char *uri, WT_CONFIG_ITEM *passcfg, WT_COLLATOR **customp);

	/*!
	 * If non-NULL a callback performed when the data source is closed
	 * for customized extractors otherwise when the database is closed.
	 *
	 * The WT_COLLATOR::terminate callback is intended to allow cleanup,
	 * the handle will not be subsequently accessed by WiredTiger.
	 */
	int (*terminate)(WT_COLLATOR *collator, WT_SESSION *session);
};

/*!
 * The interface implemented by applications to provide custom compression.
 *
 * Compressors must implement the WT_COMPRESSOR interface: the
 * WT_COMPRESSOR::compress and WT_COMPRESSOR::decompress callbacks must be
 * specified, and WT_COMPRESSOR::pre_size is optional.  To build your own
 * compressor, use one of the compressors in \c ext/compressors as a template:
 * \c ext/nop_compress is a simple compressor that passes through data
 * unchanged, and is a reasonable starting point.
 *
 * Applications register their implementation with WiredTiger by calling
 * WT_CONNECTION::add_compressor.
 *
 * @snippet nop_compress.c WT_COMPRESSOR initialization structure
 * @snippet nop_compress.c WT_COMPRESSOR initialization function
 */
struct __wt_compressor {
	/*!
	 * Callback to compress a chunk of data.
	 *
	 * WT_COMPRESSOR::compress takes a source buffer and a destination
	 * buffer, by default of the same size.  If the callback can compress
	 * the buffer to a smaller size in the destination, it does so, sets
	 * the \c compression_failed return to 0 and returns 0.  If compression
	 * does not produce a smaller result, the callback sets the
	 * \c compression_failed return to 1 and returns 0. If another
	 * error occurs, it returns an errno or WiredTiger error code.
	 *
	 * On entry, \c src will point to memory, with the length of the memory
	 * in \c src_len.  After successful completion, the callback should
	 * return \c 0 and set \c result_lenp to the number of bytes required
	 * for the compressed representation.
	 *
	 * On entry, \c dst points to the destination buffer with a length
	 * of \c dst_len.  If the WT_COMPRESSOR::pre_size method is specified,
	 * the destination buffer will be at least the size returned by that
	 * method; otherwise, the destination buffer will be at least as large
	 * as the length of the data to compress.
	 *
	 * If compression would not shrink the data or the \c dst buffer is not
	 * large enough to hold the compressed data, the callback should set
	 * \c compression_failed to a non-zero value and return 0.
	 *
	 * @param[in] src the data to compress
	 * @param[in] src_len the length of the data to compress
	 * @param[in] dst the destination buffer
	 * @param[in] dst_len the length of the destination buffer
	 * @param[out] result_lenp the length of the compressed data
	 * @param[out] compression_failed non-zero if compression did not
	 * decrease the length of the data (compression may not have completed)
	 * @returns zero for success, non-zero to indicate an error.
	 *
	 * @snippet nop_compress.c WT_COMPRESSOR compress
	 */
	int (*compress)(WT_COMPRESSOR *compressor, WT_SESSION *session,
	    uint8_t *src, size_t src_len,
	    uint8_t *dst, size_t dst_len,
	    size_t *result_lenp, int *compression_failed);

	/*!
	 * Callback to decompress a chunk of data.
	 *
	 * WT_COMPRESSOR::decompress takes a source buffer and a destination
	 * buffer.  The contents are switched from \c compress: the
	 * source buffer is the compressed value, and the destination buffer is
	 * sized to be the original size.  If the callback successfully
	 * decompresses the source buffer to the destination buffer, it returns
	 * 0.  If an error occurs, it returns an errno or WiredTiger error code.
	 * The source buffer that WT_COMPRESSOR::decompress takes may have a
	 * size that is rounded up from the size originally produced by
	 * WT_COMPRESSOR::compress, with the remainder of the buffer set to
	 * zeroes. Most compressors do not care about this difference if the
	 * size to be decompressed can be implicitly discovered from the
	 * compressed data.  If your compressor cares, you may need to allocate
	 * space for, and store, the actual size in the compressed buffer.  See
	 * the source code for the included snappy compressor for an example.
	 *
	 * On entry, \c src will point to memory, with the length of the memory
	 * in \c src_len.  After successful completion, the callback should
	 * return \c 0 and set \c result_lenp to the number of bytes required
	 * for the decompressed representation.
	 *
	 * If the \c dst buffer is not big enough to hold the decompressed
	 * data, the callback should return an error.
	 *
	 * @param[in] src the data to decompress
	 * @param[in] src_len the length of the data to decompress
	 * @param[in] dst the destination buffer
	 * @param[in] dst_len the length of the destination buffer
	 * @param[out] result_lenp the length of the decompressed data
	 * @returns zero for success, non-zero to indicate an error.
	 *
	 * @snippet nop_compress.c WT_COMPRESSOR decompress
	 */
	int (*decompress)(WT_COMPRESSOR *compressor, WT_SESSION *session,
	    uint8_t *src, size_t src_len,
	    uint8_t *dst, size_t dst_len,
	    size_t *result_lenp);

	/*!
	 * Callback to size a destination buffer for compression
	 *
	 * WT_COMPRESSOR::pre_size is an optional callback that, given the
	 * source buffer and size, produces the size of the destination buffer
	 * to be given to WT_COMPRESSOR::compress.  This is useful for
	 * compressors that assume that the output buffer is sized for the
	 * worst case and thus no overrun checks are made.  If your compressor
	 * works like this, WT_COMPRESSOR::pre_size will need to be defined.
	 * See the source code for the snappy compressor for an example.
	 * However, if your compressor detects and avoids overruns against its
	 * target buffer, you will not need to define WT_COMPRESSOR::pre_size.
	 * When WT_COMPRESSOR::pre_size is set to NULL, the destination buffer
	 * is sized the same as the source buffer.  This is always sufficient,
	 * since a compression result that is larger than the source buffer is
	 * discarded by WiredTiger.
	 *
	 * If not NULL, this callback is called before each call to
	 * WT_COMPRESSOR::compress to determine the size of the destination
	 * buffer to provide.  If the callback is NULL, the destination
	 * buffer will be the same size as the source buffer.
	 *
	 * The callback should set \c result_lenp to a suitable buffer size
	 * for compression, typically the maximum length required by
	 * WT_COMPRESSOR::compress.
	 *
	 * This callback function is for compressors that require an output
	 * buffer larger than the source buffer (for example, that do not
	 * check for buffer overflow during compression).
	 *
	 * @param[in] src the data to compress
	 * @param[in] src_len the length of the data to compress
	 * @param[out] result_lenp the required destination buffer size
	 * @returns zero for success, non-zero to indicate an error.
	 *
	 * @snippet nop_compress.c WT_COMPRESSOR presize
	 */
	int (*pre_size)(WT_COMPRESSOR *compressor, WT_SESSION *session,
	    uint8_t *src, size_t src_len, size_t *result_lenp);

	/*!
	 * If non-NULL, a callback performed when the database is closed.
	 *
	 * The WT_COMPRESSOR::terminate callback is intended to allow cleanup,
	 * the handle will not be subsequently accessed by WiredTiger.
	 *
	 * @snippet nop_compress.c WT_COMPRESSOR terminate
	 */
	int (*terminate)(WT_COMPRESSOR *compressor, WT_SESSION *session);
};

/*!
 * Applications can extend WiredTiger by providing new implementations of the
 * WT_DATA_SOURCE class.  Each data source supports a different URI scheme for
 * data sources to WT_SESSION::create, WT_SESSION::open_cursor and related
 * methods.  See @ref custom_data_sources for more information.
 *
 * <b>Thread safety:</b> WiredTiger may invoke methods on the WT_DATA_SOURCE
 * interface from multiple threads concurrently.  It is the responsibility of
 * the implementation to protect any shared data.
 *
 * Applications register their implementation with WiredTiger by calling
 * WT_CONNECTION::add_data_source.
 *
 * @snippet ex_data_source.c WT_DATA_SOURCE register
 */
struct __wt_data_source {
	/*!
	 * Callback to alter an object.
	 *
	 * @snippet ex_data_source.c WT_DATA_SOURCE alter
	 */
	int (*alter)(WT_DATA_SOURCE *dsrc, WT_SESSION *session,
	    const char *uri, WT_CONFIG_ARG *config);

	/*!
	 * Callback to create a new object.
	 *
	 * @snippet ex_data_source.c WT_DATA_SOURCE create
	 */
	int (*create)(WT_DATA_SOURCE *dsrc, WT_SESSION *session,
	    const char *uri, WT_CONFIG_ARG *config);

	/*!
	 * Callback to compact an object.
	 *
	 * @snippet ex_data_source.c WT_DATA_SOURCE compact
	 */
	int (*compact)(WT_DATA_SOURCE *dsrc, WT_SESSION *session,
	    const char *uri, WT_CONFIG_ARG *config);

	/*!
	 * Callback to drop an object.
	 *
	 * @snippet ex_data_source.c WT_DATA_SOURCE drop
	 */
	int (*drop)(WT_DATA_SOURCE *dsrc, WT_SESSION *session,
	    const char *uri, WT_CONFIG_ARG *config);

	/*!
	 * Callback to initialize a cursor.
	 *
	 * @snippet ex_data_source.c WT_DATA_SOURCE open_cursor
	 */
	int (*open_cursor)(WT_DATA_SOURCE *dsrc, WT_SESSION *session,
	    const char *uri, WT_CONFIG_ARG *config, WT_CURSOR **new_cursor);

	/*!
	 * Callback to rename an object.
	 *
	 * @snippet ex_data_source.c WT_DATA_SOURCE rename
	 */
	int (*rename)(WT_DATA_SOURCE *dsrc, WT_SESSION *session,
	    const char *uri, const char *newuri, WT_CONFIG_ARG *config);

	/*!
	 * Callback to salvage an object.
	 *
	 * @snippet ex_data_source.c WT_DATA_SOURCE salvage
	 */
	int (*salvage)(WT_DATA_SOURCE *dsrc, WT_SESSION *session,
	    const char *uri, WT_CONFIG_ARG *config);

	/*!
	 * Callback to get the size of an object.
	 *
	 * @snippet ex_data_source.c WT_DATA_SOURCE size
	 */
	int (*size)(WT_DATA_SOURCE *dsrc, WT_SESSION *session,
	    const char *uri, wt_off_t *size);

	/*!
	 * Callback to truncate an object.
	 *
	 * @snippet ex_data_source.c WT_DATA_SOURCE truncate
	 */
	int (*truncate)(WT_DATA_SOURCE *dsrc, WT_SESSION *session,
	    const char *uri, WT_CONFIG_ARG *config);

	/*!
	 * Callback to truncate a range of an object.
	 *
	 * @snippet ex_data_source.c WT_DATA_SOURCE range truncate
	 */
	int (*range_truncate)(WT_DATA_SOURCE *dsrc, WT_SESSION *session,
	    WT_CURSOR *start, WT_CURSOR *stop);

	/*!
	 * Callback to verify an object.
	 *
	 * @snippet ex_data_source.c WT_DATA_SOURCE verify
	 */
	int (*verify)(WT_DATA_SOURCE *dsrc, WT_SESSION *session,
	    const char *uri, WT_CONFIG_ARG *config);

	/*!
	 * Callback to checkpoint the database.
	 *
	 * @snippet ex_data_source.c WT_DATA_SOURCE checkpoint
	 */
	int (*checkpoint)(
	    WT_DATA_SOURCE *dsrc, WT_SESSION *session, WT_CONFIG_ARG *config);

	/*!
	 * If non-NULL, a callback performed when the database is closed.
	 *
	 * The WT_DATA_SOURCE::terminate callback is intended to allow cleanup,
	 * the handle will not be subsequently accessed by WiredTiger.
	 *
	 * @snippet ex_data_source.c WT_DATA_SOURCE terminate
	 */
	int (*terminate)(WT_DATA_SOURCE *dsrc, WT_SESSION *session);

	/*!
	 * If non-NULL, a callback performed before an LSM merge.
	 *
	 * @param[in] source a cursor configured with the data being merged
	 * @param[in] dest a cursor on the new object being filled by the merge
	 *
	 * @snippet ex_data_source.c WT_DATA_SOURCE lsm_pre_merge
	 */
	int (*lsm_pre_merge)(
	    WT_DATA_SOURCE *dsrc, WT_CURSOR *source, WT_CURSOR *dest);
};

/*!
 * The interface implemented by applications to provide custom encryption.
 *
 * Encryptors must implement the WT_ENCRYPTOR interface: the
 * WT_ENCRYPTOR::encrypt, WT_ENCRYPTOR::decrypt and WT_ENCRYPTOR::sizing
 * callbacks must be specified, WT_ENCRYPTOR::customize and
 * WT_ENCRYPTOR::terminate are optional.  To build your own encryptor, use
 * one of the encryptors in \c ext/encryptors as a template:
 * \c ext/encryptors/nop_encrypt is a simple encryptor that passes through
 * data unchanged, and is a reasonable starting point;
 * \c ext/encryptors/rotn_encrypt is an encryptor implementing
 * a simple rotation cipher, it shows the use of \c keyid, \c secretkey,
 * and implements the WT_ENCRYPTOR::customize and
 * WT_ENCRYPTOR::terminate callbacks.
 *
 * Applications register their implementation with WiredTiger by calling
 * WT_CONNECTION::add_encryptor.
 *
 * @snippet nop_encrypt.c WT_ENCRYPTOR initialization structure
 * @snippet nop_encrypt.c WT_ENCRYPTOR initialization function
 */
struct __wt_encryptor {
	/*!
	 * Callback to encrypt a chunk of data.
	 *
	 * WT_ENCRYPTOR::encrypt takes a source buffer and a destination
	 * buffer.  The callback encrypts the source buffer (plain text)
	 * into the destination buffer.
	 *
	 * On entry, \c src will point to memory, with the length of the memory
	 * in \c src_len.  After successful completion, the callback should
	 * return \c 0 and set \c result_lenp to the number of bytes required
	 * for the encrypted representation.
	 *
	 * On entry, \c dst points to the destination buffer with a length
	 * of \c dst_len.  The destination buffer will be at least src_len
	 * plus the size returned by that WT_ENCRYPT::sizing.
	 *
	 * This callback cannot be NULL.
	 *
	 * @param[in] src the data to encrypt
	 * @param[in] src_len the length of the data to encrypt
	 * @param[in] dst the destination buffer
	 * @param[in] dst_len the length of the destination buffer
	 * @param[out] result_lenp the length of the encrypted data
	 * @returns zero for success, non-zero to indicate an error.
	 *
	 * @snippet nop_encrypt.c WT_ENCRYPTOR encrypt
	 */
	int (*encrypt)(WT_ENCRYPTOR *encryptor, WT_SESSION *session,
	    uint8_t *src, size_t src_len,
	    uint8_t *dst, size_t dst_len,
	    size_t *result_lenp);

	/*!
	 * Callback to decrypt a chunk of data.
	 *
	 * WT_ENCRYPTOR::decrypt takes a source buffer and a destination
	 * buffer.  The contents are switched from \c encrypt: the
	 * source buffer is the encrypted value, and the destination buffer is
	 * sized to be the original size.  If the callback successfully
	 * decrypts the source buffer to the destination buffer, it returns
	 * 0.  If an error occurs, it returns an errno or WiredTiger error code.
	 *
	 * On entry, \c src will point to memory, with the length of the memory
	 * in \c src_len.  After successful completion, the callback should
	 * return \c 0 and set \c result_lenp to the number of bytes required
	 * for the decrypted representation.
	 *
	 * If the \c dst buffer is not big enough to hold the decrypted
	 * data, the callback should return an error.
	 *
	 * This callback cannot be NULL.
	 *
	 * @param[in] src the data to decrypt
	 * @param[in] src_len the length of the data to decrypt
	 * @param[in] dst the destination buffer
	 * @param[in] dst_len the length of the destination buffer
	 * @param[out] result_lenp the length of the decrypted data
	 * @returns zero for success, non-zero to indicate an error.
	 *
	 * @snippet nop_encrypt.c WT_ENCRYPTOR decrypt
	 */
	int (*decrypt)(WT_ENCRYPTOR *encryptor, WT_SESSION *session,
	    uint8_t *src, size_t src_len,
	    uint8_t *dst, size_t dst_len,
	    size_t *result_lenp);

	/*!
	 * Callback to size a destination buffer for encryption.
	 *
	 * WT_ENCRYPTOR::sizing is an callback that returns the number
	 * of additional bytes that is needed when encrypting a
	 * text buffer.  This is always necessary, since encryptors
	 * typically generate encrypted text that is larger than the
	 * plain text input. Without such a call, WiredTiger would
	 * have no way to know the worst case for the encrypted buffer size.
	 * The WiredTiger encryption infrastructure assumes that
	 * buffer sizing is not dependent on the number of bytes
	 * of input, that there is a one to one relationship in number
	 * of bytes needed between input and output.
	 *
	 * This callback cannot be NULL.
	 *
	 * The callback should set \c expansion_constantp to the additional
	 * number of bytes needed.
	 *
	 * @param[out] expansion_constantp the additional number of bytes needed
	 *    when encrypting.
	 * @returns zero for success, non-zero to indicate an error.
	 *
	 * @snippet nop_encrypt.c WT_ENCRYPTOR sizing
	 */
	int (*sizing)(WT_ENCRYPTOR *encryptor, WT_SESSION *session,
	    size_t *expansion_constantp);

	/*!
	 * If non-NULL, this callback is called to customize the encryptor.
	 * The customize function is called whenever a keyid is used for the
	 * first time with this encryptor, whether it be in
	 * the ::wiredtiger_open call or the WT_SESSION::create
	 * call. This gives the algorithm an
	 * opportunity to retrieve and save keys in a customized encryptor.
	 * If the callback returns a non-NULL encryptor, that instance
	 * is used instead of this one for any callbacks.
	 *
	 * @param[in] encrypt_config the "encryption" portion of the
	 *    configuration from the wiredtiger_open or WT_SESSION::create call
	 * @param[out] customp the new modified encryptor, or NULL.
	 * @returns zero for success, non-zero to indicate an error.
	 */
	int (*customize)(WT_ENCRYPTOR *encryptor, WT_SESSION *session,
	    WT_CONFIG_ARG *encrypt_config, WT_ENCRYPTOR **customp);

	/*!
	 * If non-NULL, a callback performed when the database is closed.
	 * It is called for each encryptor that was added using
	 * WT_CONNECTION::add_encryptor or returned by the
	 * WT_ENCRYPTOR::customize callback.
	 *
	 * The WT_ENCRYPTOR::terminate callback is intended to allow cleanup,
	 * the handle will not be subsequently accessed by WiredTiger.
	 *
	 * @snippet nop_encrypt.c WT_ENCRYPTOR terminate
	 */
	int (*terminate)(WT_ENCRYPTOR *encryptor, WT_SESSION *session);
};

/*!
 * The interface implemented by applications to provide custom extraction of
 * index keys or column group values.
 *
 * Applications register implementations with WiredTiger by calling
 * WT_CONNECTION::add_extractor.  See @ref custom_extractors for more
 * information.
 *
 * @snippet ex_all.c WT_EXTRACTOR register
 */
struct __wt_extractor {
	/*!
	 * Callback to extract a value for an index or column group.
	 *
	 * @errors
	 *
	 * @snippet ex_all.c WT_EXTRACTOR
	 *
	 * @param extractor the WT_EXTRACTOR implementation
	 * @param session the current WiredTiger session
	 * @param key the table key in raw format, see @ref cursor_raw for
	 *	details
	 * @param value the table value in raw format, see @ref cursor_raw for
	 *	details
	 * @param[out] result_cursor the method should call WT_CURSOR::set_key
	 *	and WT_CURSOR::insert on this cursor to return a key.  The \c
	 *	key_format of the cursor will match that passed to
	 *	WT_SESSION::create for the index.  Multiple index keys can be
	 *	created for each record by calling WT_CURSOR::insert multiple
	 *	times.
	 */
	int (*extract)(WT_EXTRACTOR *extractor, WT_SESSION *session,
	    const WT_ITEM *key, const WT_ITEM *value,
	    WT_CURSOR *result_cursor);

	/*!
	 * If non-NULL, this callback is called to customize the extractor for
	 * each index.  If the callback returns a non-NULL extractor, that
	 * instance is used instead of this one for all comparisons.
	 */
	int (*customize)(WT_EXTRACTOR *extractor, WT_SESSION *session,
	    const char *uri, WT_CONFIG_ITEM *appcfg, WT_EXTRACTOR **customp);

	/*!
	 * If non-NULL a callback performed when the index or column group
	 * is closed for customized extractors otherwise when the database
	 * is closed.
	 *
	 * The WT_EXTRACTOR::terminate callback is intended to allow cleanup,
	 * the handle will not be subsequently accessed by WiredTiger.
	 */
	int (*terminate)(WT_EXTRACTOR *extractor, WT_SESSION *session);
};

#if !defined(SWIG)
/*! WT_FILE_SYSTEM::open_file file types */
typedef enum {
	WT_FS_OPEN_FILE_TYPE_CHECKPOINT,/*!< open a data file checkpoint */
	WT_FS_OPEN_FILE_TYPE_DATA,	/*!< open a data file */
	WT_FS_OPEN_FILE_TYPE_DIRECTORY,	/*!< open a directory */
	WT_FS_OPEN_FILE_TYPE_LOG,	/*!< open a log file */
	WT_FS_OPEN_FILE_TYPE_REGULAR	/*!< open a regular file */
} WT_FS_OPEN_FILE_TYPE;

#ifdef DOXYGEN
/*! WT_FILE_SYSTEM::open_file flags: random access pattern */
#define	WT_FS_OPEN_ACCESS_RAND	0x0
/*! WT_FILE_SYSTEM::open_file flags: sequential access pattern */
#define	WT_FS_OPEN_ACCESS_SEQ	0x0
/*! WT_FILE_SYSTEM::open_file flags: create if does not exist */
#define	WT_FS_OPEN_CREATE	0x0
/*! WT_FILE_SYSTEM::open_file flags: direct I/O requested */
#define	WT_FS_OPEN_DIRECTIO	0x0
/*! WT_FILE_SYSTEM::open_file flags: file creation must be durable */
#define	WT_FS_OPEN_DURABLE	0x0
/*!
 * WT_FILE_SYSTEM::open_file flags: return EBUSY if exclusive use not available
 */
#define	WT_FS_OPEN_EXCLUSIVE	0x0
/*! WT_FILE_SYSTEM::open_file flags: open is read-only */
#define	WT_FS_OPEN_READONLY	0x0

/*!
 * WT_FILE_SYSTEM::remove or WT_FILE_SYSTEM::rename flags: the remove or rename
 * operation must be durable
 */
#define	WT_FS_DURABLE		0x0
#else
/* AUTOMATIC FLAG VALUE GENERATION START */
#define	WT_FS_OPEN_ACCESS_RAND	0x01u
#define	WT_FS_OPEN_ACCESS_SEQ	0x02u
#define	WT_FS_OPEN_CREATE	0x04u
#define	WT_FS_OPEN_DIRECTIO	0x08u
#define	WT_FS_OPEN_DURABLE	0x10u
#define	WT_FS_OPEN_EXCLUSIVE	0x20u
#define	WT_FS_OPEN_FIXED	0x40u	/* Path not home relative (internal) */
#define	WT_FS_OPEN_READONLY	0x80u
/* AUTOMATIC FLAG VALUE GENERATION STOP */

/* AUTOMATIC FLAG VALUE GENERATION START */
#define	WT_FS_DURABLE		0x1u
/* AUTOMATIC FLAG VALUE GENERATION STOP */
#endif

/*!
 * The interface implemented by applications to provide a custom file system
 * implementation.
 *
 * <b>Thread safety:</b> WiredTiger may invoke methods on the WT_FILE_SYSTEM
 * interface from multiple threads concurrently. It is the responsibility of
 * the implementation to protect any shared data.
 *
 * Applications register implementations with WiredTiger by calling
 * WT_CONNECTION::add_file_system.  See @ref custom_file_systems for more
 * information.
 *
 * @snippet ex_file_system.c WT_FILE_SYSTEM register
 */
struct __wt_file_system {
	/*!
	 * Return a list of file names for the named directory.
	 *
	 * @errors
	 *
	 * @param file_system the WT_FILE_SYSTEM
	 * @param session the current WiredTiger session
	 * @param directory the name of the directory
	 * @param prefix if not NULL, only files with names matching the prefix
	 *    are returned
	 * @param[out] dirlist the method returns an allocated array of
	 *    individually allocated strings, one for each entry in the
	 *    directory.
	 * @param[out] countp the number of entries returned
	 */
	int (*fs_directory_list)(WT_FILE_SYSTEM *file_system,
	    WT_SESSION *session, const char *directory, const char *prefix,
	    char ***dirlist, uint32_t *countp);

#if !defined(DOXYGEN)
	/*
	 * Return a single file name for the named directory.
	 */
	int (*fs_directory_list_single)(WT_FILE_SYSTEM *file_system,
	    WT_SESSION *session, const char *directory, const char *prefix,
	    char ***dirlist, uint32_t *countp);
#endif

	/*!
	 * Free memory allocated by WT_FILE_SYSTEM::directory_list.
	 *
	 * @errors
	 *
	 * @param file_system the WT_FILE_SYSTEM
	 * @param session the current WiredTiger session
	 * @param dirlist array returned by WT_FILE_SYSTEM::directory_list
	 * @param count count returned by WT_FILE_SYSTEM::directory_list
	 */
	int (*fs_directory_list_free)(WT_FILE_SYSTEM *file_system,
	    WT_SESSION *session, char **dirlist, uint32_t count);

	/*!
	 * Return if the named file system object exists.
	 *
	 * @errors
	 *
	 * @param file_system the WT_FILE_SYSTEM
	 * @param session the current WiredTiger session
	 * @param name the name of the file
	 * @param[out] existp If the named file system object exists
	 */
	int (*fs_exist)(WT_FILE_SYSTEM *file_system,
	    WT_SESSION *session, const char *name, bool *existp);

	/*!
	 * Open a handle for a named file system object
	 *
	 * The method should return ENOENT if the file is not being created and
	 * does not exist.
	 *
	 * The method should return EACCES if the file cannot be opened in the
	 * requested mode (for example, a file opened for writing in a readonly
	 * file system).
	 *
	 * The method should return EBUSY if ::WT_FS_OPEN_EXCLUSIVE is set and
	 * the file is in use.
	 *
	 * @errors
	 *
	 * @param file_system the WT_FILE_SYSTEM
	 * @param session the current WiredTiger session
	 * @param name the name of the file system object
	 * @param file_type the type of the file
	 *    The file type is provided to allow optimization for different file
	 *    access patterns.
	 * @param flags flags indicating how to open the file, one or more of
	 *    ::WT_FS_OPEN_CREATE, ::WT_FS_OPEN_DIRECTIO, ::WT_FS_OPEN_DURABLE,
	 *    ::WT_FS_OPEN_EXCLUSIVE or ::WT_FS_OPEN_READONLY.
	 * @param[out] file_handlep the handle to the newly opened file. File
	 *    system implementations must allocate memory for the handle and
	 *    the WT_FILE_HANDLE::name field, and fill in the WT_FILE_HANDLE::
	 *    fields. Applications wanting to associate private information
	 *    with the WT_FILE_HANDLE:: structure should declare and allocate
	 *    their own structure as a superset of a WT_FILE_HANDLE:: structure.
	 */
	int (*fs_open_file)(WT_FILE_SYSTEM *file_system, WT_SESSION *session,
	    const char *name, WT_FS_OPEN_FILE_TYPE file_type, uint32_t flags,
	    WT_FILE_HANDLE **file_handlep);

	/*!
	 * Remove a named file system object
	 *
	 * This method is not required for readonly file systems and should be
	 * set to NULL when not required by the file system.
	 *
	 * @errors
	 *
	 * @param file_system the WT_FILE_SYSTEM
	 * @param session the current WiredTiger session
	 * @param name the name of the file system object
	 * @param durable if the operation requires durability
	 * @param flags 0 or ::WT_FS_DURABLE
	 */
	int (*fs_remove)(WT_FILE_SYSTEM *file_system,
	    WT_SESSION *session, const char *name, uint32_t flags);

	/*!
	 * Rename a named file system object
	 *
	 * This method is not required for readonly file systems and should be
	 * set to NULL when not required by the file system.
	 *
	 * @errors
	 *
	 * @param file_system the WT_FILE_SYSTEM
	 * @param session the current WiredTiger session
	 * @param from the original name of the object
	 * @param to the new name for the object
	 * @param flags 0 or ::WT_FS_DURABLE
	 */
	int (*fs_rename)(WT_FILE_SYSTEM *file_system, WT_SESSION *session,
	    const char *from, const char *to, uint32_t flags);

	/*!
	 * Return the size of a named file system object
	 *
	 * @errors
	 *
	 * @param file_system the WT_FILE_SYSTEM
	 * @param session the current WiredTiger session
	 * @param name the name of the file system object
	 * @param[out] sizep the size of the file system entry
	 */
	int (*fs_size)(WT_FILE_SYSTEM *file_system,
	    WT_SESSION *session, const char *name, wt_off_t *sizep);

	/*!
	 * A callback performed when the file system is closed and will no
	 * longer be accessed by the WiredTiger database.
	 *
	 * This method is not required and should be set to NULL when not
	 * required by the file system.
	 *
	 * The WT_FILE_SYSTEM::terminate callback is intended to allow cleanup,
	 * the handle will not be subsequently accessed by WiredTiger.
	 */
	int (*terminate)(WT_FILE_SYSTEM *file_system, WT_SESSION *session);
};

/*! WT_FILE_HANDLE::fadvise flags: no longer need */
#define	WT_FILE_HANDLE_DONTNEED	1
/*! WT_FILE_HANDLE::fadvise flags: will need */
#define	WT_FILE_HANDLE_WILLNEED	2

/*!
 * A file handle implementation returned by WT_FILE_SYSTEM::open_file.
 *
 * <b>Thread safety:</b> Unless explicitly stated otherwise, WiredTiger may
 * invoke methods on the WT_FILE_HANDLE interface from multiple threads
 * concurrently. It is the responsibility of the implementation to protect
 * any shared data.
 *
 * See @ref custom_file_systems for more information.
 */
struct __wt_file_handle {
	/*!
	 * The enclosing file system, set by WT_FILE_SYSTEM::open_file.
	 */
	WT_FILE_SYSTEM *file_system;

	/*!
	 * The name of the file, set by WT_FILE_SYSTEM::open_file.
	 */
	char *name;

	/*!
	 * Close a file handle, the handle will not be further accessed by
	 * WiredTiger.
	 *
	 * @errors
	 *
	 * @param file_handle the WT_FILE_HANDLE
	 * @param session the current WiredTiger session
	 */
	int (*close)(WT_FILE_HANDLE *file_handle, WT_SESSION *session);

	/*!
	 * Indicate expected future use of file ranges, based on the POSIX
	 * 1003.1 standard fadvise.
	 *
	 * This method is not required, and should be set to NULL when not
	 * supported by the file.
	 *
	 * @errors
	 *
	 * @param file_handle the WT_FILE_HANDLE
	 * @param session the current WiredTiger session
	 * @param offset the file offset
	 * @param len the size of the advisory
	 * @param advice one of ::WT_FILE_HANDLE_WILLNEED or
	 *    ::WT_FILE_HANDLE_DONTNEED.
	 */
	int (*fh_advise)(WT_FILE_HANDLE *file_handle,
	    WT_SESSION *session, wt_off_t offset, wt_off_t len, int advice);

	/*!
	 * Extend the file.
	 *
	 * This method is not required, and should be set to NULL when not
	 * supported by the file.
	 *
	 * Any allocated disk space must read as 0 bytes, and no existing file
	 * data may change. Allocating all necessary underlying storage (not
	 * changing just the file's metadata), is likely to result in increased
	 * performance.
	 *
	 * This method is not called by multiple threads concurrently (on the
	 * same file handle). If the file handle's extension method supports
	 * concurrent calls, set the WT_FILE_HANDLE::fh_extend_nolock method
	 * instead. See @ref custom_file_systems for more information.
	 *
	 * @errors
	 *
	 * @param file_handle the WT_FILE_HANDLE
	 * @param session the current WiredTiger session
	 * @param offset desired file size after extension
	 */
	int (*fh_extend)(
	    WT_FILE_HANDLE *file_handle, WT_SESSION *session, wt_off_t offset);

	/*!
	 * Extend the file.
	 *
	 * This method is not required, and should be set to NULL when not
	 * supported by the file.
	 *
	 * Any allocated disk space must read as 0 bytes, and no existing file
	 * data may change. Allocating all necessary underlying storage (not
	 * only changing the file's metadata), is likely to result in increased
	 * performance.
	 *
	 * This method may be called by multiple threads concurrently (on the
	 * same file handle). If the file handle's extension method does not
	 * support concurrent calls, set the WT_FILE_HANDLE::fh_extend method
	 * instead. See @ref custom_file_systems for more information.
	 *
	 * @errors
	 *
	 * @param file_handle the WT_FILE_HANDLE
	 * @param session the current WiredTiger session
	 * @param offset desired file size after extension
	 */
	int (*fh_extend_nolock)(
	    WT_FILE_HANDLE *file_handle, WT_SESSION *session, wt_off_t offset);

	/*!
	 * Lock/unlock a file from the perspective of other processes running
	 * in the system, where necessary.
	 *
	 * @errors
	 *
	 * @param file_handle the WT_FILE_HANDLE
	 * @param session the current WiredTiger session
	 * @param lock whether to lock or unlock
	 */
	int (*fh_lock)(
	    WT_FILE_HANDLE *file_handle, WT_SESSION *session, bool lock);

	/*!
	 * Map a file into memory, based on the POSIX 1003.1 standard mmap.
	 *
	 * This method is not required, and should be set to NULL when not
	 * supported by the file.
	 *
	 * @errors
	 *
	 * @param file_handle the WT_FILE_HANDLE
	 * @param session the current WiredTiger session
	 * @param[out] mapped_regionp a reference to a memory location into
	 *    which should be stored a pointer to the start of the mapped region
	 * @param[out] lengthp a reference to a memory location into which
	 *    should be stored the length of the region
	 * @param[out] mapped_cookiep a reference to a memory location into
	 *    which can be optionally stored a pointer to an opaque cookie
	 *    which is subsequently passed to WT_FILE_HANDLE::unmap.
	 */
	int (*fh_map)(WT_FILE_HANDLE *file_handle, WT_SESSION *session,
	    void *mapped_regionp, size_t *lengthp, void *mapped_cookiep);

	/*!
	 * Unmap part of a memory mapped file, based on the POSIX 1003.1
	 * standard madvise.
	 *
	 * This method is not required, and should be set to NULL when not
	 * supported by the file.
	 *
	 * @errors
	 *
	 * @param file_handle the WT_FILE_HANDLE
	 * @param session the current WiredTiger session
	 * @param map a location in the mapped region unlikely to be used in the
	 *    near future
	 * @param length the length of the mapped region to discard
	 * @param mapped_cookie any cookie set by the WT_FILE_HANDLE::map method
	 */
	int (*fh_map_discard)(WT_FILE_HANDLE *file_handle,
	    WT_SESSION *session, void *map, size_t length, void *mapped_cookie);

	/*!
	 * Preload part of a memory mapped file, based on the POSIX 1003.1
	 * standard madvise.
	 *
	 * This method is not required, and should be set to NULL when not
	 * supported by the file.
	 *
	 * @errors
	 *
	 * @param file_handle the WT_FILE_HANDLE
	 * @param session the current WiredTiger session
	 * @param map a location in the mapped region likely to be used in the
	 *    near future
	 * @param length the size of the mapped region to preload
	 * @param mapped_cookie any cookie set by the WT_FILE_HANDLE::map method
	 */
	int (*fh_map_preload)(WT_FILE_HANDLE *file_handle, WT_SESSION *session,
	    const void *map, size_t length, void *mapped_cookie);

	/*!
	 * Unmap a memory mapped file, based on the POSIX 1003.1 standard
	 * munmap.
	 *
	 * This method is only required if a valid implementation of map is
	 * provided by the file, and should be set to NULL otherwise.
	 *
	 * @errors
	 *
	 * @param file_handle the WT_FILE_HANDLE
	 * @param session the current WiredTiger session
	 * @param mapped_region a pointer to the start of the mapped region
	 * @param length the length of the mapped region
	 * @param mapped_cookie any cookie set by the WT_FILE_HANDLE::map method
	 */
	int (*fh_unmap)(WT_FILE_HANDLE *file_handle, WT_SESSION *session,
	    void *mapped_region, size_t length, void *mapped_cookie);

	/*!
	 * Read from a file, based on the POSIX 1003.1 standard pread.
	 *
	 * @errors
	 *
	 * @param file_handle the WT_FILE_HANDLE
	 * @param session the current WiredTiger session
	 * @param offset the offset in the file to start reading from
	 * @param len the amount to read
	 * @param[out] buf buffer to hold the content read from file
	 */
	int (*fh_read)(WT_FILE_HANDLE *file_handle,
	    WT_SESSION *session, wt_off_t offset, size_t len, void *buf);

	/*!
	 * Return the size of a file.
	 *
	 * @errors
	 *
	 * @param file_handle the WT_FILE_HANDLE
	 * @param session the current WiredTiger session
	 * @param sizep the size of the file
	 */
	int (*fh_size)(
	    WT_FILE_HANDLE *file_handle, WT_SESSION *session, wt_off_t *sizep);

	/*!
	 * Make outstanding file writes durable and do not return until writes
	 * are complete.
	 *
	 * This method is not required for read-only files, and should be set
	 * to NULL when not supported by the file.
	 *
	 * @errors
	 *
	 * @param file_handle the WT_FILE_HANDLE
	 * @param session the current WiredTiger session
	 */
	int (*fh_sync)(WT_FILE_HANDLE *file_handle, WT_SESSION *session);

	/*!
	 * Schedule the outstanding file writes required for durability and
	 * return immediately.
	 *
	 * This method is not required, and should be set to NULL when not
	 * supported by the file.
	 *
	 * @errors
	 *
	 * @param file_handle the WT_FILE_HANDLE
	 * @param session the current WiredTiger session
	 */
	int (*fh_sync_nowait)(WT_FILE_HANDLE *file_handle, WT_SESSION *session);

	/*!
	 * Truncate the file.
	 *
	 * This method is not required, and should be set to NULL when not
	 * supported by the file.
	 *
	 * This method is not called by multiple threads concurrently (on the
	 * same file handle).
	 *
	 * @errors
	 *
	 * @param file_handle the WT_FILE_HANDLE
	 * @param session the current WiredTiger session
	 * @param offset desired file size after truncate
	 */
	int (*fh_truncate)(
	    WT_FILE_HANDLE *file_handle, WT_SESSION *session, wt_off_t offset);

	/*!
	 * Write to a file, based on the POSIX 1003.1 standard pwrite.
	 *
	 * This method is not required for read-only files, and should be set
	 * to NULL when not supported by the file.
	 *
	 * @errors
	 *
	 * @param file_handle the WT_FILE_HANDLE
	 * @param session the current WiredTiger session
	 * @param offset offset at which to start writing
	 * @param length amount of data to write
	 * @param buf content to be written to the file
	 */
	int (*fh_write)(WT_FILE_HANDLE *file_handle, WT_SESSION *session,
	    wt_off_t offset, size_t length, const void *buf);
};
#endif /* !defined(SWIG) */

/*!
 * Entry point to an extension, called when the extension is loaded.
 *
 * @param connection the connection handle
 * @param config the config information passed to WT_CONNECTION::load_extension
 * @errors
 */
extern int wiredtiger_extension_init(
    WT_CONNECTION *connection, WT_CONFIG_ARG *config);

/*!
 * Optional cleanup function for an extension, called during
 * WT_CONNECTION::close.
 *
 * @param connection the connection handle
 * @errors
 */
extern int wiredtiger_extension_terminate(WT_CONNECTION *connection);

/*! @} */

/*!
 * @addtogroup wt
 * @{
 */

/*!
 * @name Log record and operation types
 * @anchor log_types
 * @{
 */
/*
 * NOTE:  The values of these record types and operations must
 * never change because they're written into the log.  Append
 * any new records or operations to the appropriate set.
 */
/*! checkpoint */
#define	WT_LOGREC_CHECKPOINT	0
/*! transaction commit */
#define	WT_LOGREC_COMMIT	1
/*! file sync */
#define	WT_LOGREC_FILE_SYNC	2
/*! message */
#define	WT_LOGREC_MESSAGE	3
/*! system/internal record */
#define	WT_LOGREC_SYSTEM	4
/*! invalid operation */
#define	WT_LOGOP_INVALID	0
/*! column-store put */
#define	WT_LOGOP_COL_PUT	1
/*! column-store remove */
#define	WT_LOGOP_COL_REMOVE	2
/*! column-store truncate */
#define	WT_LOGOP_COL_TRUNCATE	3
/*! row-store put */
#define	WT_LOGOP_ROW_PUT	4
/*! row-store remove */
#define	WT_LOGOP_ROW_REMOVE	5
/*! row-store truncate */
#define	WT_LOGOP_ROW_TRUNCATE	6
/*! checkpoint start */
#define	WT_LOGOP_CHECKPOINT_START	7
/*! previous LSN */
#define	WT_LOGOP_PREV_LSN	8
/*! column-store modify */
#define	WT_LOGOP_COL_MODIFY	9
/*! row-store modify */
#define	WT_LOGOP_ROW_MODIFY	10
/*! @} */

/*******************************************
 * Statistic reference.
 *******************************************/
/*
 * DO NOT EDIT: automatically built by dist/api_stat.py.
 * Statistics section: BEGIN
 */

/*!
 * @name Connection statistics
 * @anchor statistics_keys
 * @anchor statistics_conn
 * Statistics are accessed through cursors with \c "statistics:" URIs.
 * Individual statistics can be queried through the cursor using the following
 * keys.  See @ref data_statistics for more information.
 * @{
 */
/*! LSM: application work units currently queued */
#define	WT_STAT_CONN_LSM_WORK_QUEUE_APP			1000
/*! LSM: merge work units currently queued */
#define	WT_STAT_CONN_LSM_WORK_QUEUE_MANAGER		1001
/*! LSM: rows merged in an LSM tree */
#define	WT_STAT_CONN_LSM_ROWS_MERGED			1002
/*! LSM: sleep for LSM checkpoint throttle */
#define	WT_STAT_CONN_LSM_CHECKPOINT_THROTTLE		1003
/*! LSM: sleep for LSM merge throttle */
#define	WT_STAT_CONN_LSM_MERGE_THROTTLE			1004
/*! LSM: switch work units currently queued */
#define	WT_STAT_CONN_LSM_WORK_QUEUE_SWITCH		1005
/*! LSM: tree maintenance operations discarded */
#define	WT_STAT_CONN_LSM_WORK_UNITS_DISCARDED		1006
/*! LSM: tree maintenance operations executed */
#define	WT_STAT_CONN_LSM_WORK_UNITS_DONE		1007
/*! LSM: tree maintenance operations scheduled */
#define	WT_STAT_CONN_LSM_WORK_UNITS_CREATED		1008
/*! LSM: tree queue hit maximum */
#define	WT_STAT_CONN_LSM_WORK_QUEUE_MAX			1009
/*! async: current work queue length */
#define	WT_STAT_CONN_ASYNC_CUR_QUEUE			1010
/*! async: maximum work queue length */
#define	WT_STAT_CONN_ASYNC_MAX_QUEUE			1011
/*! async: number of allocation state races */
#define	WT_STAT_CONN_ASYNC_ALLOC_RACE			1012
/*! async: number of flush calls */
#define	WT_STAT_CONN_ASYNC_FLUSH			1013
/*! async: number of operation slots viewed for allocation */
#define	WT_STAT_CONN_ASYNC_ALLOC_VIEW			1014
/*! async: number of times operation allocation failed */
#define	WT_STAT_CONN_ASYNC_FULL				1015
/*! async: number of times worker found no work */
#define	WT_STAT_CONN_ASYNC_NOWORK			1016
/*! async: total allocations */
#define	WT_STAT_CONN_ASYNC_OP_ALLOC			1017
/*! async: total compact calls */
#define	WT_STAT_CONN_ASYNC_OP_COMPACT			1018
/*! async: total insert calls */
#define	WT_STAT_CONN_ASYNC_OP_INSERT			1019
/*! async: total remove calls */
#define	WT_STAT_CONN_ASYNC_OP_REMOVE			1020
/*! async: total search calls */
#define	WT_STAT_CONN_ASYNC_OP_SEARCH			1021
/*! async: total update calls */
#define	WT_STAT_CONN_ASYNC_OP_UPDATE			1022
/*! block-manager: blocks pre-loaded */
#define	WT_STAT_CONN_BLOCK_PRELOAD			1023
/*! block-manager: blocks read */
#define	WT_STAT_CONN_BLOCK_READ				1024
/*! block-manager: blocks written */
#define	WT_STAT_CONN_BLOCK_WRITE			1025
/*! block-manager: bytes read */
#define	WT_STAT_CONN_BLOCK_BYTE_READ			1026
/*! block-manager: bytes written */
#define	WT_STAT_CONN_BLOCK_BYTE_WRITE			1027
/*! block-manager: bytes written for checkpoint */
#define	WT_STAT_CONN_BLOCK_BYTE_WRITE_CHECKPOINT	1028
/*! block-manager: mapped blocks read */
#define	WT_STAT_CONN_BLOCK_MAP_READ			1029
/*! block-manager: mapped bytes read */
#define	WT_STAT_CONN_BLOCK_BYTE_MAP_READ		1030
/*! cache: application threads page read from disk to cache count */
#define	WT_STAT_CONN_CACHE_READ_APP_COUNT		1031
/*! cache: application threads page read from disk to cache time (usecs) */
#define	WT_STAT_CONN_CACHE_READ_APP_TIME		1032
/*! cache: application threads page write from cache to disk count */
#define	WT_STAT_CONN_CACHE_WRITE_APP_COUNT		1033
/*! cache: application threads page write from cache to disk time (usecs) */
#define	WT_STAT_CONN_CACHE_WRITE_APP_TIME		1034
/*! cache: bytes belonging to page images in the cache */
#define	WT_STAT_CONN_CACHE_BYTES_IMAGE			1035
/*! cache: bytes belonging to the cache overflow table in the cache */
#define	WT_STAT_CONN_CACHE_BYTES_LOOKASIDE		1036
/*! cache: bytes currently in the cache */
#define	WT_STAT_CONN_CACHE_BYTES_INUSE			1037
/*! cache: bytes dirty in the cache cumulative */
#define	WT_STAT_CONN_CACHE_BYTES_DIRTY_TOTAL		1038
/*! cache: bytes not belonging to page images in the cache */
#define	WT_STAT_CONN_CACHE_BYTES_OTHER			1039
/*! cache: bytes read into cache */
#define	WT_STAT_CONN_CACHE_BYTES_READ			1040
/*! cache: bytes written from cache */
#define	WT_STAT_CONN_CACHE_BYTES_WRITE			1041
/*! cache: cache overflow cursor application thread wait time (usecs) */
#define	WT_STAT_CONN_CACHE_LOOKASIDE_CURSOR_WAIT_APPLICATION	1042
/*! cache: cache overflow cursor internal thread wait time (usecs) */
#define	WT_STAT_CONN_CACHE_LOOKASIDE_CURSOR_WAIT_INTERNAL	1043
/*! cache: cache overflow score */
#define	WT_STAT_CONN_CACHE_LOOKASIDE_SCORE		1044
/*! cache: cache overflow table entries */
#define	WT_STAT_CONN_CACHE_LOOKASIDE_ENTRIES		1045
/*! cache: cache overflow table insert calls */
#define	WT_STAT_CONN_CACHE_LOOKASIDE_INSERT		1046
/*! cache: cache overflow table remove calls */
#define	WT_STAT_CONN_CACHE_LOOKASIDE_REMOVE		1047
/*! cache: checkpoint blocked page eviction */
#define	WT_STAT_CONN_CACHE_EVICTION_CHECKPOINT		1048
/*! cache: eviction calls to get a page */
#define	WT_STAT_CONN_CACHE_EVICTION_GET_REF		1049
/*! cache: eviction calls to get a page found queue empty */
#define	WT_STAT_CONN_CACHE_EVICTION_GET_REF_EMPTY	1050
/*! cache: eviction calls to get a page found queue empty after locking */
#define	WT_STAT_CONN_CACHE_EVICTION_GET_REF_EMPTY2	1051
/*! cache: eviction currently operating in aggressive mode */
#define	WT_STAT_CONN_CACHE_EVICTION_AGGRESSIVE_SET	1052
/*! cache: eviction empty score */
#define	WT_STAT_CONN_CACHE_EVICTION_EMPTY_SCORE		1053
/*! cache: eviction passes of a file */
#define	WT_STAT_CONN_CACHE_EVICTION_WALK_PASSES		1054
/*! cache: eviction server candidate queue empty when topping up */
#define	WT_STAT_CONN_CACHE_EVICTION_QUEUE_EMPTY		1055
/*! cache: eviction server candidate queue not empty when topping up */
#define	WT_STAT_CONN_CACHE_EVICTION_QUEUE_NOT_EMPTY	1056
/*! cache: eviction server evicting pages */
#define	WT_STAT_CONN_CACHE_EVICTION_SERVER_EVICTING	1057
/*!
 * cache: eviction server slept, because we did not make progress with
 * eviction
 */
#define	WT_STAT_CONN_CACHE_EVICTION_SERVER_SLEPT	1058
/*! cache: eviction server unable to reach eviction goal */
#define	WT_STAT_CONN_CACHE_EVICTION_SLOW		1059
/*! cache: eviction state */
#define	WT_STAT_CONN_CACHE_EVICTION_STATE		1060
/*! cache: eviction walk target pages histogram - 0-9 */
#define	WT_STAT_CONN_CACHE_EVICTION_TARGET_PAGE_LT10	1061
/*! cache: eviction walk target pages histogram - 10-31 */
#define	WT_STAT_CONN_CACHE_EVICTION_TARGET_PAGE_LT32	1062
/*! cache: eviction walk target pages histogram - 128 and higher */
#define	WT_STAT_CONN_CACHE_EVICTION_TARGET_PAGE_GE128	1063
/*! cache: eviction walk target pages histogram - 32-63 */
#define	WT_STAT_CONN_CACHE_EVICTION_TARGET_PAGE_LT64	1064
/*! cache: eviction walk target pages histogram - 64-128 */
#define	WT_STAT_CONN_CACHE_EVICTION_TARGET_PAGE_LT128	1065
/*! cache: eviction walks abandoned */
#define	WT_STAT_CONN_CACHE_EVICTION_WALKS_ABANDONED	1066
/*! cache: eviction walks gave up because they restarted their walk twice */
#define	WT_STAT_CONN_CACHE_EVICTION_WALKS_STOPPED	1067
/*!
 * cache: eviction walks gave up because they saw too many pages and
 * found no candidates
 */
#define	WT_STAT_CONN_CACHE_EVICTION_WALKS_GAVE_UP_NO_TARGETS	1068
/*!
 * cache: eviction walks gave up because they saw too many pages and
 * found too few candidates
 */
#define	WT_STAT_CONN_CACHE_EVICTION_WALKS_GAVE_UP_RATIO	1069
/*! cache: eviction walks reached end of tree */
#define	WT_STAT_CONN_CACHE_EVICTION_WALKS_ENDED		1070
/*! cache: eviction walks started from root of tree */
#define	WT_STAT_CONN_CACHE_EVICTION_WALK_FROM_ROOT	1071
/*! cache: eviction walks started from saved location in tree */
#define	WT_STAT_CONN_CACHE_EVICTION_WALK_SAVED_POS	1072
/*! cache: eviction worker thread active */
#define	WT_STAT_CONN_CACHE_EVICTION_ACTIVE_WORKERS	1073
/*! cache: eviction worker thread created */
#define	WT_STAT_CONN_CACHE_EVICTION_WORKER_CREATED	1074
/*! cache: eviction worker thread evicting pages */
#define	WT_STAT_CONN_CACHE_EVICTION_WORKER_EVICTING	1075
/*! cache: eviction worker thread removed */
#define	WT_STAT_CONN_CACHE_EVICTION_WORKER_REMOVED	1076
/*! cache: eviction worker thread stable number */
#define	WT_STAT_CONN_CACHE_EVICTION_STABLE_STATE_WORKERS	1077
/*!
 * cache: failed eviction of pages that exceeded the in-memory maximum
 * count
 */
#define	WT_STAT_CONN_CACHE_EVICTION_FORCE_FAIL		1078
/*!
 * cache: failed eviction of pages that exceeded the in-memory maximum
 * time (usecs)
 */
#define	WT_STAT_CONN_CACHE_EVICTION_FORCE_FAIL_TIME	1079
/*! cache: files with active eviction walks */
#define	WT_STAT_CONN_CACHE_EVICTION_WALKS_ACTIVE	1080
/*! cache: files with new eviction walks started */
#define	WT_STAT_CONN_CACHE_EVICTION_WALKS_STARTED	1081
/*! cache: force re-tuning of eviction workers once in a while */
#define	WT_STAT_CONN_CACHE_EVICTION_FORCE_RETUNE	1082
/*! cache: hazard pointer blocked page eviction */
#define	WT_STAT_CONN_CACHE_EVICTION_HAZARD		1083
/*! cache: hazard pointer check calls */
#define	WT_STAT_CONN_CACHE_HAZARD_CHECKS		1084
/*! cache: hazard pointer check entries walked */
#define	WT_STAT_CONN_CACHE_HAZARD_WALKS			1085
/*! cache: hazard pointer maximum array length */
#define	WT_STAT_CONN_CACHE_HAZARD_MAX			1086
/*! cache: in-memory page passed criteria to be split */
#define	WT_STAT_CONN_CACHE_INMEM_SPLITTABLE		1087
/*! cache: in-memory page splits */
#define	WT_STAT_CONN_CACHE_INMEM_SPLIT			1088
/*! cache: internal pages evicted */
#define	WT_STAT_CONN_CACHE_EVICTION_INTERNAL		1089
/*! cache: internal pages split during eviction */
#define	WT_STAT_CONN_CACHE_EVICTION_SPLIT_INTERNAL	1090
/*! cache: leaf pages split during eviction */
#define	WT_STAT_CONN_CACHE_EVICTION_SPLIT_LEAF		1091
/*! cache: maximum bytes configured */
#define	WT_STAT_CONN_CACHE_BYTES_MAX			1092
/*! cache: maximum page size at eviction */
#define	WT_STAT_CONN_CACHE_EVICTION_MAXIMUM_PAGE_SIZE	1093
/*! cache: modified pages evicted */
#define	WT_STAT_CONN_CACHE_EVICTION_DIRTY		1094
/*! cache: modified pages evicted by application threads */
#define	WT_STAT_CONN_CACHE_EVICTION_APP_DIRTY		1095
/*! cache: operations timed out waiting for space in cache */
#define	WT_STAT_CONN_CACHE_TIMED_OUT_OPS		1096
/*! cache: overflow pages read into cache */
#define	WT_STAT_CONN_CACHE_READ_OVERFLOW		1097
/*! cache: page split during eviction deepened the tree */
#define	WT_STAT_CONN_CACHE_EVICTION_DEEPEN		1098
/*! cache: page written requiring cache overflow records */
#define	WT_STAT_CONN_CACHE_WRITE_LOOKASIDE		1099
/*! cache: pages currently held in the cache */
#define	WT_STAT_CONN_CACHE_PAGES_INUSE			1100
/*! cache: pages evicted because they exceeded the in-memory maximum count */
#define	WT_STAT_CONN_CACHE_EVICTION_FORCE		1101
/*!
 * cache: pages evicted because they exceeded the in-memory maximum time
 * (usecs)
 */
#define	WT_STAT_CONN_CACHE_EVICTION_FORCE_TIME		1102
/*! cache: pages evicted because they had chains of deleted items count */
#define	WT_STAT_CONN_CACHE_EVICTION_FORCE_DELETE	1103
/*!
 * cache: pages evicted because they had chains of deleted items time
 * (usecs)
 */
#define	WT_STAT_CONN_CACHE_EVICTION_FORCE_DELETE_TIME	1104
/*! cache: pages evicted by application threads */
#define	WT_STAT_CONN_CACHE_EVICTION_APP			1105
/*! cache: pages queued for eviction */
#define	WT_STAT_CONN_CACHE_EVICTION_PAGES_QUEUED	1106
/*! cache: pages queued for urgent eviction */
#define	WT_STAT_CONN_CACHE_EVICTION_PAGES_QUEUED_URGENT	1107
/*! cache: pages queued for urgent eviction during walk */
#define	WT_STAT_CONN_CACHE_EVICTION_PAGES_QUEUED_OLDEST	1108
/*! cache: pages read into cache */
#define	WT_STAT_CONN_CACHE_READ				1109
/*! cache: pages read into cache after truncate */
#define	WT_STAT_CONN_CACHE_READ_DELETED			1110
/*! cache: pages read into cache after truncate in prepare state */
#define	WT_STAT_CONN_CACHE_READ_DELETED_PREPARED	1111
/*! cache: pages read into cache requiring cache overflow entries */
#define	WT_STAT_CONN_CACHE_READ_LOOKASIDE		1112
/*! cache: pages read into cache requiring cache overflow for checkpoint */
#define	WT_STAT_CONN_CACHE_READ_LOOKASIDE_CHECKPOINT	1113
/*! cache: pages read into cache skipping older cache overflow entries */
#define	WT_STAT_CONN_CACHE_READ_LOOKASIDE_SKIPPED	1114
/*!
 * cache: pages read into cache with skipped cache overflow entries
 * needed later
 */
#define	WT_STAT_CONN_CACHE_READ_LOOKASIDE_DELAY		1115
/*!
 * cache: pages read into cache with skipped cache overflow entries
 * needed later by checkpoint
 */
#define	WT_STAT_CONN_CACHE_READ_LOOKASIDE_DELAY_CHECKPOINT	1116
/*! cache: pages requested from the cache */
#define	WT_STAT_CONN_CACHE_PAGES_REQUESTED		1117
/*! cache: pages seen by eviction walk */
#define	WT_STAT_CONN_CACHE_EVICTION_PAGES_SEEN		1118
/*! cache: pages selected for eviction unable to be evicted */
#define	WT_STAT_CONN_CACHE_EVICTION_FAIL		1119
/*! cache: pages walked for eviction */
#define	WT_STAT_CONN_CACHE_EVICTION_WALK		1120
/*! cache: pages written from cache */
#define	WT_STAT_CONN_CACHE_WRITE			1121
/*! cache: pages written requiring in-memory restoration */
#define	WT_STAT_CONN_CACHE_WRITE_RESTORE		1122
/*! cache: percentage overhead */
#define	WT_STAT_CONN_CACHE_OVERHEAD			1123
/*! cache: tracked bytes belonging to internal pages in the cache */
#define	WT_STAT_CONN_CACHE_BYTES_INTERNAL		1124
/*! cache: tracked bytes belonging to leaf pages in the cache */
#define	WT_STAT_CONN_CACHE_BYTES_LEAF			1125
/*! cache: tracked dirty bytes in the cache */
#define	WT_STAT_CONN_CACHE_BYTES_DIRTY			1126
/*! cache: tracked dirty pages in the cache */
#define	WT_STAT_CONN_CACHE_PAGES_DIRTY			1127
/*! cache: unmodified pages evicted */
#define	WT_STAT_CONN_CACHE_EVICTION_CLEAN		1128
/*! connection: auto adjusting condition resets */
#define	WT_STAT_CONN_COND_AUTO_WAIT_RESET		1129
/*! connection: auto adjusting condition wait calls */
#define	WT_STAT_CONN_COND_AUTO_WAIT			1130
/*! connection: background fsync calls */
#define	WT_STAT_CONN_FSYNC_ALL				1131
/*! connection: background fsync file handles considered */
#define	WT_STAT_CONN_FSYNC_ALL_FH_TOTAL			1132
/*! connection: background fsync file handles synced */
#define	WT_STAT_CONN_FSYNC_ALL_FH			1133
/*! connection: detected system time went backwards */
#define	WT_STAT_CONN_TIME_TRAVEL			1134
/*! connection: files currently open */
#define	WT_STAT_CONN_FILE_OPEN				1135
/*! connection: memory allocations */
#define	WT_STAT_CONN_MEMORY_ALLOCATION			1136
/*! connection: memory frees */
#define	WT_STAT_CONN_MEMORY_FREE			1137
/*! connection: memory re-allocations */
#define	WT_STAT_CONN_MEMORY_GROW			1138
/*! connection: pthread mutex condition wait calls */
#define	WT_STAT_CONN_COND_WAIT				1139
/*! connection: pthread mutex shared lock read-lock calls */
#define	WT_STAT_CONN_RWLOCK_READ			1140
/*! connection: pthread mutex shared lock write-lock calls */
#define	WT_STAT_CONN_RWLOCK_WRITE			1141
/*! connection: throttled capacity bytes read */
#define	WT_STAT_CONN_CAPACITY_BYTES_READ		1142
/*! connection: throttled capacity bytes written */
#define	WT_STAT_CONN_CAPACITY_BYTES_WRITTEN		1143
/*! connection: throttled capacity threshold to fsync */
#define	WT_STAT_CONN_CAPACITY_THRESHOLD			1144
/*! connection: throttled capacity time in checkpoints (usecs) */
#define	WT_STAT_CONN_CAPACITY_CKPT_TIME			1145
/*! connection: throttled capacity time in eviction (usecs) */
#define	WT_STAT_CONN_CAPACITY_EVICT_TIME		1146
/*! connection: throttled capacity time in logging (usecs) */
#define	WT_STAT_CONN_CAPACITY_LOG_TIME			1147
/*! connection: throttled capacity time in reads (usecs) */
#define	WT_STAT_CONN_CAPACITY_READ_TIME			1148
/*! connection: throttled checkpoint write calls */
#define	WT_STAT_CONN_CAPACITY_CKPT_CALLS		1149
/*! connection: throttled checkpoint writes for capacity */
#define	WT_STAT_CONN_CAPACITY_CKPT_THROTTLES		1150
/*! connection: throttled eviction write calls */
#define	WT_STAT_CONN_CAPACITY_EVICT_CALLS		1151
/*! connection: throttled eviction writes for capacity */
#define	WT_STAT_CONN_CAPACITY_EVICT_THROTTLES		1152
/*! connection: throttled for total capacity */
#define	WT_STAT_CONN_CAPACITY_TOTAL_THROTTLES		1153
/*! connection: throttled log write calls */
#define	WT_STAT_CONN_CAPACITY_LOG_CALLS			1154
/*! connection: throttled log writes for capacity */
#define	WT_STAT_CONN_CAPACITY_LOG_THROTTLES		1155
/*! connection: throttled read calls */
#define	WT_STAT_CONN_CAPACITY_READ_CALLS		1156
/*! connection: throttled reads for capacity */
#define	WT_STAT_CONN_CAPACITY_READ_THROTTLES		1157
/*! connection: throttled time in total capacity (usecs) */
#define	WT_STAT_CONN_CAPACITY_TOTAL_TIME		1158
/*! connection: total fsync I/Os */
#define	WT_STAT_CONN_FSYNC_IO				1159
/*! connection: total fsync I/Os nowait */
#define	WT_STAT_CONN_FSYNC_IO_NOWAIT			1160
/*! connection: total read I/Os */
#define	WT_STAT_CONN_READ_IO				1161
/*! connection: total write I/Os */
#define	WT_STAT_CONN_WRITE_IO				1162
/*! cursor: cached cursor count */
<<<<<<< HEAD
#define	WT_STAT_CONN_CURSOR_CACHED_COUNT		1163
/*! cursor: cursor close calls that result in cache */
#define	WT_STAT_CONN_CURSOR_CACHE			1164
/*! cursor: cursor create calls */
#define	WT_STAT_CONN_CURSOR_CREATE			1165
/*! cursor: cursor insert calls */
#define	WT_STAT_CONN_CURSOR_INSERT			1166
/*! cursor: cursor modify calls */
#define	WT_STAT_CONN_CURSOR_MODIFY			1167
/*! cursor: cursor next calls */
#define	WT_STAT_CONN_CURSOR_NEXT			1168
/*! cursor: cursor operation restarted */
#define	WT_STAT_CONN_CURSOR_RESTART			1169
/*! cursor: cursor prev calls */
#define	WT_STAT_CONN_CURSOR_PREV			1170
/*! cursor: cursor remove calls */
#define	WT_STAT_CONN_CURSOR_REMOVE			1171
/*! cursor: cursor reserve calls */
#define	WT_STAT_CONN_CURSOR_RESERVE			1172
/*! cursor: cursor reset calls */
#define	WT_STAT_CONN_CURSOR_RESET			1173
/*! cursor: cursor search calls */
#define	WT_STAT_CONN_CURSOR_SEARCH			1174
/*! cursor: cursor search near calls */
#define	WT_STAT_CONN_CURSOR_SEARCH_NEAR			1175
/*! cursor: cursor sweep buckets */
#define	WT_STAT_CONN_CURSOR_SWEEP_BUCKETS		1176
/*! cursor: cursor sweep cursors closed */
#define	WT_STAT_CONN_CURSOR_SWEEP_CLOSED		1177
/*! cursor: cursor sweep cursors examined */
#define	WT_STAT_CONN_CURSOR_SWEEP_EXAMINED		1178
/*! cursor: cursor sweeps */
#define	WT_STAT_CONN_CURSOR_SWEEP			1179
/*! cursor: cursor update calls */
#define	WT_STAT_CONN_CURSOR_UPDATE			1180
/*! cursor: cursors reused from cache */
#define	WT_STAT_CONN_CURSOR_REOPEN			1181
/*! cursor: open cursor count */
#define	WT_STAT_CONN_CURSOR_OPEN_COUNT			1182
/*! cursor: truncate calls */
#define	WT_STAT_CONN_CURSOR_TRUNCATE			1183
/*! data-handle: connection data handles currently active */
#define	WT_STAT_CONN_DH_CONN_HANDLE_COUNT		1184
/*! data-handle: connection sweep candidate became referenced */
#define	WT_STAT_CONN_DH_SWEEP_REF			1185
/*! data-handle: connection sweep dhandles closed */
#define	WT_STAT_CONN_DH_SWEEP_CLOSE			1186
/*! data-handle: connection sweep dhandles removed from hash list */
#define	WT_STAT_CONN_DH_SWEEP_REMOVE			1187
/*! data-handle: connection sweep time-of-death sets */
#define	WT_STAT_CONN_DH_SWEEP_TOD			1188
/*! data-handle: connection sweeps */
#define	WT_STAT_CONN_DH_SWEEPS				1189
/*! data-handle: session dhandles swept */
#define	WT_STAT_CONN_DH_SESSION_HANDLES			1190
/*! data-handle: session sweep attempts */
#define	WT_STAT_CONN_DH_SESSION_SWEEPS			1191
/*! lock: checkpoint lock acquisitions */
#define	WT_STAT_CONN_LOCK_CHECKPOINT_COUNT		1192
/*! lock: checkpoint lock application thread wait time (usecs) */
#define	WT_STAT_CONN_LOCK_CHECKPOINT_WAIT_APPLICATION	1193
/*! lock: checkpoint lock internal thread wait time (usecs) */
#define	WT_STAT_CONN_LOCK_CHECKPOINT_WAIT_INTERNAL	1194
=======
#define	WT_STAT_CONN_CURSOR_CACHED_COUNT		1142
/*! cursor: cursor bulk loaded cursor insert calls */
#define	WT_STAT_CONN_CURSOR_INSERT_BULK			1143
/*! cursor: cursor close calls that result in cache */
#define	WT_STAT_CONN_CURSOR_CACHE			1144
/*! cursor: cursor create calls */
#define	WT_STAT_CONN_CURSOR_CREATE			1145
/*! cursor: cursor insert calls */
#define	WT_STAT_CONN_CURSOR_INSERT			1146
/*! cursor: cursor insert key and value bytes */
#define	WT_STAT_CONN_CURSOR_INSERT_BYTES		1147
/*! cursor: cursor modify calls */
#define	WT_STAT_CONN_CURSOR_MODIFY			1148
/*! cursor: cursor modify key and value bytes affected */
#define	WT_STAT_CONN_CURSOR_MODIFY_BYTES		1149
/*! cursor: cursor modify value bytes modified */
#define	WT_STAT_CONN_CURSOR_MODIFY_BYTES_TOUCH		1150
/*! cursor: cursor next calls */
#define	WT_STAT_CONN_CURSOR_NEXT			1151
/*! cursor: cursor operation restarted */
#define	WT_STAT_CONN_CURSOR_RESTART			1152
/*! cursor: cursor prev calls */
#define	WT_STAT_CONN_CURSOR_PREV			1153
/*! cursor: cursor remove calls */
#define	WT_STAT_CONN_CURSOR_REMOVE			1154
/*! cursor: cursor remove key bytes removed */
#define	WT_STAT_CONN_CURSOR_REMOVE_BYTES		1155
/*! cursor: cursor reserve calls */
#define	WT_STAT_CONN_CURSOR_RESERVE			1156
/*! cursor: cursor reset calls */
#define	WT_STAT_CONN_CURSOR_RESET			1157
/*! cursor: cursor search calls */
#define	WT_STAT_CONN_CURSOR_SEARCH			1158
/*! cursor: cursor search near calls */
#define	WT_STAT_CONN_CURSOR_SEARCH_NEAR			1159
/*! cursor: cursor sweep buckets */
#define	WT_STAT_CONN_CURSOR_SWEEP_BUCKETS		1160
/*! cursor: cursor sweep cursors closed */
#define	WT_STAT_CONN_CURSOR_SWEEP_CLOSED		1161
/*! cursor: cursor sweep cursors examined */
#define	WT_STAT_CONN_CURSOR_SWEEP_EXAMINED		1162
/*! cursor: cursor sweeps */
#define	WT_STAT_CONN_CURSOR_SWEEP			1163
/*! cursor: cursor truncate calls */
#define	WT_STAT_CONN_CURSOR_TRUNCATE			1164
/*! cursor: cursor update calls */
#define	WT_STAT_CONN_CURSOR_UPDATE			1165
/*! cursor: cursor update key and value bytes */
#define	WT_STAT_CONN_CURSOR_UPDATE_BYTES		1166
/*! cursor: cursor update value size change */
#define	WT_STAT_CONN_CURSOR_UPDATE_BYTES_CHANGED	1167
/*! cursor: cursors reused from cache */
#define	WT_STAT_CONN_CURSOR_REOPEN			1168
/*! cursor: open cursor count */
#define	WT_STAT_CONN_CURSOR_OPEN_COUNT			1169
/*! data-handle: connection data handles currently active */
#define	WT_STAT_CONN_DH_CONN_HANDLE_COUNT		1170
/*! data-handle: connection sweep candidate became referenced */
#define	WT_STAT_CONN_DH_SWEEP_REF			1171
/*! data-handle: connection sweep dhandles closed */
#define	WT_STAT_CONN_DH_SWEEP_CLOSE			1172
/*! data-handle: connection sweep dhandles removed from hash list */
#define	WT_STAT_CONN_DH_SWEEP_REMOVE			1173
/*! data-handle: connection sweep time-of-death sets */
#define	WT_STAT_CONN_DH_SWEEP_TOD			1174
/*! data-handle: connection sweeps */
#define	WT_STAT_CONN_DH_SWEEPS				1175
/*! data-handle: session dhandles swept */
#define	WT_STAT_CONN_DH_SESSION_HANDLES			1176
/*! data-handle: session sweep attempts */
#define	WT_STAT_CONN_DH_SESSION_SWEEPS			1177
/*! lock: checkpoint lock acquisitions */
#define	WT_STAT_CONN_LOCK_CHECKPOINT_COUNT		1178
/*! lock: checkpoint lock application thread wait time (usecs) */
#define	WT_STAT_CONN_LOCK_CHECKPOINT_WAIT_APPLICATION	1179
/*! lock: checkpoint lock internal thread wait time (usecs) */
#define	WT_STAT_CONN_LOCK_CHECKPOINT_WAIT_INTERNAL	1180
>>>>>>> b76c11cf
/*!
 * lock: commit timestamp queue lock application thread time waiting
 * (usecs)
 */
<<<<<<< HEAD
#define	WT_STAT_CONN_LOCK_COMMIT_TIMESTAMP_WAIT_APPLICATION	1195
/*! lock: commit timestamp queue lock internal thread time waiting (usecs) */
#define	WT_STAT_CONN_LOCK_COMMIT_TIMESTAMP_WAIT_INTERNAL	1196
/*! lock: commit timestamp queue read lock acquisitions */
#define	WT_STAT_CONN_LOCK_COMMIT_TIMESTAMP_READ_COUNT	1197
/*! lock: commit timestamp queue write lock acquisitions */
#define	WT_STAT_CONN_LOCK_COMMIT_TIMESTAMP_WRITE_COUNT	1198
/*! lock: dhandle lock application thread time waiting (usecs) */
#define	WT_STAT_CONN_LOCK_DHANDLE_WAIT_APPLICATION	1199
/*! lock: dhandle lock internal thread time waiting (usecs) */
#define	WT_STAT_CONN_LOCK_DHANDLE_WAIT_INTERNAL		1200
/*! lock: dhandle read lock acquisitions */
#define	WT_STAT_CONN_LOCK_DHANDLE_READ_COUNT		1201
/*! lock: dhandle write lock acquisitions */
#define	WT_STAT_CONN_LOCK_DHANDLE_WRITE_COUNT		1202
/*! lock: metadata lock acquisitions */
#define	WT_STAT_CONN_LOCK_METADATA_COUNT		1203
/*! lock: metadata lock application thread wait time (usecs) */
#define	WT_STAT_CONN_LOCK_METADATA_WAIT_APPLICATION	1204
/*! lock: metadata lock internal thread wait time (usecs) */
#define	WT_STAT_CONN_LOCK_METADATA_WAIT_INTERNAL	1205
=======
#define	WT_STAT_CONN_LOCK_COMMIT_TIMESTAMP_WAIT_APPLICATION	1181
/*! lock: commit timestamp queue lock internal thread time waiting (usecs) */
#define	WT_STAT_CONN_LOCK_COMMIT_TIMESTAMP_WAIT_INTERNAL	1182
/*! lock: commit timestamp queue read lock acquisitions */
#define	WT_STAT_CONN_LOCK_COMMIT_TIMESTAMP_READ_COUNT	1183
/*! lock: commit timestamp queue write lock acquisitions */
#define	WT_STAT_CONN_LOCK_COMMIT_TIMESTAMP_WRITE_COUNT	1184
/*! lock: dhandle lock application thread time waiting (usecs) */
#define	WT_STAT_CONN_LOCK_DHANDLE_WAIT_APPLICATION	1185
/*! lock: dhandle lock internal thread time waiting (usecs) */
#define	WT_STAT_CONN_LOCK_DHANDLE_WAIT_INTERNAL		1186
/*! lock: dhandle read lock acquisitions */
#define	WT_STAT_CONN_LOCK_DHANDLE_READ_COUNT		1187
/*! lock: dhandle write lock acquisitions */
#define	WT_STAT_CONN_LOCK_DHANDLE_WRITE_COUNT		1188
/*! lock: metadata lock acquisitions */
#define	WT_STAT_CONN_LOCK_METADATA_COUNT		1189
/*! lock: metadata lock application thread wait time (usecs) */
#define	WT_STAT_CONN_LOCK_METADATA_WAIT_APPLICATION	1190
/*! lock: metadata lock internal thread wait time (usecs) */
#define	WT_STAT_CONN_LOCK_METADATA_WAIT_INTERNAL	1191
>>>>>>> b76c11cf
/*!
 * lock: read timestamp queue lock application thread time waiting
 * (usecs)
 */
<<<<<<< HEAD
#define	WT_STAT_CONN_LOCK_READ_TIMESTAMP_WAIT_APPLICATION	1206
/*! lock: read timestamp queue lock internal thread time waiting (usecs) */
#define	WT_STAT_CONN_LOCK_READ_TIMESTAMP_WAIT_INTERNAL	1207
/*! lock: read timestamp queue read lock acquisitions */
#define	WT_STAT_CONN_LOCK_READ_TIMESTAMP_READ_COUNT	1208
/*! lock: read timestamp queue write lock acquisitions */
#define	WT_STAT_CONN_LOCK_READ_TIMESTAMP_WRITE_COUNT	1209
/*! lock: schema lock acquisitions */
#define	WT_STAT_CONN_LOCK_SCHEMA_COUNT			1210
/*! lock: schema lock application thread wait time (usecs) */
#define	WT_STAT_CONN_LOCK_SCHEMA_WAIT_APPLICATION	1211
/*! lock: schema lock internal thread wait time (usecs) */
#define	WT_STAT_CONN_LOCK_SCHEMA_WAIT_INTERNAL		1212
=======
#define	WT_STAT_CONN_LOCK_READ_TIMESTAMP_WAIT_APPLICATION	1192
/*! lock: read timestamp queue lock internal thread time waiting (usecs) */
#define	WT_STAT_CONN_LOCK_READ_TIMESTAMP_WAIT_INTERNAL	1193
/*! lock: read timestamp queue read lock acquisitions */
#define	WT_STAT_CONN_LOCK_READ_TIMESTAMP_READ_COUNT	1194
/*! lock: read timestamp queue write lock acquisitions */
#define	WT_STAT_CONN_LOCK_READ_TIMESTAMP_WRITE_COUNT	1195
/*! lock: schema lock acquisitions */
#define	WT_STAT_CONN_LOCK_SCHEMA_COUNT			1196
/*! lock: schema lock application thread wait time (usecs) */
#define	WT_STAT_CONN_LOCK_SCHEMA_WAIT_APPLICATION	1197
/*! lock: schema lock internal thread wait time (usecs) */
#define	WT_STAT_CONN_LOCK_SCHEMA_WAIT_INTERNAL		1198
>>>>>>> b76c11cf
/*!
 * lock: table lock application thread time waiting for the table lock
 * (usecs)
 */
<<<<<<< HEAD
#define	WT_STAT_CONN_LOCK_TABLE_WAIT_APPLICATION	1213
=======
#define	WT_STAT_CONN_LOCK_TABLE_WAIT_APPLICATION	1199
>>>>>>> b76c11cf
/*!
 * lock: table lock internal thread time waiting for the table lock
 * (usecs)
 */
<<<<<<< HEAD
#define	WT_STAT_CONN_LOCK_TABLE_WAIT_INTERNAL		1214
/*! lock: table read lock acquisitions */
#define	WT_STAT_CONN_LOCK_TABLE_READ_COUNT		1215
/*! lock: table write lock acquisitions */
#define	WT_STAT_CONN_LOCK_TABLE_WRITE_COUNT		1216
/*! lock: txn global lock application thread time waiting (usecs) */
#define	WT_STAT_CONN_LOCK_TXN_GLOBAL_WAIT_APPLICATION	1217
/*! lock: txn global lock internal thread time waiting (usecs) */
#define	WT_STAT_CONN_LOCK_TXN_GLOBAL_WAIT_INTERNAL	1218
/*! lock: txn global read lock acquisitions */
#define	WT_STAT_CONN_LOCK_TXN_GLOBAL_READ_COUNT		1219
/*! lock: txn global write lock acquisitions */
#define	WT_STAT_CONN_LOCK_TXN_GLOBAL_WRITE_COUNT	1220
/*! log: busy returns attempting to switch slots */
#define	WT_STAT_CONN_LOG_SLOT_SWITCH_BUSY		1221
/*! log: force archive time sleeping (usecs) */
#define	WT_STAT_CONN_LOG_FORCE_ARCHIVE_SLEEP		1222
/*! log: log bytes of payload data */
#define	WT_STAT_CONN_LOG_BYTES_PAYLOAD			1223
/*! log: log bytes written */
#define	WT_STAT_CONN_LOG_BYTES_WRITTEN			1224
/*! log: log files manually zero-filled */
#define	WT_STAT_CONN_LOG_ZERO_FILLS			1225
/*! log: log flush operations */
#define	WT_STAT_CONN_LOG_FLUSH				1226
/*! log: log force write operations */
#define	WT_STAT_CONN_LOG_FORCE_WRITE			1227
/*! log: log force write operations skipped */
#define	WT_STAT_CONN_LOG_FORCE_WRITE_SKIP		1228
/*! log: log records compressed */
#define	WT_STAT_CONN_LOG_COMPRESS_WRITES		1229
/*! log: log records not compressed */
#define	WT_STAT_CONN_LOG_COMPRESS_WRITE_FAILS		1230
/*! log: log records too small to compress */
#define	WT_STAT_CONN_LOG_COMPRESS_SMALL			1231
/*! log: log release advances write LSN */
#define	WT_STAT_CONN_LOG_RELEASE_WRITE_LSN		1232
/*! log: log scan operations */
#define	WT_STAT_CONN_LOG_SCANS				1233
/*! log: log scan records requiring two reads */
#define	WT_STAT_CONN_LOG_SCAN_REREADS			1234
/*! log: log server thread advances write LSN */
#define	WT_STAT_CONN_LOG_WRITE_LSN			1235
/*! log: log server thread write LSN walk skipped */
#define	WT_STAT_CONN_LOG_WRITE_LSN_SKIP			1236
/*! log: log sync operations */
#define	WT_STAT_CONN_LOG_SYNC				1237
/*! log: log sync time duration (usecs) */
#define	WT_STAT_CONN_LOG_SYNC_DURATION			1238
/*! log: log sync_dir operations */
#define	WT_STAT_CONN_LOG_SYNC_DIR			1239
/*! log: log sync_dir time duration (usecs) */
#define	WT_STAT_CONN_LOG_SYNC_DIR_DURATION		1240
/*! log: log write operations */
#define	WT_STAT_CONN_LOG_WRITES				1241
/*! log: logging bytes consolidated */
#define	WT_STAT_CONN_LOG_SLOT_CONSOLIDATED		1242
/*! log: maximum log file size */
#define	WT_STAT_CONN_LOG_MAX_FILESIZE			1243
/*! log: number of pre-allocated log files to create */
#define	WT_STAT_CONN_LOG_PREALLOC_MAX			1244
/*! log: pre-allocated log files not ready and missed */
#define	WT_STAT_CONN_LOG_PREALLOC_MISSED		1245
/*! log: pre-allocated log files prepared */
#define	WT_STAT_CONN_LOG_PREALLOC_FILES			1246
/*! log: pre-allocated log files used */
#define	WT_STAT_CONN_LOG_PREALLOC_USED			1247
/*! log: records processed by log scan */
#define	WT_STAT_CONN_LOG_SCAN_RECORDS			1248
/*! log: slot close lost race */
#define	WT_STAT_CONN_LOG_SLOT_CLOSE_RACE		1249
/*! log: slot close unbuffered waits */
#define	WT_STAT_CONN_LOG_SLOT_CLOSE_UNBUF		1250
/*! log: slot closures */
#define	WT_STAT_CONN_LOG_SLOT_CLOSES			1251
/*! log: slot join atomic update races */
#define	WT_STAT_CONN_LOG_SLOT_RACES			1252
/*! log: slot join calls atomic updates raced */
#define	WT_STAT_CONN_LOG_SLOT_YIELD_RACE		1253
/*! log: slot join calls did not yield */
#define	WT_STAT_CONN_LOG_SLOT_IMMEDIATE			1254
/*! log: slot join calls found active slot closed */
#define	WT_STAT_CONN_LOG_SLOT_YIELD_CLOSE		1255
/*! log: slot join calls slept */
#define	WT_STAT_CONN_LOG_SLOT_YIELD_SLEEP		1256
/*! log: slot join calls yielded */
#define	WT_STAT_CONN_LOG_SLOT_YIELD			1257
/*! log: slot join found active slot closed */
#define	WT_STAT_CONN_LOG_SLOT_ACTIVE_CLOSED		1258
/*! log: slot joins yield time (usecs) */
#define	WT_STAT_CONN_LOG_SLOT_YIELD_DURATION		1259
/*! log: slot transitions unable to find free slot */
#define	WT_STAT_CONN_LOG_SLOT_NO_FREE_SLOTS		1260
/*! log: slot unbuffered writes */
#define	WT_STAT_CONN_LOG_SLOT_UNBUFFERED		1261
/*! log: total in-memory size of compressed records */
#define	WT_STAT_CONN_LOG_COMPRESS_MEM			1262
/*! log: total log buffer size */
#define	WT_STAT_CONN_LOG_BUFFER_SIZE			1263
/*! log: total size of compressed records */
#define	WT_STAT_CONN_LOG_COMPRESS_LEN			1264
/*! log: written slots coalesced */
#define	WT_STAT_CONN_LOG_SLOT_COALESCED			1265
/*! log: yields waiting for previous log file close */
#define	WT_STAT_CONN_LOG_CLOSE_YIELDS			1266
/*! perf: file system read latency histogram (bucket 1) - 10-49ms */
#define	WT_STAT_CONN_PERF_HIST_FSREAD_LATENCY_LT50	1267
/*! perf: file system read latency histogram (bucket 2) - 50-99ms */
#define	WT_STAT_CONN_PERF_HIST_FSREAD_LATENCY_LT100	1268
/*! perf: file system read latency histogram (bucket 3) - 100-249ms */
#define	WT_STAT_CONN_PERF_HIST_FSREAD_LATENCY_LT250	1269
/*! perf: file system read latency histogram (bucket 4) - 250-499ms */
#define	WT_STAT_CONN_PERF_HIST_FSREAD_LATENCY_LT500	1270
/*! perf: file system read latency histogram (bucket 5) - 500-999ms */
#define	WT_STAT_CONN_PERF_HIST_FSREAD_LATENCY_LT1000	1271
/*! perf: file system read latency histogram (bucket 6) - 1000ms+ */
#define	WT_STAT_CONN_PERF_HIST_FSREAD_LATENCY_GT1000	1272
/*! perf: file system write latency histogram (bucket 1) - 10-49ms */
#define	WT_STAT_CONN_PERF_HIST_FSWRITE_LATENCY_LT50	1273
/*! perf: file system write latency histogram (bucket 2) - 50-99ms */
#define	WT_STAT_CONN_PERF_HIST_FSWRITE_LATENCY_LT100	1274
/*! perf: file system write latency histogram (bucket 3) - 100-249ms */
#define	WT_STAT_CONN_PERF_HIST_FSWRITE_LATENCY_LT250	1275
/*! perf: file system write latency histogram (bucket 4) - 250-499ms */
#define	WT_STAT_CONN_PERF_HIST_FSWRITE_LATENCY_LT500	1276
/*! perf: file system write latency histogram (bucket 5) - 500-999ms */
#define	WT_STAT_CONN_PERF_HIST_FSWRITE_LATENCY_LT1000	1277
/*! perf: file system write latency histogram (bucket 6) - 1000ms+ */
#define	WT_STAT_CONN_PERF_HIST_FSWRITE_LATENCY_GT1000	1278
/*! perf: operation read latency histogram (bucket 1) - 100-249us */
#define	WT_STAT_CONN_PERF_HIST_OPREAD_LATENCY_LT250	1279
/*! perf: operation read latency histogram (bucket 2) - 250-499us */
#define	WT_STAT_CONN_PERF_HIST_OPREAD_LATENCY_LT500	1280
/*! perf: operation read latency histogram (bucket 3) - 500-999us */
#define	WT_STAT_CONN_PERF_HIST_OPREAD_LATENCY_LT1000	1281
/*! perf: operation read latency histogram (bucket 4) - 1000-9999us */
#define	WT_STAT_CONN_PERF_HIST_OPREAD_LATENCY_LT10000	1282
/*! perf: operation read latency histogram (bucket 5) - 10000us+ */
#define	WT_STAT_CONN_PERF_HIST_OPREAD_LATENCY_GT10000	1283
/*! perf: operation write latency histogram (bucket 1) - 100-249us */
#define	WT_STAT_CONN_PERF_HIST_OPWRITE_LATENCY_LT250	1284
/*! perf: operation write latency histogram (bucket 2) - 250-499us */
#define	WT_STAT_CONN_PERF_HIST_OPWRITE_LATENCY_LT500	1285
/*! perf: operation write latency histogram (bucket 3) - 500-999us */
#define	WT_STAT_CONN_PERF_HIST_OPWRITE_LATENCY_LT1000	1286
/*! perf: operation write latency histogram (bucket 4) - 1000-9999us */
#define	WT_STAT_CONN_PERF_HIST_OPWRITE_LATENCY_LT10000	1287
/*! perf: operation write latency histogram (bucket 5) - 10000us+ */
#define	WT_STAT_CONN_PERF_HIST_OPWRITE_LATENCY_GT10000	1288
/*! reconciliation: fast-path pages deleted */
#define	WT_STAT_CONN_REC_PAGE_DELETE_FAST		1289
/*! reconciliation: page reconciliation calls */
#define	WT_STAT_CONN_REC_PAGES				1290
/*! reconciliation: page reconciliation calls for eviction */
#define	WT_STAT_CONN_REC_PAGES_EVICTION			1291
/*! reconciliation: pages deleted */
#define	WT_STAT_CONN_REC_PAGE_DELETE			1292
/*! reconciliation: split bytes currently awaiting free */
#define	WT_STAT_CONN_REC_SPLIT_STASHED_BYTES		1293
/*! reconciliation: split objects currently awaiting free */
#define	WT_STAT_CONN_REC_SPLIT_STASHED_OBJECTS		1294
/*! session: open session count */
#define	WT_STAT_CONN_SESSION_OPEN			1295
/*! session: session query timestamp calls */
#define	WT_STAT_CONN_SESSION_QUERY_TS			1296
/*! session: table alter failed calls */
#define	WT_STAT_CONN_SESSION_TABLE_ALTER_FAIL		1297
/*! session: table alter successful calls */
#define	WT_STAT_CONN_SESSION_TABLE_ALTER_SUCCESS	1298
/*! session: table alter unchanged and skipped */
#define	WT_STAT_CONN_SESSION_TABLE_ALTER_SKIP		1299
/*! session: table compact failed calls */
#define	WT_STAT_CONN_SESSION_TABLE_COMPACT_FAIL		1300
/*! session: table compact successful calls */
#define	WT_STAT_CONN_SESSION_TABLE_COMPACT_SUCCESS	1301
/*! session: table create failed calls */
#define	WT_STAT_CONN_SESSION_TABLE_CREATE_FAIL		1302
/*! session: table create successful calls */
#define	WT_STAT_CONN_SESSION_TABLE_CREATE_SUCCESS	1303
/*! session: table drop failed calls */
#define	WT_STAT_CONN_SESSION_TABLE_DROP_FAIL		1304
/*! session: table drop successful calls */
#define	WT_STAT_CONN_SESSION_TABLE_DROP_SUCCESS		1305
/*! session: table rebalance failed calls */
#define	WT_STAT_CONN_SESSION_TABLE_REBALANCE_FAIL	1306
/*! session: table rebalance successful calls */
#define	WT_STAT_CONN_SESSION_TABLE_REBALANCE_SUCCESS	1307
/*! session: table rename failed calls */
#define	WT_STAT_CONN_SESSION_TABLE_RENAME_FAIL		1308
/*! session: table rename successful calls */
#define	WT_STAT_CONN_SESSION_TABLE_RENAME_SUCCESS	1309
/*! session: table salvage failed calls */
#define	WT_STAT_CONN_SESSION_TABLE_SALVAGE_FAIL		1310
/*! session: table salvage successful calls */
#define	WT_STAT_CONN_SESSION_TABLE_SALVAGE_SUCCESS	1311
/*! session: table truncate failed calls */
#define	WT_STAT_CONN_SESSION_TABLE_TRUNCATE_FAIL	1312
/*! session: table truncate successful calls */
#define	WT_STAT_CONN_SESSION_TABLE_TRUNCATE_SUCCESS	1313
/*! session: table verify failed calls */
#define	WT_STAT_CONN_SESSION_TABLE_VERIFY_FAIL		1314
/*! session: table verify successful calls */
#define	WT_STAT_CONN_SESSION_TABLE_VERIFY_SUCCESS	1315
/*! thread-state: active filesystem fsync calls */
#define	WT_STAT_CONN_THREAD_FSYNC_ACTIVE		1316
/*! thread-state: active filesystem read calls */
#define	WT_STAT_CONN_THREAD_READ_ACTIVE			1317
/*! thread-state: active filesystem write calls */
#define	WT_STAT_CONN_THREAD_WRITE_ACTIVE		1318
/*! thread-yield: application thread time evicting (usecs) */
#define	WT_STAT_CONN_APPLICATION_EVICT_TIME		1319
/*! thread-yield: application thread time waiting for cache (usecs) */
#define	WT_STAT_CONN_APPLICATION_CACHE_TIME		1320
=======
#define	WT_STAT_CONN_LOCK_TABLE_WAIT_INTERNAL		1200
/*! lock: table read lock acquisitions */
#define	WT_STAT_CONN_LOCK_TABLE_READ_COUNT		1201
/*! lock: table write lock acquisitions */
#define	WT_STAT_CONN_LOCK_TABLE_WRITE_COUNT		1202
/*! lock: txn global lock application thread time waiting (usecs) */
#define	WT_STAT_CONN_LOCK_TXN_GLOBAL_WAIT_APPLICATION	1203
/*! lock: txn global lock internal thread time waiting (usecs) */
#define	WT_STAT_CONN_LOCK_TXN_GLOBAL_WAIT_INTERNAL	1204
/*! lock: txn global read lock acquisitions */
#define	WT_STAT_CONN_LOCK_TXN_GLOBAL_READ_COUNT		1205
/*! lock: txn global write lock acquisitions */
#define	WT_STAT_CONN_LOCK_TXN_GLOBAL_WRITE_COUNT	1206
/*! log: busy returns attempting to switch slots */
#define	WT_STAT_CONN_LOG_SLOT_SWITCH_BUSY		1207
/*! log: force archive time sleeping (usecs) */
#define	WT_STAT_CONN_LOG_FORCE_ARCHIVE_SLEEP		1208
/*! log: log bytes of payload data */
#define	WT_STAT_CONN_LOG_BYTES_PAYLOAD			1209
/*! log: log bytes written */
#define	WT_STAT_CONN_LOG_BYTES_WRITTEN			1210
/*! log: log files manually zero-filled */
#define	WT_STAT_CONN_LOG_ZERO_FILLS			1211
/*! log: log flush operations */
#define	WT_STAT_CONN_LOG_FLUSH				1212
/*! log: log force write operations */
#define	WT_STAT_CONN_LOG_FORCE_WRITE			1213
/*! log: log force write operations skipped */
#define	WT_STAT_CONN_LOG_FORCE_WRITE_SKIP		1214
/*! log: log records compressed */
#define	WT_STAT_CONN_LOG_COMPRESS_WRITES		1215
/*! log: log records not compressed */
#define	WT_STAT_CONN_LOG_COMPRESS_WRITE_FAILS		1216
/*! log: log records too small to compress */
#define	WT_STAT_CONN_LOG_COMPRESS_SMALL			1217
/*! log: log release advances write LSN */
#define	WT_STAT_CONN_LOG_RELEASE_WRITE_LSN		1218
/*! log: log scan operations */
#define	WT_STAT_CONN_LOG_SCANS				1219
/*! log: log scan records requiring two reads */
#define	WT_STAT_CONN_LOG_SCAN_REREADS			1220
/*! log: log server thread advances write LSN */
#define	WT_STAT_CONN_LOG_WRITE_LSN			1221
/*! log: log server thread write LSN walk skipped */
#define	WT_STAT_CONN_LOG_WRITE_LSN_SKIP			1222
/*! log: log sync operations */
#define	WT_STAT_CONN_LOG_SYNC				1223
/*! log: log sync time duration (usecs) */
#define	WT_STAT_CONN_LOG_SYNC_DURATION			1224
/*! log: log sync_dir operations */
#define	WT_STAT_CONN_LOG_SYNC_DIR			1225
/*! log: log sync_dir time duration (usecs) */
#define	WT_STAT_CONN_LOG_SYNC_DIR_DURATION		1226
/*! log: log write operations */
#define	WT_STAT_CONN_LOG_WRITES				1227
/*! log: logging bytes consolidated */
#define	WT_STAT_CONN_LOG_SLOT_CONSOLIDATED		1228
/*! log: maximum log file size */
#define	WT_STAT_CONN_LOG_MAX_FILESIZE			1229
/*! log: number of pre-allocated log files to create */
#define	WT_STAT_CONN_LOG_PREALLOC_MAX			1230
/*! log: pre-allocated log files not ready and missed */
#define	WT_STAT_CONN_LOG_PREALLOC_MISSED		1231
/*! log: pre-allocated log files prepared */
#define	WT_STAT_CONN_LOG_PREALLOC_FILES			1232
/*! log: pre-allocated log files used */
#define	WT_STAT_CONN_LOG_PREALLOC_USED			1233
/*! log: records processed by log scan */
#define	WT_STAT_CONN_LOG_SCAN_RECORDS			1234
/*! log: slot close lost race */
#define	WT_STAT_CONN_LOG_SLOT_CLOSE_RACE		1235
/*! log: slot close unbuffered waits */
#define	WT_STAT_CONN_LOG_SLOT_CLOSE_UNBUF		1236
/*! log: slot closures */
#define	WT_STAT_CONN_LOG_SLOT_CLOSES			1237
/*! log: slot join atomic update races */
#define	WT_STAT_CONN_LOG_SLOT_RACES			1238
/*! log: slot join calls atomic updates raced */
#define	WT_STAT_CONN_LOG_SLOT_YIELD_RACE		1239
/*! log: slot join calls did not yield */
#define	WT_STAT_CONN_LOG_SLOT_IMMEDIATE			1240
/*! log: slot join calls found active slot closed */
#define	WT_STAT_CONN_LOG_SLOT_YIELD_CLOSE		1241
/*! log: slot join calls slept */
#define	WT_STAT_CONN_LOG_SLOT_YIELD_SLEEP		1242
/*! log: slot join calls yielded */
#define	WT_STAT_CONN_LOG_SLOT_YIELD			1243
/*! log: slot join found active slot closed */
#define	WT_STAT_CONN_LOG_SLOT_ACTIVE_CLOSED		1244
/*! log: slot joins yield time (usecs) */
#define	WT_STAT_CONN_LOG_SLOT_YIELD_DURATION		1245
/*! log: slot transitions unable to find free slot */
#define	WT_STAT_CONN_LOG_SLOT_NO_FREE_SLOTS		1246
/*! log: slot unbuffered writes */
#define	WT_STAT_CONN_LOG_SLOT_UNBUFFERED		1247
/*! log: total in-memory size of compressed records */
#define	WT_STAT_CONN_LOG_COMPRESS_MEM			1248
/*! log: total log buffer size */
#define	WT_STAT_CONN_LOG_BUFFER_SIZE			1249
/*! log: total size of compressed records */
#define	WT_STAT_CONN_LOG_COMPRESS_LEN			1250
/*! log: written slots coalesced */
#define	WT_STAT_CONN_LOG_SLOT_COALESCED			1251
/*! log: yields waiting for previous log file close */
#define	WT_STAT_CONN_LOG_CLOSE_YIELDS			1252
/*! perf: file system read latency histogram (bucket 1) - 10-49ms */
#define	WT_STAT_CONN_PERF_HIST_FSREAD_LATENCY_LT50	1253
/*! perf: file system read latency histogram (bucket 2) - 50-99ms */
#define	WT_STAT_CONN_PERF_HIST_FSREAD_LATENCY_LT100	1254
/*! perf: file system read latency histogram (bucket 3) - 100-249ms */
#define	WT_STAT_CONN_PERF_HIST_FSREAD_LATENCY_LT250	1255
/*! perf: file system read latency histogram (bucket 4) - 250-499ms */
#define	WT_STAT_CONN_PERF_HIST_FSREAD_LATENCY_LT500	1256
/*! perf: file system read latency histogram (bucket 5) - 500-999ms */
#define	WT_STAT_CONN_PERF_HIST_FSREAD_LATENCY_LT1000	1257
/*! perf: file system read latency histogram (bucket 6) - 1000ms+ */
#define	WT_STAT_CONN_PERF_HIST_FSREAD_LATENCY_GT1000	1258
/*! perf: file system write latency histogram (bucket 1) - 10-49ms */
#define	WT_STAT_CONN_PERF_HIST_FSWRITE_LATENCY_LT50	1259
/*! perf: file system write latency histogram (bucket 2) - 50-99ms */
#define	WT_STAT_CONN_PERF_HIST_FSWRITE_LATENCY_LT100	1260
/*! perf: file system write latency histogram (bucket 3) - 100-249ms */
#define	WT_STAT_CONN_PERF_HIST_FSWRITE_LATENCY_LT250	1261
/*! perf: file system write latency histogram (bucket 4) - 250-499ms */
#define	WT_STAT_CONN_PERF_HIST_FSWRITE_LATENCY_LT500	1262
/*! perf: file system write latency histogram (bucket 5) - 500-999ms */
#define	WT_STAT_CONN_PERF_HIST_FSWRITE_LATENCY_LT1000	1263
/*! perf: file system write latency histogram (bucket 6) - 1000ms+ */
#define	WT_STAT_CONN_PERF_HIST_FSWRITE_LATENCY_GT1000	1264
/*! perf: operation read latency histogram (bucket 1) - 100-249us */
#define	WT_STAT_CONN_PERF_HIST_OPREAD_LATENCY_LT250	1265
/*! perf: operation read latency histogram (bucket 2) - 250-499us */
#define	WT_STAT_CONN_PERF_HIST_OPREAD_LATENCY_LT500	1266
/*! perf: operation read latency histogram (bucket 3) - 500-999us */
#define	WT_STAT_CONN_PERF_HIST_OPREAD_LATENCY_LT1000	1267
/*! perf: operation read latency histogram (bucket 4) - 1000-9999us */
#define	WT_STAT_CONN_PERF_HIST_OPREAD_LATENCY_LT10000	1268
/*! perf: operation read latency histogram (bucket 5) - 10000us+ */
#define	WT_STAT_CONN_PERF_HIST_OPREAD_LATENCY_GT10000	1269
/*! perf: operation write latency histogram (bucket 1) - 100-249us */
#define	WT_STAT_CONN_PERF_HIST_OPWRITE_LATENCY_LT250	1270
/*! perf: operation write latency histogram (bucket 2) - 250-499us */
#define	WT_STAT_CONN_PERF_HIST_OPWRITE_LATENCY_LT500	1271
/*! perf: operation write latency histogram (bucket 3) - 500-999us */
#define	WT_STAT_CONN_PERF_HIST_OPWRITE_LATENCY_LT1000	1272
/*! perf: operation write latency histogram (bucket 4) - 1000-9999us */
#define	WT_STAT_CONN_PERF_HIST_OPWRITE_LATENCY_LT10000	1273
/*! perf: operation write latency histogram (bucket 5) - 10000us+ */
#define	WT_STAT_CONN_PERF_HIST_OPWRITE_LATENCY_GT10000	1274
/*! reconciliation: fast-path pages deleted */
#define	WT_STAT_CONN_REC_PAGE_DELETE_FAST		1275
/*! reconciliation: page reconciliation calls */
#define	WT_STAT_CONN_REC_PAGES				1276
/*! reconciliation: page reconciliation calls for eviction */
#define	WT_STAT_CONN_REC_PAGES_EVICTION			1277
/*! reconciliation: pages deleted */
#define	WT_STAT_CONN_REC_PAGE_DELETE			1278
/*! reconciliation: split bytes currently awaiting free */
#define	WT_STAT_CONN_REC_SPLIT_STASHED_BYTES		1279
/*! reconciliation: split objects currently awaiting free */
#define	WT_STAT_CONN_REC_SPLIT_STASHED_OBJECTS		1280
/*! session: open session count */
#define	WT_STAT_CONN_SESSION_OPEN			1281
/*! session: session query timestamp calls */
#define	WT_STAT_CONN_SESSION_QUERY_TS			1282
/*! session: table alter failed calls */
#define	WT_STAT_CONN_SESSION_TABLE_ALTER_FAIL		1283
/*! session: table alter successful calls */
#define	WT_STAT_CONN_SESSION_TABLE_ALTER_SUCCESS	1284
/*! session: table alter unchanged and skipped */
#define	WT_STAT_CONN_SESSION_TABLE_ALTER_SKIP		1285
/*! session: table compact failed calls */
#define	WT_STAT_CONN_SESSION_TABLE_COMPACT_FAIL		1286
/*! session: table compact successful calls */
#define	WT_STAT_CONN_SESSION_TABLE_COMPACT_SUCCESS	1287
/*! session: table create failed calls */
#define	WT_STAT_CONN_SESSION_TABLE_CREATE_FAIL		1288
/*! session: table create successful calls */
#define	WT_STAT_CONN_SESSION_TABLE_CREATE_SUCCESS	1289
/*! session: table drop failed calls */
#define	WT_STAT_CONN_SESSION_TABLE_DROP_FAIL		1290
/*! session: table drop successful calls */
#define	WT_STAT_CONN_SESSION_TABLE_DROP_SUCCESS		1291
/*! session: table rebalance failed calls */
#define	WT_STAT_CONN_SESSION_TABLE_REBALANCE_FAIL	1292
/*! session: table rebalance successful calls */
#define	WT_STAT_CONN_SESSION_TABLE_REBALANCE_SUCCESS	1293
/*! session: table rename failed calls */
#define	WT_STAT_CONN_SESSION_TABLE_RENAME_FAIL		1294
/*! session: table rename successful calls */
#define	WT_STAT_CONN_SESSION_TABLE_RENAME_SUCCESS	1295
/*! session: table salvage failed calls */
#define	WT_STAT_CONN_SESSION_TABLE_SALVAGE_FAIL		1296
/*! session: table salvage successful calls */
#define	WT_STAT_CONN_SESSION_TABLE_SALVAGE_SUCCESS	1297
/*! session: table truncate failed calls */
#define	WT_STAT_CONN_SESSION_TABLE_TRUNCATE_FAIL	1298
/*! session: table truncate successful calls */
#define	WT_STAT_CONN_SESSION_TABLE_TRUNCATE_SUCCESS	1299
/*! session: table verify failed calls */
#define	WT_STAT_CONN_SESSION_TABLE_VERIFY_FAIL		1300
/*! session: table verify successful calls */
#define	WT_STAT_CONN_SESSION_TABLE_VERIFY_SUCCESS	1301
/*! thread-state: active filesystem fsync calls */
#define	WT_STAT_CONN_THREAD_FSYNC_ACTIVE		1302
/*! thread-state: active filesystem read calls */
#define	WT_STAT_CONN_THREAD_READ_ACTIVE			1303
/*! thread-state: active filesystem write calls */
#define	WT_STAT_CONN_THREAD_WRITE_ACTIVE		1304
/*! thread-yield: application thread time evicting (usecs) */
#define	WT_STAT_CONN_APPLICATION_EVICT_TIME		1305
/*! thread-yield: application thread time waiting for cache (usecs) */
#define	WT_STAT_CONN_APPLICATION_CACHE_TIME		1306
>>>>>>> b76c11cf
/*!
 * thread-yield: connection close blocked waiting for transaction state
 * stabilization
 */
<<<<<<< HEAD
#define	WT_STAT_CONN_TXN_RELEASE_BLOCKED		1321
/*! thread-yield: connection close yielded for lsm manager shutdown */
#define	WT_STAT_CONN_CONN_CLOSE_BLOCKED_LSM		1322
/*! thread-yield: data handle lock yielded */
#define	WT_STAT_CONN_DHANDLE_LOCK_BLOCKED		1323
=======
#define	WT_STAT_CONN_TXN_RELEASE_BLOCKED		1307
/*! thread-yield: connection close yielded for lsm manager shutdown */
#define	WT_STAT_CONN_CONN_CLOSE_BLOCKED_LSM		1308
/*! thread-yield: data handle lock yielded */
#define	WT_STAT_CONN_DHANDLE_LOCK_BLOCKED		1309
>>>>>>> b76c11cf
/*!
 * thread-yield: get reference for page index and slot time sleeping
 * (usecs)
 */
<<<<<<< HEAD
#define	WT_STAT_CONN_PAGE_INDEX_SLOT_REF_BLOCKED	1324
/*! thread-yield: log server sync yielded for log write */
#define	WT_STAT_CONN_LOG_SERVER_SYNC_BLOCKED		1325
/*! thread-yield: page access yielded due to prepare state change */
#define	WT_STAT_CONN_PREPARED_TRANSITION_BLOCKED_PAGE	1326
/*! thread-yield: page acquire busy blocked */
#define	WT_STAT_CONN_PAGE_BUSY_BLOCKED			1327
/*! thread-yield: page acquire eviction blocked */
#define	WT_STAT_CONN_PAGE_FORCIBLE_EVICT_BLOCKED	1328
/*! thread-yield: page acquire locked blocked */
#define	WT_STAT_CONN_PAGE_LOCKED_BLOCKED		1329
/*! thread-yield: page acquire read blocked */
#define	WT_STAT_CONN_PAGE_READ_BLOCKED			1330
/*! thread-yield: page acquire time sleeping (usecs) */
#define	WT_STAT_CONN_PAGE_SLEEP				1331
=======
#define	WT_STAT_CONN_PAGE_INDEX_SLOT_REF_BLOCKED	1310
/*! thread-yield: log server sync yielded for log write */
#define	WT_STAT_CONN_LOG_SERVER_SYNC_BLOCKED		1311
/*! thread-yield: page access yielded due to prepare state change */
#define	WT_STAT_CONN_PREPARED_TRANSITION_BLOCKED_PAGE	1312
/*! thread-yield: page acquire busy blocked */
#define	WT_STAT_CONN_PAGE_BUSY_BLOCKED			1313
/*! thread-yield: page acquire eviction blocked */
#define	WT_STAT_CONN_PAGE_FORCIBLE_EVICT_BLOCKED	1314
/*! thread-yield: page acquire locked blocked */
#define	WT_STAT_CONN_PAGE_LOCKED_BLOCKED		1315
/*! thread-yield: page acquire read blocked */
#define	WT_STAT_CONN_PAGE_READ_BLOCKED			1316
/*! thread-yield: page acquire time sleeping (usecs) */
#define	WT_STAT_CONN_PAGE_SLEEP				1317
>>>>>>> b76c11cf
/*!
 * thread-yield: page delete rollback time sleeping for state change
 * (usecs)
 */
<<<<<<< HEAD
#define	WT_STAT_CONN_PAGE_DEL_ROLLBACK_BLOCKED		1332
/*! thread-yield: page reconciliation yielded due to child modification */
#define	WT_STAT_CONN_CHILD_MODIFY_BLOCKED_PAGE		1333
/*! transaction: Number of prepared updates */
#define	WT_STAT_CONN_TXN_PREPARED_UPDATES_COUNT		1334
/*! transaction: Number of prepared updates added to cache overflow */
#define	WT_STAT_CONN_TXN_PREPARED_UPDATES_LOOKASIDE_INSERTS	1335
/*! transaction: Number of prepared updates resolved */
#define	WT_STAT_CONN_TXN_PREPARED_UPDATES_RESOLVED	1336
/*! transaction: commit timestamp queue entries walked */
#define	WT_STAT_CONN_TXN_COMMIT_QUEUE_WALKED		1337
/*! transaction: commit timestamp queue insert to empty */
#define	WT_STAT_CONN_TXN_COMMIT_QUEUE_EMPTY		1338
/*! transaction: commit timestamp queue inserts to head */
#define	WT_STAT_CONN_TXN_COMMIT_QUEUE_HEAD		1339
/*! transaction: commit timestamp queue inserts total */
#define	WT_STAT_CONN_TXN_COMMIT_QUEUE_INSERTS		1340
/*! transaction: commit timestamp queue length */
#define	WT_STAT_CONN_TXN_COMMIT_QUEUE_LEN		1341
/*! transaction: number of named snapshots created */
#define	WT_STAT_CONN_TXN_SNAPSHOTS_CREATED		1342
/*! transaction: number of named snapshots dropped */
#define	WT_STAT_CONN_TXN_SNAPSHOTS_DROPPED		1343
/*! transaction: prepared transactions */
#define	WT_STAT_CONN_TXN_PREPARE			1344
/*! transaction: prepared transactions committed */
#define	WT_STAT_CONN_TXN_PREPARE_COMMIT			1345
/*! transaction: prepared transactions currently active */
#define	WT_STAT_CONN_TXN_PREPARE_ACTIVE			1346
/*! transaction: prepared transactions rolled back */
#define	WT_STAT_CONN_TXN_PREPARE_ROLLBACK		1347
/*! transaction: query timestamp calls */
#define	WT_STAT_CONN_TXN_QUERY_TS			1348
/*! transaction: read timestamp queue entries walked */
#define	WT_STAT_CONN_TXN_READ_QUEUE_WALKED		1349
/*! transaction: read timestamp queue insert to empty */
#define	WT_STAT_CONN_TXN_READ_QUEUE_EMPTY		1350
/*! transaction: read timestamp queue inserts to head */
#define	WT_STAT_CONN_TXN_READ_QUEUE_HEAD		1351
/*! transaction: read timestamp queue inserts total */
#define	WT_STAT_CONN_TXN_READ_QUEUE_INSERTS		1352
/*! transaction: read timestamp queue length */
#define	WT_STAT_CONN_TXN_READ_QUEUE_LEN			1353
/*! transaction: rollback to stable calls */
#define	WT_STAT_CONN_TXN_ROLLBACK_TO_STABLE		1354
/*! transaction: rollback to stable updates aborted */
#define	WT_STAT_CONN_TXN_ROLLBACK_UPD_ABORTED		1355
/*! transaction: rollback to stable updates removed from cache overflow */
#define	WT_STAT_CONN_TXN_ROLLBACK_LAS_REMOVED		1356
/*! transaction: set timestamp calls */
#define	WT_STAT_CONN_TXN_SET_TS				1357
/*! transaction: set timestamp commit calls */
#define	WT_STAT_CONN_TXN_SET_TS_COMMIT			1358
/*! transaction: set timestamp commit updates */
#define	WT_STAT_CONN_TXN_SET_TS_COMMIT_UPD		1359
/*! transaction: set timestamp oldest calls */
#define	WT_STAT_CONN_TXN_SET_TS_OLDEST			1360
/*! transaction: set timestamp oldest updates */
#define	WT_STAT_CONN_TXN_SET_TS_OLDEST_UPD		1361
/*! transaction: set timestamp stable calls */
#define	WT_STAT_CONN_TXN_SET_TS_STABLE			1362
/*! transaction: set timestamp stable updates */
#define	WT_STAT_CONN_TXN_SET_TS_STABLE_UPD		1363
/*! transaction: transaction begins */
#define	WT_STAT_CONN_TXN_BEGIN				1364
/*! transaction: transaction checkpoint currently running */
#define	WT_STAT_CONN_TXN_CHECKPOINT_RUNNING		1365
/*! transaction: transaction checkpoint generation */
#define	WT_STAT_CONN_TXN_CHECKPOINT_GENERATION		1366
/*! transaction: transaction checkpoint max time (msecs) */
#define	WT_STAT_CONN_TXN_CHECKPOINT_TIME_MAX		1367
/*! transaction: transaction checkpoint min time (msecs) */
#define	WT_STAT_CONN_TXN_CHECKPOINT_TIME_MIN		1368
/*! transaction: transaction checkpoint most recent time (msecs) */
#define	WT_STAT_CONN_TXN_CHECKPOINT_TIME_RECENT		1369
/*! transaction: transaction checkpoint scrub dirty target */
#define	WT_STAT_CONN_TXN_CHECKPOINT_SCRUB_TARGET	1370
/*! transaction: transaction checkpoint scrub time (msecs) */
#define	WT_STAT_CONN_TXN_CHECKPOINT_SCRUB_TIME		1371
/*! transaction: transaction checkpoint total time (msecs) */
#define	WT_STAT_CONN_TXN_CHECKPOINT_TIME_TOTAL		1372
/*! transaction: transaction checkpoints */
#define	WT_STAT_CONN_TXN_CHECKPOINT			1373
=======
#define	WT_STAT_CONN_PAGE_DEL_ROLLBACK_BLOCKED		1318
/*! thread-yield: page reconciliation yielded due to child modification */
#define	WT_STAT_CONN_CHILD_MODIFY_BLOCKED_PAGE		1319
/*! transaction: Number of prepared updates */
#define	WT_STAT_CONN_TXN_PREPARED_UPDATES_COUNT		1320
/*! transaction: Number of prepared updates added to cache overflow */
#define	WT_STAT_CONN_TXN_PREPARED_UPDATES_LOOKASIDE_INSERTS	1321
/*! transaction: Number of prepared updates resolved */
#define	WT_STAT_CONN_TXN_PREPARED_UPDATES_RESOLVED	1322
/*! transaction: commit timestamp queue entries walked */
#define	WT_STAT_CONN_TXN_COMMIT_QUEUE_WALKED		1323
/*! transaction: commit timestamp queue insert to empty */
#define	WT_STAT_CONN_TXN_COMMIT_QUEUE_EMPTY		1324
/*! transaction: commit timestamp queue inserts to head */
#define	WT_STAT_CONN_TXN_COMMIT_QUEUE_HEAD		1325
/*! transaction: commit timestamp queue inserts total */
#define	WT_STAT_CONN_TXN_COMMIT_QUEUE_INSERTS		1326
/*! transaction: commit timestamp queue length */
#define	WT_STAT_CONN_TXN_COMMIT_QUEUE_LEN		1327
/*! transaction: number of named snapshots created */
#define	WT_STAT_CONN_TXN_SNAPSHOTS_CREATED		1328
/*! transaction: number of named snapshots dropped */
#define	WT_STAT_CONN_TXN_SNAPSHOTS_DROPPED		1329
/*! transaction: prepared transactions */
#define	WT_STAT_CONN_TXN_PREPARE			1330
/*! transaction: prepared transactions committed */
#define	WT_STAT_CONN_TXN_PREPARE_COMMIT			1331
/*! transaction: prepared transactions currently active */
#define	WT_STAT_CONN_TXN_PREPARE_ACTIVE			1332
/*! transaction: prepared transactions rolled back */
#define	WT_STAT_CONN_TXN_PREPARE_ROLLBACK		1333
/*! transaction: query timestamp calls */
#define	WT_STAT_CONN_TXN_QUERY_TS			1334
/*! transaction: read timestamp queue entries walked */
#define	WT_STAT_CONN_TXN_READ_QUEUE_WALKED		1335
/*! transaction: read timestamp queue insert to empty */
#define	WT_STAT_CONN_TXN_READ_QUEUE_EMPTY		1336
/*! transaction: read timestamp queue inserts to head */
#define	WT_STAT_CONN_TXN_READ_QUEUE_HEAD		1337
/*! transaction: read timestamp queue inserts total */
#define	WT_STAT_CONN_TXN_READ_QUEUE_INSERTS		1338
/*! transaction: read timestamp queue length */
#define	WT_STAT_CONN_TXN_READ_QUEUE_LEN			1339
/*! transaction: rollback to stable calls */
#define	WT_STAT_CONN_TXN_ROLLBACK_TO_STABLE		1340
/*! transaction: rollback to stable updates aborted */
#define	WT_STAT_CONN_TXN_ROLLBACK_UPD_ABORTED		1341
/*! transaction: rollback to stable updates removed from cache overflow */
#define	WT_STAT_CONN_TXN_ROLLBACK_LAS_REMOVED		1342
/*! transaction: set timestamp calls */
#define	WT_STAT_CONN_TXN_SET_TS				1343
/*! transaction: set timestamp commit calls */
#define	WT_STAT_CONN_TXN_SET_TS_COMMIT			1344
/*! transaction: set timestamp commit updates */
#define	WT_STAT_CONN_TXN_SET_TS_COMMIT_UPD		1345
/*! transaction: set timestamp oldest calls */
#define	WT_STAT_CONN_TXN_SET_TS_OLDEST			1346
/*! transaction: set timestamp oldest updates */
#define	WT_STAT_CONN_TXN_SET_TS_OLDEST_UPD		1347
/*! transaction: set timestamp stable calls */
#define	WT_STAT_CONN_TXN_SET_TS_STABLE			1348
/*! transaction: set timestamp stable updates */
#define	WT_STAT_CONN_TXN_SET_TS_STABLE_UPD		1349
/*! transaction: transaction begins */
#define	WT_STAT_CONN_TXN_BEGIN				1350
/*! transaction: transaction checkpoint currently running */
#define	WT_STAT_CONN_TXN_CHECKPOINT_RUNNING		1351
/*! transaction: transaction checkpoint generation */
#define	WT_STAT_CONN_TXN_CHECKPOINT_GENERATION		1352
/*! transaction: transaction checkpoint max time (msecs) */
#define	WT_STAT_CONN_TXN_CHECKPOINT_TIME_MAX		1353
/*! transaction: transaction checkpoint min time (msecs) */
#define	WT_STAT_CONN_TXN_CHECKPOINT_TIME_MIN		1354
/*! transaction: transaction checkpoint most recent time (msecs) */
#define	WT_STAT_CONN_TXN_CHECKPOINT_TIME_RECENT		1355
/*! transaction: transaction checkpoint scrub dirty target */
#define	WT_STAT_CONN_TXN_CHECKPOINT_SCRUB_TARGET	1356
/*! transaction: transaction checkpoint scrub time (msecs) */
#define	WT_STAT_CONN_TXN_CHECKPOINT_SCRUB_TIME		1357
/*! transaction: transaction checkpoint total time (msecs) */
#define	WT_STAT_CONN_TXN_CHECKPOINT_TIME_TOTAL		1358
/*! transaction: transaction checkpoints */
#define	WT_STAT_CONN_TXN_CHECKPOINT			1359
>>>>>>> b76c11cf
/*!
 * transaction: transaction checkpoints skipped because database was
 * clean
 */
<<<<<<< HEAD
#define	WT_STAT_CONN_TXN_CHECKPOINT_SKIPPED		1374
/*! transaction: transaction failures due to cache overflow */
#define	WT_STAT_CONN_TXN_FAIL_CACHE			1375
=======
#define	WT_STAT_CONN_TXN_CHECKPOINT_SKIPPED		1360
/*! transaction: transaction failures due to cache overflow */
#define	WT_STAT_CONN_TXN_FAIL_CACHE			1361
>>>>>>> b76c11cf
/*!
 * transaction: transaction fsync calls for checkpoint after allocating
 * the transaction ID
 */
<<<<<<< HEAD
#define	WT_STAT_CONN_TXN_CHECKPOINT_FSYNC_POST		1376
=======
#define	WT_STAT_CONN_TXN_CHECKPOINT_FSYNC_POST		1362
>>>>>>> b76c11cf
/*!
 * transaction: transaction fsync duration for checkpoint after
 * allocating the transaction ID (usecs)
 */
<<<<<<< HEAD
#define	WT_STAT_CONN_TXN_CHECKPOINT_FSYNC_POST_DURATION	1377
/*! transaction: transaction range of IDs currently pinned */
#define	WT_STAT_CONN_TXN_PINNED_RANGE			1378
/*! transaction: transaction range of IDs currently pinned by a checkpoint */
#define	WT_STAT_CONN_TXN_PINNED_CHECKPOINT_RANGE	1379
=======
#define	WT_STAT_CONN_TXN_CHECKPOINT_FSYNC_POST_DURATION	1363
/*! transaction: transaction range of IDs currently pinned */
#define	WT_STAT_CONN_TXN_PINNED_RANGE			1364
/*! transaction: transaction range of IDs currently pinned by a checkpoint */
#define	WT_STAT_CONN_TXN_PINNED_CHECKPOINT_RANGE	1365
>>>>>>> b76c11cf
/*!
 * transaction: transaction range of IDs currently pinned by named
 * snapshots
 */
<<<<<<< HEAD
#define	WT_STAT_CONN_TXN_PINNED_SNAPSHOT_RANGE		1380
/*! transaction: transaction range of timestamps currently pinned */
#define	WT_STAT_CONN_TXN_PINNED_TIMESTAMP		1381
/*! transaction: transaction range of timestamps pinned by a checkpoint */
#define	WT_STAT_CONN_TXN_PINNED_TIMESTAMP_CHECKPOINT	1382
=======
#define	WT_STAT_CONN_TXN_PINNED_SNAPSHOT_RANGE		1366
/*! transaction: transaction range of timestamps currently pinned */
#define	WT_STAT_CONN_TXN_PINNED_TIMESTAMP		1367
/*! transaction: transaction range of timestamps pinned by a checkpoint */
#define	WT_STAT_CONN_TXN_PINNED_TIMESTAMP_CHECKPOINT	1368
>>>>>>> b76c11cf
/*!
 * transaction: transaction range of timestamps pinned by the oldest
 * timestamp
 */
<<<<<<< HEAD
#define	WT_STAT_CONN_TXN_PINNED_TIMESTAMP_OLDEST	1383
/*! transaction: transaction sync calls */
#define	WT_STAT_CONN_TXN_SYNC				1384
/*! transaction: transactions committed */
#define	WT_STAT_CONN_TXN_COMMIT				1385
/*! transaction: transactions rolled back */
#define	WT_STAT_CONN_TXN_ROLLBACK			1386
/*! transaction: update conflicts */
#define	WT_STAT_CONN_TXN_UPDATE_CONFLICT		1387
=======
#define	WT_STAT_CONN_TXN_PINNED_TIMESTAMP_OLDEST	1369
/*! transaction: transaction sync calls */
#define	WT_STAT_CONN_TXN_SYNC				1370
/*! transaction: transactions committed */
#define	WT_STAT_CONN_TXN_COMMIT				1371
/*! transaction: transactions rolled back */
#define	WT_STAT_CONN_TXN_ROLLBACK			1372
/*! transaction: update conflicts */
#define	WT_STAT_CONN_TXN_UPDATE_CONFLICT		1373
>>>>>>> b76c11cf

/*!
 * @}
 * @name Statistics for data sources
 * @anchor statistics_dsrc
 * @{
 */
/*! LSM: bloom filter false positives */
#define	WT_STAT_DSRC_BLOOM_FALSE_POSITIVE		2000
/*! LSM: bloom filter hits */
#define	WT_STAT_DSRC_BLOOM_HIT				2001
/*! LSM: bloom filter misses */
#define	WT_STAT_DSRC_BLOOM_MISS				2002
/*! LSM: bloom filter pages evicted from cache */
#define	WT_STAT_DSRC_BLOOM_PAGE_EVICT			2003
/*! LSM: bloom filter pages read into cache */
#define	WT_STAT_DSRC_BLOOM_PAGE_READ			2004
/*! LSM: bloom filters in the LSM tree */
#define	WT_STAT_DSRC_BLOOM_COUNT			2005
/*! LSM: chunks in the LSM tree */
#define	WT_STAT_DSRC_LSM_CHUNK_COUNT			2006
/*! LSM: highest merge generation in the LSM tree */
#define	WT_STAT_DSRC_LSM_GENERATION_MAX			2007
/*!
 * LSM: queries that could have benefited from a Bloom filter that did
 * not exist
 */
#define	WT_STAT_DSRC_LSM_LOOKUP_NO_BLOOM		2008
/*! LSM: sleep for LSM checkpoint throttle */
#define	WT_STAT_DSRC_LSM_CHECKPOINT_THROTTLE		2009
/*! LSM: sleep for LSM merge throttle */
#define	WT_STAT_DSRC_LSM_MERGE_THROTTLE			2010
/*! LSM: total size of bloom filters */
#define	WT_STAT_DSRC_BLOOM_SIZE				2011
/*! block-manager: allocations requiring file extension */
#define	WT_STAT_DSRC_BLOCK_EXTENSION			2012
/*! block-manager: blocks allocated */
#define	WT_STAT_DSRC_BLOCK_ALLOC			2013
/*! block-manager: blocks freed */
#define	WT_STAT_DSRC_BLOCK_FREE				2014
/*! block-manager: checkpoint size */
#define	WT_STAT_DSRC_BLOCK_CHECKPOINT_SIZE		2015
/*! block-manager: file allocation unit size */
#define	WT_STAT_DSRC_ALLOCATION_SIZE			2016
/*! block-manager: file bytes available for reuse */
#define	WT_STAT_DSRC_BLOCK_REUSE_BYTES			2017
/*! block-manager: file magic number */
#define	WT_STAT_DSRC_BLOCK_MAGIC			2018
/*! block-manager: file major version number */
#define	WT_STAT_DSRC_BLOCK_MAJOR			2019
/*! block-manager: file size in bytes */
#define	WT_STAT_DSRC_BLOCK_SIZE				2020
/*! block-manager: minor version number */
#define	WT_STAT_DSRC_BLOCK_MINOR			2021
/*! btree: btree checkpoint generation */
#define	WT_STAT_DSRC_BTREE_CHECKPOINT_GENERATION	2022
/*!
 * btree: column-store fixed-size leaf pages, only reported if tree_walk
 * or all statistics are enabled
 */
#define	WT_STAT_DSRC_BTREE_COLUMN_FIX			2023
/*!
 * btree: column-store internal pages, only reported if tree_walk or all
 * statistics are enabled
 */
#define	WT_STAT_DSRC_BTREE_COLUMN_INTERNAL		2024
/*!
 * btree: column-store variable-size RLE encoded values, only reported if
 * tree_walk or all statistics are enabled
 */
#define	WT_STAT_DSRC_BTREE_COLUMN_RLE			2025
/*!
 * btree: column-store variable-size deleted values, only reported if
 * tree_walk or all statistics are enabled
 */
#define	WT_STAT_DSRC_BTREE_COLUMN_DELETED		2026
/*!
 * btree: column-store variable-size leaf pages, only reported if
 * tree_walk or all statistics are enabled
 */
#define	WT_STAT_DSRC_BTREE_COLUMN_VARIABLE		2027
/*! btree: fixed-record size */
#define	WT_STAT_DSRC_BTREE_FIXED_LEN			2028
/*! btree: maximum internal page key size */
#define	WT_STAT_DSRC_BTREE_MAXINTLKEY			2029
/*! btree: maximum internal page size */
#define	WT_STAT_DSRC_BTREE_MAXINTLPAGE			2030
/*! btree: maximum leaf page key size */
#define	WT_STAT_DSRC_BTREE_MAXLEAFKEY			2031
/*! btree: maximum leaf page size */
#define	WT_STAT_DSRC_BTREE_MAXLEAFPAGE			2032
/*! btree: maximum leaf page value size */
#define	WT_STAT_DSRC_BTREE_MAXLEAFVALUE			2033
/*! btree: maximum tree depth */
#define	WT_STAT_DSRC_BTREE_MAXIMUM_DEPTH		2034
/*!
 * btree: number of key/value pairs, only reported if tree_walk or all
 * statistics are enabled
 */
#define	WT_STAT_DSRC_BTREE_ENTRIES			2035
/*!
 * btree: overflow pages, only reported if tree_walk or all statistics
 * are enabled
 */
#define	WT_STAT_DSRC_BTREE_OVERFLOW			2036
/*! btree: pages rewritten by compaction */
#define	WT_STAT_DSRC_BTREE_COMPACT_REWRITE		2037
/*!
 * btree: row-store empty values, only reported if tree_walk or all
 * statistics are enabled
 */
#define	WT_STAT_DSRC_BTREE_ROW_EMPTY_VALUES		2038
/*!
 * btree: row-store internal pages, only reported if tree_walk or all
 * statistics are enabled
 */
#define	WT_STAT_DSRC_BTREE_ROW_INTERNAL			2039
/*!
 * btree: row-store leaf pages, only reported if tree_walk or all
 * statistics are enabled
 */
#define	WT_STAT_DSRC_BTREE_ROW_LEAF			2040
/*! cache: bytes currently in the cache */
#define	WT_STAT_DSRC_CACHE_BYTES_INUSE			2041
/*! cache: bytes dirty in the cache cumulative */
#define	WT_STAT_DSRC_CACHE_BYTES_DIRTY_TOTAL		2042
/*! cache: bytes read into cache */
#define	WT_STAT_DSRC_CACHE_BYTES_READ			2043
/*! cache: bytes written from cache */
#define	WT_STAT_DSRC_CACHE_BYTES_WRITE			2044
/*! cache: checkpoint blocked page eviction */
#define	WT_STAT_DSRC_CACHE_EVICTION_CHECKPOINT		2045
/*! cache: data source pages selected for eviction unable to be evicted */
#define	WT_STAT_DSRC_CACHE_EVICTION_FAIL		2046
/*! cache: eviction walk passes of a file */
#define	WT_STAT_DSRC_CACHE_EVICTION_WALK_PASSES		2047
/*! cache: eviction walk target pages histogram - 0-9 */
#define	WT_STAT_DSRC_CACHE_EVICTION_TARGET_PAGE_LT10	2048
/*! cache: eviction walk target pages histogram - 10-31 */
#define	WT_STAT_DSRC_CACHE_EVICTION_TARGET_PAGE_LT32	2049
/*! cache: eviction walk target pages histogram - 128 and higher */
#define	WT_STAT_DSRC_CACHE_EVICTION_TARGET_PAGE_GE128	2050
/*! cache: eviction walk target pages histogram - 32-63 */
#define	WT_STAT_DSRC_CACHE_EVICTION_TARGET_PAGE_LT64	2051
/*! cache: eviction walk target pages histogram - 64-128 */
#define	WT_STAT_DSRC_CACHE_EVICTION_TARGET_PAGE_LT128	2052
/*! cache: eviction walks abandoned */
#define	WT_STAT_DSRC_CACHE_EVICTION_WALKS_ABANDONED	2053
/*! cache: eviction walks gave up because they restarted their walk twice */
#define	WT_STAT_DSRC_CACHE_EVICTION_WALKS_STOPPED	2054
/*!
 * cache: eviction walks gave up because they saw too many pages and
 * found no candidates
 */
#define	WT_STAT_DSRC_CACHE_EVICTION_WALKS_GAVE_UP_NO_TARGETS	2055
/*!
 * cache: eviction walks gave up because they saw too many pages and
 * found too few candidates
 */
#define	WT_STAT_DSRC_CACHE_EVICTION_WALKS_GAVE_UP_RATIO	2056
/*! cache: eviction walks reached end of tree */
#define	WT_STAT_DSRC_CACHE_EVICTION_WALKS_ENDED		2057
/*! cache: eviction walks started from root of tree */
#define	WT_STAT_DSRC_CACHE_EVICTION_WALK_FROM_ROOT	2058
/*! cache: eviction walks started from saved location in tree */
#define	WT_STAT_DSRC_CACHE_EVICTION_WALK_SAVED_POS	2059
/*! cache: hazard pointer blocked page eviction */
#define	WT_STAT_DSRC_CACHE_EVICTION_HAZARD		2060
/*! cache: in-memory page passed criteria to be split */
#define	WT_STAT_DSRC_CACHE_INMEM_SPLITTABLE		2061
/*! cache: in-memory page splits */
#define	WT_STAT_DSRC_CACHE_INMEM_SPLIT			2062
/*! cache: internal pages evicted */
#define	WT_STAT_DSRC_CACHE_EVICTION_INTERNAL		2063
/*! cache: internal pages split during eviction */
#define	WT_STAT_DSRC_CACHE_EVICTION_SPLIT_INTERNAL	2064
/*! cache: leaf pages split during eviction */
#define	WT_STAT_DSRC_CACHE_EVICTION_SPLIT_LEAF		2065
/*! cache: modified pages evicted */
#define	WT_STAT_DSRC_CACHE_EVICTION_DIRTY		2066
/*! cache: overflow pages read into cache */
#define	WT_STAT_DSRC_CACHE_READ_OVERFLOW		2067
/*! cache: page split during eviction deepened the tree */
#define	WT_STAT_DSRC_CACHE_EVICTION_DEEPEN		2068
/*! cache: page written requiring cache overflow records */
#define	WT_STAT_DSRC_CACHE_WRITE_LOOKASIDE		2069
/*! cache: pages read into cache */
#define	WT_STAT_DSRC_CACHE_READ				2070
/*! cache: pages read into cache after truncate */
#define	WT_STAT_DSRC_CACHE_READ_DELETED			2071
/*! cache: pages read into cache after truncate in prepare state */
#define	WT_STAT_DSRC_CACHE_READ_DELETED_PREPARED	2072
/*! cache: pages read into cache requiring cache overflow entries */
#define	WT_STAT_DSRC_CACHE_READ_LOOKASIDE		2073
/*! cache: pages requested from the cache */
#define	WT_STAT_DSRC_CACHE_PAGES_REQUESTED		2074
/*! cache: pages seen by eviction walk */
#define	WT_STAT_DSRC_CACHE_EVICTION_PAGES_SEEN		2075
/*! cache: pages written from cache */
#define	WT_STAT_DSRC_CACHE_WRITE			2076
/*! cache: pages written requiring in-memory restoration */
#define	WT_STAT_DSRC_CACHE_WRITE_RESTORE		2077
/*! cache: tracked dirty bytes in the cache */
#define	WT_STAT_DSRC_CACHE_BYTES_DIRTY			2078
/*! cache: unmodified pages evicted */
#define	WT_STAT_DSRC_CACHE_EVICTION_CLEAN		2079
/*!
 * cache_walk: Average difference between current eviction generation
 * when the page was last considered, only reported if cache_walk or all
 * statistics are enabled
 */
#define	WT_STAT_DSRC_CACHE_STATE_GEN_AVG_GAP		2080
/*!
 * cache_walk: Average on-disk page image size seen, only reported if
 * cache_walk or all statistics are enabled
 */
#define	WT_STAT_DSRC_CACHE_STATE_AVG_WRITTEN_SIZE	2081
/*!
 * cache_walk: Average time in cache for pages that have been visited by
 * the eviction server, only reported if cache_walk or all statistics are
 * enabled
 */
#define	WT_STAT_DSRC_CACHE_STATE_AVG_VISITED_AGE	2082
/*!
 * cache_walk: Average time in cache for pages that have not been visited
 * by the eviction server, only reported if cache_walk or all statistics
 * are enabled
 */
#define	WT_STAT_DSRC_CACHE_STATE_AVG_UNVISITED_AGE	2083
/*!
 * cache_walk: Clean pages currently in cache, only reported if
 * cache_walk or all statistics are enabled
 */
#define	WT_STAT_DSRC_CACHE_STATE_PAGES_CLEAN		2084
/*!
 * cache_walk: Current eviction generation, only reported if cache_walk
 * or all statistics are enabled
 */
#define	WT_STAT_DSRC_CACHE_STATE_GEN_CURRENT		2085
/*!
 * cache_walk: Dirty pages currently in cache, only reported if
 * cache_walk or all statistics are enabled
 */
#define	WT_STAT_DSRC_CACHE_STATE_PAGES_DIRTY		2086
/*!
 * cache_walk: Entries in the root page, only reported if cache_walk or
 * all statistics are enabled
 */
#define	WT_STAT_DSRC_CACHE_STATE_ROOT_ENTRIES		2087
/*!
 * cache_walk: Internal pages currently in cache, only reported if
 * cache_walk or all statistics are enabled
 */
#define	WT_STAT_DSRC_CACHE_STATE_PAGES_INTERNAL		2088
/*!
 * cache_walk: Leaf pages currently in cache, only reported if cache_walk
 * or all statistics are enabled
 */
#define	WT_STAT_DSRC_CACHE_STATE_PAGES_LEAF		2089
/*!
 * cache_walk: Maximum difference between current eviction generation
 * when the page was last considered, only reported if cache_walk or all
 * statistics are enabled
 */
#define	WT_STAT_DSRC_CACHE_STATE_GEN_MAX_GAP		2090
/*!
 * cache_walk: Maximum page size seen, only reported if cache_walk or all
 * statistics are enabled
 */
#define	WT_STAT_DSRC_CACHE_STATE_MAX_PAGESIZE		2091
/*!
 * cache_walk: Minimum on-disk page image size seen, only reported if
 * cache_walk or all statistics are enabled
 */
#define	WT_STAT_DSRC_CACHE_STATE_MIN_WRITTEN_SIZE	2092
/*!
 * cache_walk: Number of pages never visited by eviction server, only
 * reported if cache_walk or all statistics are enabled
 */
#define	WT_STAT_DSRC_CACHE_STATE_UNVISITED_COUNT	2093
/*!
 * cache_walk: On-disk page image sizes smaller than a single allocation
 * unit, only reported if cache_walk or all statistics are enabled
 */
#define	WT_STAT_DSRC_CACHE_STATE_SMALLER_ALLOC_SIZE	2094
/*!
 * cache_walk: Pages created in memory and never written, only reported
 * if cache_walk or all statistics are enabled
 */
#define	WT_STAT_DSRC_CACHE_STATE_MEMORY			2095
/*!
 * cache_walk: Pages currently queued for eviction, only reported if
 * cache_walk or all statistics are enabled
 */
#define	WT_STAT_DSRC_CACHE_STATE_QUEUED			2096
/*!
 * cache_walk: Pages that could not be queued for eviction, only reported
 * if cache_walk or all statistics are enabled
 */
#define	WT_STAT_DSRC_CACHE_STATE_NOT_QUEUEABLE		2097
/*!
 * cache_walk: Refs skipped during cache traversal, only reported if
 * cache_walk or all statistics are enabled
 */
#define	WT_STAT_DSRC_CACHE_STATE_REFS_SKIPPED		2098
/*!
 * cache_walk: Size of the root page, only reported if cache_walk or all
 * statistics are enabled
 */
#define	WT_STAT_DSRC_CACHE_STATE_ROOT_SIZE		2099
/*!
 * cache_walk: Total number of pages currently in cache, only reported if
 * cache_walk or all statistics are enabled
 */
#define	WT_STAT_DSRC_CACHE_STATE_PAGES			2100
/*! compression: compressed pages read */
#define	WT_STAT_DSRC_COMPRESS_READ			2101
/*! compression: compressed pages written */
#define	WT_STAT_DSRC_COMPRESS_WRITE			2102
/*! compression: page written failed to compress */
#define	WT_STAT_DSRC_COMPRESS_WRITE_FAIL		2103
/*! compression: page written was too small to compress */
#define	WT_STAT_DSRC_COMPRESS_WRITE_TOO_SMALL		2104
/*! cursor: bulk loaded cursor insert calls */
#define	WT_STAT_DSRC_CURSOR_INSERT_BULK			2105
/*! cursor: cache cursors reuse count */
#define	WT_STAT_DSRC_CURSOR_REOPEN			2106
/*! cursor: close calls that result in cache */
#define	WT_STAT_DSRC_CURSOR_CACHE			2107
/*! cursor: create calls */
#define	WT_STAT_DSRC_CURSOR_CREATE			2108
/*! cursor: insert calls */
#define	WT_STAT_DSRC_CURSOR_INSERT			2109
/*! cursor: insert key and value bytes */
#define	WT_STAT_DSRC_CURSOR_INSERT_BYTES		2110
/*! cursor: modify */
#define	WT_STAT_DSRC_CURSOR_MODIFY			2111
/*! cursor: modify key and value bytes affected */
#define	WT_STAT_DSRC_CURSOR_MODIFY_BYTES		2112
/*! cursor: modify value bytes modified */
#define	WT_STAT_DSRC_CURSOR_MODIFY_BYTES_TOUCH		2113
/*! cursor: next calls */
#define	WT_STAT_DSRC_CURSOR_NEXT			2114
/*! cursor: open cursor count */
#define	WT_STAT_DSRC_CURSOR_OPEN_COUNT			2115
/*! cursor: operation restarted */
#define	WT_STAT_DSRC_CURSOR_RESTART			2116
/*! cursor: prev calls */
#define	WT_STAT_DSRC_CURSOR_PREV			2117
/*! cursor: remove calls */
#define	WT_STAT_DSRC_CURSOR_REMOVE			2118
/*! cursor: remove key bytes removed */
#define	WT_STAT_DSRC_CURSOR_REMOVE_BYTES		2119
/*! cursor: reserve calls */
#define	WT_STAT_DSRC_CURSOR_RESERVE			2120
/*! cursor: reset calls */
#define	WT_STAT_DSRC_CURSOR_RESET			2121
/*! cursor: search calls */
#define	WT_STAT_DSRC_CURSOR_SEARCH			2122
/*! cursor: search near calls */
#define	WT_STAT_DSRC_CURSOR_SEARCH_NEAR			2123
/*! cursor: truncate calls */
#define	WT_STAT_DSRC_CURSOR_TRUNCATE			2124
/*! cursor: update calls */
#define	WT_STAT_DSRC_CURSOR_UPDATE			2125
/*! cursor: update key and value bytes */
#define	WT_STAT_DSRC_CURSOR_UPDATE_BYTES		2126
/*! cursor: update value size change */
#define	WT_STAT_DSRC_CURSOR_UPDATE_BYTES_CHANGED	2127
/*! reconciliation: dictionary matches */
#define	WT_STAT_DSRC_REC_DICTIONARY			2128
/*! reconciliation: fast-path pages deleted */
#define	WT_STAT_DSRC_REC_PAGE_DELETE_FAST		2129
/*!
 * reconciliation: internal page key bytes discarded using suffix
 * compression
 */
#define	WT_STAT_DSRC_REC_SUFFIX_COMPRESSION		2130
/*! reconciliation: internal page multi-block writes */
#define	WT_STAT_DSRC_REC_MULTIBLOCK_INTERNAL		2131
/*! reconciliation: internal-page overflow keys */
#define	WT_STAT_DSRC_REC_OVERFLOW_KEY_INTERNAL		2132
/*! reconciliation: leaf page key bytes discarded using prefix compression */
#define	WT_STAT_DSRC_REC_PREFIX_COMPRESSION		2133
/*! reconciliation: leaf page multi-block writes */
#define	WT_STAT_DSRC_REC_MULTIBLOCK_LEAF		2134
/*! reconciliation: leaf-page overflow keys */
#define	WT_STAT_DSRC_REC_OVERFLOW_KEY_LEAF		2135
/*! reconciliation: maximum blocks required for a page */
#define	WT_STAT_DSRC_REC_MULTIBLOCK_MAX			2136
/*! reconciliation: overflow values written */
#define	WT_STAT_DSRC_REC_OVERFLOW_VALUE			2137
/*! reconciliation: page checksum matches */
#define	WT_STAT_DSRC_REC_PAGE_MATCH			2138
/*! reconciliation: page reconciliation calls */
#define	WT_STAT_DSRC_REC_PAGES				2139
/*! reconciliation: page reconciliation calls for eviction */
#define	WT_STAT_DSRC_REC_PAGES_EVICTION			2140
/*! reconciliation: pages deleted */
#define	WT_STAT_DSRC_REC_PAGE_DELETE			2141
/*! session: object compaction */
#define	WT_STAT_DSRC_SESSION_COMPACT			2142
/*! transaction: update conflicts */
#define	WT_STAT_DSRC_TXN_UPDATE_CONFLICT		2143

/*!
 * @}
 * @name Statistics for join cursors
 * @anchor statistics_join
 * @{
 */
/*! : accesses to the main table */
#define	WT_STAT_JOIN_MAIN_ACCESS			3000
/*! : bloom filter false positives */
#define	WT_STAT_JOIN_BLOOM_FALSE_POSITIVE		3001
/*! : checks that conditions of membership are satisfied */
#define	WT_STAT_JOIN_MEMBERSHIP_CHECK			3002
/*! : items inserted into a bloom filter */
#define	WT_STAT_JOIN_BLOOM_INSERT			3003
/*! : items iterated */
#define	WT_STAT_JOIN_ITERATED				3004

/*!
 * @}
 * @name Statistics for session
 * @anchor statistics_session
 * @{
 */
/*! session: bytes read into cache */
#define	WT_STAT_SESSION_BYTES_READ			4000
/*! session: bytes written from cache */
#define	WT_STAT_SESSION_BYTES_WRITE			4001
/*! session: dhandle lock wait time (usecs) */
#define	WT_STAT_SESSION_LOCK_DHANDLE_WAIT		4002
/*! session: page read from disk to cache time (usecs) */
#define	WT_STAT_SESSION_READ_TIME			4003
/*! session: page write from cache to disk time (usecs) */
#define	WT_STAT_SESSION_WRITE_TIME			4004
/*! session: schema lock wait time (usecs) */
#define	WT_STAT_SESSION_LOCK_SCHEMA_WAIT		4005
/*! session: time waiting for cache (usecs) */
#define	WT_STAT_SESSION_CACHE_TIME			4006
/*! @} */
/*
 * Statistics section: END
 * DO NOT EDIT: automatically built by dist/api_stat.py.
 */
/*! @} */

#undef __F

#if defined(__cplusplus)
}
#endif
#endif /* __WIREDTIGER_H_ */<|MERGE_RESOLUTION|>--- conflicted
+++ resolved
@@ -5323,981 +5323,505 @@
 /*! connection: total write I/Os */
 #define	WT_STAT_CONN_WRITE_IO				1162
 /*! cursor: cached cursor count */
-<<<<<<< HEAD
 #define	WT_STAT_CONN_CURSOR_CACHED_COUNT		1163
+/*! cursor: cursor bulk loaded cursor insert calls */
+#define	WT_STAT_CONN_CURSOR_INSERT_BULK			1164
 /*! cursor: cursor close calls that result in cache */
-#define	WT_STAT_CONN_CURSOR_CACHE			1164
+#define	WT_STAT_CONN_CURSOR_CACHE			1165
 /*! cursor: cursor create calls */
-#define	WT_STAT_CONN_CURSOR_CREATE			1165
+#define	WT_STAT_CONN_CURSOR_CREATE			1166
 /*! cursor: cursor insert calls */
-#define	WT_STAT_CONN_CURSOR_INSERT			1166
+#define	WT_STAT_CONN_CURSOR_INSERT			1167
+/*! cursor: cursor insert key and value bytes */
+#define	WT_STAT_CONN_CURSOR_INSERT_BYTES		1168
 /*! cursor: cursor modify calls */
-#define	WT_STAT_CONN_CURSOR_MODIFY			1167
+#define	WT_STAT_CONN_CURSOR_MODIFY			1169
+/*! cursor: cursor modify key and value bytes affected */
+#define	WT_STAT_CONN_CURSOR_MODIFY_BYTES		1170
+/*! cursor: cursor modify value bytes modified */
+#define	WT_STAT_CONN_CURSOR_MODIFY_BYTES_TOUCH		1171
 /*! cursor: cursor next calls */
-#define	WT_STAT_CONN_CURSOR_NEXT			1168
+#define	WT_STAT_CONN_CURSOR_NEXT			1172
 /*! cursor: cursor operation restarted */
-#define	WT_STAT_CONN_CURSOR_RESTART			1169
+#define	WT_STAT_CONN_CURSOR_RESTART			1173
 /*! cursor: cursor prev calls */
-#define	WT_STAT_CONN_CURSOR_PREV			1170
+#define	WT_STAT_CONN_CURSOR_PREV			1174
 /*! cursor: cursor remove calls */
-#define	WT_STAT_CONN_CURSOR_REMOVE			1171
+#define	WT_STAT_CONN_CURSOR_REMOVE			1175
+/*! cursor: cursor remove key bytes removed */
+#define	WT_STAT_CONN_CURSOR_REMOVE_BYTES		1176
 /*! cursor: cursor reserve calls */
-#define	WT_STAT_CONN_CURSOR_RESERVE			1172
+#define	WT_STAT_CONN_CURSOR_RESERVE			1177
 /*! cursor: cursor reset calls */
-#define	WT_STAT_CONN_CURSOR_RESET			1173
+#define	WT_STAT_CONN_CURSOR_RESET			1178
 /*! cursor: cursor search calls */
-#define	WT_STAT_CONN_CURSOR_SEARCH			1174
+#define	WT_STAT_CONN_CURSOR_SEARCH			1179
 /*! cursor: cursor search near calls */
-#define	WT_STAT_CONN_CURSOR_SEARCH_NEAR			1175
+#define	WT_STAT_CONN_CURSOR_SEARCH_NEAR			1180
 /*! cursor: cursor sweep buckets */
-#define	WT_STAT_CONN_CURSOR_SWEEP_BUCKETS		1176
+#define	WT_STAT_CONN_CURSOR_SWEEP_BUCKETS		1181
 /*! cursor: cursor sweep cursors closed */
-#define	WT_STAT_CONN_CURSOR_SWEEP_CLOSED		1177
+#define	WT_STAT_CONN_CURSOR_SWEEP_CLOSED		1182
 /*! cursor: cursor sweep cursors examined */
-#define	WT_STAT_CONN_CURSOR_SWEEP_EXAMINED		1178
+#define	WT_STAT_CONN_CURSOR_SWEEP_EXAMINED		1183
 /*! cursor: cursor sweeps */
-#define	WT_STAT_CONN_CURSOR_SWEEP			1179
+#define	WT_STAT_CONN_CURSOR_SWEEP			1184
+/*! cursor: cursor truncate calls */
+#define	WT_STAT_CONN_CURSOR_TRUNCATE			1185
 /*! cursor: cursor update calls */
-#define	WT_STAT_CONN_CURSOR_UPDATE			1180
+#define	WT_STAT_CONN_CURSOR_UPDATE			1186
+/*! cursor: cursor update key and value bytes */
+#define	WT_STAT_CONN_CURSOR_UPDATE_BYTES		1187
+/*! cursor: cursor update value size change */
+#define	WT_STAT_CONN_CURSOR_UPDATE_BYTES_CHANGED	1188
 /*! cursor: cursors reused from cache */
-#define	WT_STAT_CONN_CURSOR_REOPEN			1181
+#define	WT_STAT_CONN_CURSOR_REOPEN			1189
 /*! cursor: open cursor count */
-#define	WT_STAT_CONN_CURSOR_OPEN_COUNT			1182
-/*! cursor: truncate calls */
-#define	WT_STAT_CONN_CURSOR_TRUNCATE			1183
+#define	WT_STAT_CONN_CURSOR_OPEN_COUNT			1190
 /*! data-handle: connection data handles currently active */
-#define	WT_STAT_CONN_DH_CONN_HANDLE_COUNT		1184
+#define	WT_STAT_CONN_DH_CONN_HANDLE_COUNT		1191
 /*! data-handle: connection sweep candidate became referenced */
-#define	WT_STAT_CONN_DH_SWEEP_REF			1185
+#define	WT_STAT_CONN_DH_SWEEP_REF			1192
 /*! data-handle: connection sweep dhandles closed */
-#define	WT_STAT_CONN_DH_SWEEP_CLOSE			1186
+#define	WT_STAT_CONN_DH_SWEEP_CLOSE			1193
 /*! data-handle: connection sweep dhandles removed from hash list */
-#define	WT_STAT_CONN_DH_SWEEP_REMOVE			1187
+#define	WT_STAT_CONN_DH_SWEEP_REMOVE			1194
 /*! data-handle: connection sweep time-of-death sets */
-#define	WT_STAT_CONN_DH_SWEEP_TOD			1188
+#define	WT_STAT_CONN_DH_SWEEP_TOD			1195
 /*! data-handle: connection sweeps */
-#define	WT_STAT_CONN_DH_SWEEPS				1189
+#define	WT_STAT_CONN_DH_SWEEPS				1196
 /*! data-handle: session dhandles swept */
-#define	WT_STAT_CONN_DH_SESSION_HANDLES			1190
+#define	WT_STAT_CONN_DH_SESSION_HANDLES			1197
 /*! data-handle: session sweep attempts */
-#define	WT_STAT_CONN_DH_SESSION_SWEEPS			1191
+#define	WT_STAT_CONN_DH_SESSION_SWEEPS			1198
 /*! lock: checkpoint lock acquisitions */
-#define	WT_STAT_CONN_LOCK_CHECKPOINT_COUNT		1192
+#define	WT_STAT_CONN_LOCK_CHECKPOINT_COUNT		1199
 /*! lock: checkpoint lock application thread wait time (usecs) */
-#define	WT_STAT_CONN_LOCK_CHECKPOINT_WAIT_APPLICATION	1193
+#define	WT_STAT_CONN_LOCK_CHECKPOINT_WAIT_APPLICATION	1200
 /*! lock: checkpoint lock internal thread wait time (usecs) */
-#define	WT_STAT_CONN_LOCK_CHECKPOINT_WAIT_INTERNAL	1194
-=======
-#define	WT_STAT_CONN_CURSOR_CACHED_COUNT		1142
-/*! cursor: cursor bulk loaded cursor insert calls */
-#define	WT_STAT_CONN_CURSOR_INSERT_BULK			1143
-/*! cursor: cursor close calls that result in cache */
-#define	WT_STAT_CONN_CURSOR_CACHE			1144
-/*! cursor: cursor create calls */
-#define	WT_STAT_CONN_CURSOR_CREATE			1145
-/*! cursor: cursor insert calls */
-#define	WT_STAT_CONN_CURSOR_INSERT			1146
-/*! cursor: cursor insert key and value bytes */
-#define	WT_STAT_CONN_CURSOR_INSERT_BYTES		1147
-/*! cursor: cursor modify calls */
-#define	WT_STAT_CONN_CURSOR_MODIFY			1148
-/*! cursor: cursor modify key and value bytes affected */
-#define	WT_STAT_CONN_CURSOR_MODIFY_BYTES		1149
-/*! cursor: cursor modify value bytes modified */
-#define	WT_STAT_CONN_CURSOR_MODIFY_BYTES_TOUCH		1150
-/*! cursor: cursor next calls */
-#define	WT_STAT_CONN_CURSOR_NEXT			1151
-/*! cursor: cursor operation restarted */
-#define	WT_STAT_CONN_CURSOR_RESTART			1152
-/*! cursor: cursor prev calls */
-#define	WT_STAT_CONN_CURSOR_PREV			1153
-/*! cursor: cursor remove calls */
-#define	WT_STAT_CONN_CURSOR_REMOVE			1154
-/*! cursor: cursor remove key bytes removed */
-#define	WT_STAT_CONN_CURSOR_REMOVE_BYTES		1155
-/*! cursor: cursor reserve calls */
-#define	WT_STAT_CONN_CURSOR_RESERVE			1156
-/*! cursor: cursor reset calls */
-#define	WT_STAT_CONN_CURSOR_RESET			1157
-/*! cursor: cursor search calls */
-#define	WT_STAT_CONN_CURSOR_SEARCH			1158
-/*! cursor: cursor search near calls */
-#define	WT_STAT_CONN_CURSOR_SEARCH_NEAR			1159
-/*! cursor: cursor sweep buckets */
-#define	WT_STAT_CONN_CURSOR_SWEEP_BUCKETS		1160
-/*! cursor: cursor sweep cursors closed */
-#define	WT_STAT_CONN_CURSOR_SWEEP_CLOSED		1161
-/*! cursor: cursor sweep cursors examined */
-#define	WT_STAT_CONN_CURSOR_SWEEP_EXAMINED		1162
-/*! cursor: cursor sweeps */
-#define	WT_STAT_CONN_CURSOR_SWEEP			1163
-/*! cursor: cursor truncate calls */
-#define	WT_STAT_CONN_CURSOR_TRUNCATE			1164
-/*! cursor: cursor update calls */
-#define	WT_STAT_CONN_CURSOR_UPDATE			1165
-/*! cursor: cursor update key and value bytes */
-#define	WT_STAT_CONN_CURSOR_UPDATE_BYTES		1166
-/*! cursor: cursor update value size change */
-#define	WT_STAT_CONN_CURSOR_UPDATE_BYTES_CHANGED	1167
-/*! cursor: cursors reused from cache */
-#define	WT_STAT_CONN_CURSOR_REOPEN			1168
-/*! cursor: open cursor count */
-#define	WT_STAT_CONN_CURSOR_OPEN_COUNT			1169
-/*! data-handle: connection data handles currently active */
-#define	WT_STAT_CONN_DH_CONN_HANDLE_COUNT		1170
-/*! data-handle: connection sweep candidate became referenced */
-#define	WT_STAT_CONN_DH_SWEEP_REF			1171
-/*! data-handle: connection sweep dhandles closed */
-#define	WT_STAT_CONN_DH_SWEEP_CLOSE			1172
-/*! data-handle: connection sweep dhandles removed from hash list */
-#define	WT_STAT_CONN_DH_SWEEP_REMOVE			1173
-/*! data-handle: connection sweep time-of-death sets */
-#define	WT_STAT_CONN_DH_SWEEP_TOD			1174
-/*! data-handle: connection sweeps */
-#define	WT_STAT_CONN_DH_SWEEPS				1175
-/*! data-handle: session dhandles swept */
-#define	WT_STAT_CONN_DH_SESSION_HANDLES			1176
-/*! data-handle: session sweep attempts */
-#define	WT_STAT_CONN_DH_SESSION_SWEEPS			1177
-/*! lock: checkpoint lock acquisitions */
-#define	WT_STAT_CONN_LOCK_CHECKPOINT_COUNT		1178
-/*! lock: checkpoint lock application thread wait time (usecs) */
-#define	WT_STAT_CONN_LOCK_CHECKPOINT_WAIT_APPLICATION	1179
-/*! lock: checkpoint lock internal thread wait time (usecs) */
-#define	WT_STAT_CONN_LOCK_CHECKPOINT_WAIT_INTERNAL	1180
->>>>>>> b76c11cf
+#define	WT_STAT_CONN_LOCK_CHECKPOINT_WAIT_INTERNAL	1201
 /*!
  * lock: commit timestamp queue lock application thread time waiting
  * (usecs)
  */
-<<<<<<< HEAD
-#define	WT_STAT_CONN_LOCK_COMMIT_TIMESTAMP_WAIT_APPLICATION	1195
+#define	WT_STAT_CONN_LOCK_COMMIT_TIMESTAMP_WAIT_APPLICATION	1202
 /*! lock: commit timestamp queue lock internal thread time waiting (usecs) */
-#define	WT_STAT_CONN_LOCK_COMMIT_TIMESTAMP_WAIT_INTERNAL	1196
+#define	WT_STAT_CONN_LOCK_COMMIT_TIMESTAMP_WAIT_INTERNAL	1203
 /*! lock: commit timestamp queue read lock acquisitions */
-#define	WT_STAT_CONN_LOCK_COMMIT_TIMESTAMP_READ_COUNT	1197
+#define	WT_STAT_CONN_LOCK_COMMIT_TIMESTAMP_READ_COUNT	1204
 /*! lock: commit timestamp queue write lock acquisitions */
-#define	WT_STAT_CONN_LOCK_COMMIT_TIMESTAMP_WRITE_COUNT	1198
+#define	WT_STAT_CONN_LOCK_COMMIT_TIMESTAMP_WRITE_COUNT	1205
 /*! lock: dhandle lock application thread time waiting (usecs) */
-#define	WT_STAT_CONN_LOCK_DHANDLE_WAIT_APPLICATION	1199
+#define	WT_STAT_CONN_LOCK_DHANDLE_WAIT_APPLICATION	1206
 /*! lock: dhandle lock internal thread time waiting (usecs) */
-#define	WT_STAT_CONN_LOCK_DHANDLE_WAIT_INTERNAL		1200
+#define	WT_STAT_CONN_LOCK_DHANDLE_WAIT_INTERNAL		1207
 /*! lock: dhandle read lock acquisitions */
-#define	WT_STAT_CONN_LOCK_DHANDLE_READ_COUNT		1201
+#define	WT_STAT_CONN_LOCK_DHANDLE_READ_COUNT		1208
 /*! lock: dhandle write lock acquisitions */
-#define	WT_STAT_CONN_LOCK_DHANDLE_WRITE_COUNT		1202
+#define	WT_STAT_CONN_LOCK_DHANDLE_WRITE_COUNT		1209
 /*! lock: metadata lock acquisitions */
-#define	WT_STAT_CONN_LOCK_METADATA_COUNT		1203
+#define	WT_STAT_CONN_LOCK_METADATA_COUNT		1210
 /*! lock: metadata lock application thread wait time (usecs) */
-#define	WT_STAT_CONN_LOCK_METADATA_WAIT_APPLICATION	1204
+#define	WT_STAT_CONN_LOCK_METADATA_WAIT_APPLICATION	1211
 /*! lock: metadata lock internal thread wait time (usecs) */
-#define	WT_STAT_CONN_LOCK_METADATA_WAIT_INTERNAL	1205
-=======
-#define	WT_STAT_CONN_LOCK_COMMIT_TIMESTAMP_WAIT_APPLICATION	1181
-/*! lock: commit timestamp queue lock internal thread time waiting (usecs) */
-#define	WT_STAT_CONN_LOCK_COMMIT_TIMESTAMP_WAIT_INTERNAL	1182
-/*! lock: commit timestamp queue read lock acquisitions */
-#define	WT_STAT_CONN_LOCK_COMMIT_TIMESTAMP_READ_COUNT	1183
-/*! lock: commit timestamp queue write lock acquisitions */
-#define	WT_STAT_CONN_LOCK_COMMIT_TIMESTAMP_WRITE_COUNT	1184
-/*! lock: dhandle lock application thread time waiting (usecs) */
-#define	WT_STAT_CONN_LOCK_DHANDLE_WAIT_APPLICATION	1185
-/*! lock: dhandle lock internal thread time waiting (usecs) */
-#define	WT_STAT_CONN_LOCK_DHANDLE_WAIT_INTERNAL		1186
-/*! lock: dhandle read lock acquisitions */
-#define	WT_STAT_CONN_LOCK_DHANDLE_READ_COUNT		1187
-/*! lock: dhandle write lock acquisitions */
-#define	WT_STAT_CONN_LOCK_DHANDLE_WRITE_COUNT		1188
-/*! lock: metadata lock acquisitions */
-#define	WT_STAT_CONN_LOCK_METADATA_COUNT		1189
-/*! lock: metadata lock application thread wait time (usecs) */
-#define	WT_STAT_CONN_LOCK_METADATA_WAIT_APPLICATION	1190
-/*! lock: metadata lock internal thread wait time (usecs) */
-#define	WT_STAT_CONN_LOCK_METADATA_WAIT_INTERNAL	1191
->>>>>>> b76c11cf
+#define	WT_STAT_CONN_LOCK_METADATA_WAIT_INTERNAL	1212
 /*!
  * lock: read timestamp queue lock application thread time waiting
  * (usecs)
  */
-<<<<<<< HEAD
-#define	WT_STAT_CONN_LOCK_READ_TIMESTAMP_WAIT_APPLICATION	1206
+#define	WT_STAT_CONN_LOCK_READ_TIMESTAMP_WAIT_APPLICATION	1213
 /*! lock: read timestamp queue lock internal thread time waiting (usecs) */
-#define	WT_STAT_CONN_LOCK_READ_TIMESTAMP_WAIT_INTERNAL	1207
+#define	WT_STAT_CONN_LOCK_READ_TIMESTAMP_WAIT_INTERNAL	1214
 /*! lock: read timestamp queue read lock acquisitions */
-#define	WT_STAT_CONN_LOCK_READ_TIMESTAMP_READ_COUNT	1208
+#define	WT_STAT_CONN_LOCK_READ_TIMESTAMP_READ_COUNT	1215
 /*! lock: read timestamp queue write lock acquisitions */
-#define	WT_STAT_CONN_LOCK_READ_TIMESTAMP_WRITE_COUNT	1209
+#define	WT_STAT_CONN_LOCK_READ_TIMESTAMP_WRITE_COUNT	1216
 /*! lock: schema lock acquisitions */
-#define	WT_STAT_CONN_LOCK_SCHEMA_COUNT			1210
+#define	WT_STAT_CONN_LOCK_SCHEMA_COUNT			1217
 /*! lock: schema lock application thread wait time (usecs) */
-#define	WT_STAT_CONN_LOCK_SCHEMA_WAIT_APPLICATION	1211
+#define	WT_STAT_CONN_LOCK_SCHEMA_WAIT_APPLICATION	1218
 /*! lock: schema lock internal thread wait time (usecs) */
-#define	WT_STAT_CONN_LOCK_SCHEMA_WAIT_INTERNAL		1212
-=======
-#define	WT_STAT_CONN_LOCK_READ_TIMESTAMP_WAIT_APPLICATION	1192
-/*! lock: read timestamp queue lock internal thread time waiting (usecs) */
-#define	WT_STAT_CONN_LOCK_READ_TIMESTAMP_WAIT_INTERNAL	1193
-/*! lock: read timestamp queue read lock acquisitions */
-#define	WT_STAT_CONN_LOCK_READ_TIMESTAMP_READ_COUNT	1194
-/*! lock: read timestamp queue write lock acquisitions */
-#define	WT_STAT_CONN_LOCK_READ_TIMESTAMP_WRITE_COUNT	1195
-/*! lock: schema lock acquisitions */
-#define	WT_STAT_CONN_LOCK_SCHEMA_COUNT			1196
-/*! lock: schema lock application thread wait time (usecs) */
-#define	WT_STAT_CONN_LOCK_SCHEMA_WAIT_APPLICATION	1197
-/*! lock: schema lock internal thread wait time (usecs) */
-#define	WT_STAT_CONN_LOCK_SCHEMA_WAIT_INTERNAL		1198
->>>>>>> b76c11cf
+#define	WT_STAT_CONN_LOCK_SCHEMA_WAIT_INTERNAL		1219
 /*!
  * lock: table lock application thread time waiting for the table lock
  * (usecs)
  */
-<<<<<<< HEAD
-#define	WT_STAT_CONN_LOCK_TABLE_WAIT_APPLICATION	1213
-=======
-#define	WT_STAT_CONN_LOCK_TABLE_WAIT_APPLICATION	1199
->>>>>>> b76c11cf
+#define	WT_STAT_CONN_LOCK_TABLE_WAIT_APPLICATION	1220
 /*!
  * lock: table lock internal thread time waiting for the table lock
  * (usecs)
  */
-<<<<<<< HEAD
-#define	WT_STAT_CONN_LOCK_TABLE_WAIT_INTERNAL		1214
+#define	WT_STAT_CONN_LOCK_TABLE_WAIT_INTERNAL		1221
 /*! lock: table read lock acquisitions */
-#define	WT_STAT_CONN_LOCK_TABLE_READ_COUNT		1215
+#define	WT_STAT_CONN_LOCK_TABLE_READ_COUNT		1222
 /*! lock: table write lock acquisitions */
-#define	WT_STAT_CONN_LOCK_TABLE_WRITE_COUNT		1216
+#define	WT_STAT_CONN_LOCK_TABLE_WRITE_COUNT		1223
 /*! lock: txn global lock application thread time waiting (usecs) */
-#define	WT_STAT_CONN_LOCK_TXN_GLOBAL_WAIT_APPLICATION	1217
+#define	WT_STAT_CONN_LOCK_TXN_GLOBAL_WAIT_APPLICATION	1224
 /*! lock: txn global lock internal thread time waiting (usecs) */
-#define	WT_STAT_CONN_LOCK_TXN_GLOBAL_WAIT_INTERNAL	1218
+#define	WT_STAT_CONN_LOCK_TXN_GLOBAL_WAIT_INTERNAL	1225
 /*! lock: txn global read lock acquisitions */
-#define	WT_STAT_CONN_LOCK_TXN_GLOBAL_READ_COUNT		1219
+#define	WT_STAT_CONN_LOCK_TXN_GLOBAL_READ_COUNT		1226
 /*! lock: txn global write lock acquisitions */
-#define	WT_STAT_CONN_LOCK_TXN_GLOBAL_WRITE_COUNT	1220
+#define	WT_STAT_CONN_LOCK_TXN_GLOBAL_WRITE_COUNT	1227
 /*! log: busy returns attempting to switch slots */
-#define	WT_STAT_CONN_LOG_SLOT_SWITCH_BUSY		1221
+#define	WT_STAT_CONN_LOG_SLOT_SWITCH_BUSY		1228
 /*! log: force archive time sleeping (usecs) */
-#define	WT_STAT_CONN_LOG_FORCE_ARCHIVE_SLEEP		1222
+#define	WT_STAT_CONN_LOG_FORCE_ARCHIVE_SLEEP		1229
 /*! log: log bytes of payload data */
-#define	WT_STAT_CONN_LOG_BYTES_PAYLOAD			1223
+#define	WT_STAT_CONN_LOG_BYTES_PAYLOAD			1230
 /*! log: log bytes written */
-#define	WT_STAT_CONN_LOG_BYTES_WRITTEN			1224
+#define	WT_STAT_CONN_LOG_BYTES_WRITTEN			1231
 /*! log: log files manually zero-filled */
-#define	WT_STAT_CONN_LOG_ZERO_FILLS			1225
+#define	WT_STAT_CONN_LOG_ZERO_FILLS			1232
 /*! log: log flush operations */
-#define	WT_STAT_CONN_LOG_FLUSH				1226
+#define	WT_STAT_CONN_LOG_FLUSH				1233
 /*! log: log force write operations */
-#define	WT_STAT_CONN_LOG_FORCE_WRITE			1227
+#define	WT_STAT_CONN_LOG_FORCE_WRITE			1234
 /*! log: log force write operations skipped */
-#define	WT_STAT_CONN_LOG_FORCE_WRITE_SKIP		1228
+#define	WT_STAT_CONN_LOG_FORCE_WRITE_SKIP		1235
 /*! log: log records compressed */
-#define	WT_STAT_CONN_LOG_COMPRESS_WRITES		1229
+#define	WT_STAT_CONN_LOG_COMPRESS_WRITES		1236
 /*! log: log records not compressed */
-#define	WT_STAT_CONN_LOG_COMPRESS_WRITE_FAILS		1230
+#define	WT_STAT_CONN_LOG_COMPRESS_WRITE_FAILS		1237
 /*! log: log records too small to compress */
-#define	WT_STAT_CONN_LOG_COMPRESS_SMALL			1231
+#define	WT_STAT_CONN_LOG_COMPRESS_SMALL			1238
 /*! log: log release advances write LSN */
-#define	WT_STAT_CONN_LOG_RELEASE_WRITE_LSN		1232
+#define	WT_STAT_CONN_LOG_RELEASE_WRITE_LSN		1239
 /*! log: log scan operations */
-#define	WT_STAT_CONN_LOG_SCANS				1233
+#define	WT_STAT_CONN_LOG_SCANS				1240
 /*! log: log scan records requiring two reads */
-#define	WT_STAT_CONN_LOG_SCAN_REREADS			1234
+#define	WT_STAT_CONN_LOG_SCAN_REREADS			1241
 /*! log: log server thread advances write LSN */
-#define	WT_STAT_CONN_LOG_WRITE_LSN			1235
+#define	WT_STAT_CONN_LOG_WRITE_LSN			1242
 /*! log: log server thread write LSN walk skipped */
-#define	WT_STAT_CONN_LOG_WRITE_LSN_SKIP			1236
+#define	WT_STAT_CONN_LOG_WRITE_LSN_SKIP			1243
 /*! log: log sync operations */
-#define	WT_STAT_CONN_LOG_SYNC				1237
+#define	WT_STAT_CONN_LOG_SYNC				1244
 /*! log: log sync time duration (usecs) */
-#define	WT_STAT_CONN_LOG_SYNC_DURATION			1238
+#define	WT_STAT_CONN_LOG_SYNC_DURATION			1245
 /*! log: log sync_dir operations */
-#define	WT_STAT_CONN_LOG_SYNC_DIR			1239
+#define	WT_STAT_CONN_LOG_SYNC_DIR			1246
 /*! log: log sync_dir time duration (usecs) */
-#define	WT_STAT_CONN_LOG_SYNC_DIR_DURATION		1240
+#define	WT_STAT_CONN_LOG_SYNC_DIR_DURATION		1247
 /*! log: log write operations */
-#define	WT_STAT_CONN_LOG_WRITES				1241
+#define	WT_STAT_CONN_LOG_WRITES				1248
 /*! log: logging bytes consolidated */
-#define	WT_STAT_CONN_LOG_SLOT_CONSOLIDATED		1242
+#define	WT_STAT_CONN_LOG_SLOT_CONSOLIDATED		1249
 /*! log: maximum log file size */
-#define	WT_STAT_CONN_LOG_MAX_FILESIZE			1243
+#define	WT_STAT_CONN_LOG_MAX_FILESIZE			1250
 /*! log: number of pre-allocated log files to create */
-#define	WT_STAT_CONN_LOG_PREALLOC_MAX			1244
+#define	WT_STAT_CONN_LOG_PREALLOC_MAX			1251
 /*! log: pre-allocated log files not ready and missed */
-#define	WT_STAT_CONN_LOG_PREALLOC_MISSED		1245
+#define	WT_STAT_CONN_LOG_PREALLOC_MISSED		1252
 /*! log: pre-allocated log files prepared */
-#define	WT_STAT_CONN_LOG_PREALLOC_FILES			1246
+#define	WT_STAT_CONN_LOG_PREALLOC_FILES			1253
 /*! log: pre-allocated log files used */
-#define	WT_STAT_CONN_LOG_PREALLOC_USED			1247
+#define	WT_STAT_CONN_LOG_PREALLOC_USED			1254
 /*! log: records processed by log scan */
-#define	WT_STAT_CONN_LOG_SCAN_RECORDS			1248
+#define	WT_STAT_CONN_LOG_SCAN_RECORDS			1255
 /*! log: slot close lost race */
-#define	WT_STAT_CONN_LOG_SLOT_CLOSE_RACE		1249
+#define	WT_STAT_CONN_LOG_SLOT_CLOSE_RACE		1256
 /*! log: slot close unbuffered waits */
-#define	WT_STAT_CONN_LOG_SLOT_CLOSE_UNBUF		1250
+#define	WT_STAT_CONN_LOG_SLOT_CLOSE_UNBUF		1257
 /*! log: slot closures */
-#define	WT_STAT_CONN_LOG_SLOT_CLOSES			1251
+#define	WT_STAT_CONN_LOG_SLOT_CLOSES			1258
 /*! log: slot join atomic update races */
-#define	WT_STAT_CONN_LOG_SLOT_RACES			1252
+#define	WT_STAT_CONN_LOG_SLOT_RACES			1259
 /*! log: slot join calls atomic updates raced */
-#define	WT_STAT_CONN_LOG_SLOT_YIELD_RACE		1253
+#define	WT_STAT_CONN_LOG_SLOT_YIELD_RACE		1260
 /*! log: slot join calls did not yield */
-#define	WT_STAT_CONN_LOG_SLOT_IMMEDIATE			1254
+#define	WT_STAT_CONN_LOG_SLOT_IMMEDIATE			1261
 /*! log: slot join calls found active slot closed */
-#define	WT_STAT_CONN_LOG_SLOT_YIELD_CLOSE		1255
+#define	WT_STAT_CONN_LOG_SLOT_YIELD_CLOSE		1262
 /*! log: slot join calls slept */
-#define	WT_STAT_CONN_LOG_SLOT_YIELD_SLEEP		1256
+#define	WT_STAT_CONN_LOG_SLOT_YIELD_SLEEP		1263
 /*! log: slot join calls yielded */
-#define	WT_STAT_CONN_LOG_SLOT_YIELD			1257
+#define	WT_STAT_CONN_LOG_SLOT_YIELD			1264
 /*! log: slot join found active slot closed */
-#define	WT_STAT_CONN_LOG_SLOT_ACTIVE_CLOSED		1258
+#define	WT_STAT_CONN_LOG_SLOT_ACTIVE_CLOSED		1265
 /*! log: slot joins yield time (usecs) */
-#define	WT_STAT_CONN_LOG_SLOT_YIELD_DURATION		1259
+#define	WT_STAT_CONN_LOG_SLOT_YIELD_DURATION		1266
 /*! log: slot transitions unable to find free slot */
-#define	WT_STAT_CONN_LOG_SLOT_NO_FREE_SLOTS		1260
+#define	WT_STAT_CONN_LOG_SLOT_NO_FREE_SLOTS		1267
 /*! log: slot unbuffered writes */
-#define	WT_STAT_CONN_LOG_SLOT_UNBUFFERED		1261
+#define	WT_STAT_CONN_LOG_SLOT_UNBUFFERED		1268
 /*! log: total in-memory size of compressed records */
-#define	WT_STAT_CONN_LOG_COMPRESS_MEM			1262
+#define	WT_STAT_CONN_LOG_COMPRESS_MEM			1269
 /*! log: total log buffer size */
-#define	WT_STAT_CONN_LOG_BUFFER_SIZE			1263
+#define	WT_STAT_CONN_LOG_BUFFER_SIZE			1270
 /*! log: total size of compressed records */
-#define	WT_STAT_CONN_LOG_COMPRESS_LEN			1264
+#define	WT_STAT_CONN_LOG_COMPRESS_LEN			1271
 /*! log: written slots coalesced */
-#define	WT_STAT_CONN_LOG_SLOT_COALESCED			1265
+#define	WT_STAT_CONN_LOG_SLOT_COALESCED			1272
 /*! log: yields waiting for previous log file close */
-#define	WT_STAT_CONN_LOG_CLOSE_YIELDS			1266
+#define	WT_STAT_CONN_LOG_CLOSE_YIELDS			1273
 /*! perf: file system read latency histogram (bucket 1) - 10-49ms */
-#define	WT_STAT_CONN_PERF_HIST_FSREAD_LATENCY_LT50	1267
+#define	WT_STAT_CONN_PERF_HIST_FSREAD_LATENCY_LT50	1274
 /*! perf: file system read latency histogram (bucket 2) - 50-99ms */
-#define	WT_STAT_CONN_PERF_HIST_FSREAD_LATENCY_LT100	1268
+#define	WT_STAT_CONN_PERF_HIST_FSREAD_LATENCY_LT100	1275
 /*! perf: file system read latency histogram (bucket 3) - 100-249ms */
-#define	WT_STAT_CONN_PERF_HIST_FSREAD_LATENCY_LT250	1269
+#define	WT_STAT_CONN_PERF_HIST_FSREAD_LATENCY_LT250	1276
 /*! perf: file system read latency histogram (bucket 4) - 250-499ms */
-#define	WT_STAT_CONN_PERF_HIST_FSREAD_LATENCY_LT500	1270
+#define	WT_STAT_CONN_PERF_HIST_FSREAD_LATENCY_LT500	1277
 /*! perf: file system read latency histogram (bucket 5) - 500-999ms */
-#define	WT_STAT_CONN_PERF_HIST_FSREAD_LATENCY_LT1000	1271
+#define	WT_STAT_CONN_PERF_HIST_FSREAD_LATENCY_LT1000	1278
 /*! perf: file system read latency histogram (bucket 6) - 1000ms+ */
-#define	WT_STAT_CONN_PERF_HIST_FSREAD_LATENCY_GT1000	1272
+#define	WT_STAT_CONN_PERF_HIST_FSREAD_LATENCY_GT1000	1279
 /*! perf: file system write latency histogram (bucket 1) - 10-49ms */
-#define	WT_STAT_CONN_PERF_HIST_FSWRITE_LATENCY_LT50	1273
+#define	WT_STAT_CONN_PERF_HIST_FSWRITE_LATENCY_LT50	1280
 /*! perf: file system write latency histogram (bucket 2) - 50-99ms */
-#define	WT_STAT_CONN_PERF_HIST_FSWRITE_LATENCY_LT100	1274
+#define	WT_STAT_CONN_PERF_HIST_FSWRITE_LATENCY_LT100	1281
 /*! perf: file system write latency histogram (bucket 3) - 100-249ms */
-#define	WT_STAT_CONN_PERF_HIST_FSWRITE_LATENCY_LT250	1275
+#define	WT_STAT_CONN_PERF_HIST_FSWRITE_LATENCY_LT250	1282
 /*! perf: file system write latency histogram (bucket 4) - 250-499ms */
-#define	WT_STAT_CONN_PERF_HIST_FSWRITE_LATENCY_LT500	1276
+#define	WT_STAT_CONN_PERF_HIST_FSWRITE_LATENCY_LT500	1283
 /*! perf: file system write latency histogram (bucket 5) - 500-999ms */
-#define	WT_STAT_CONN_PERF_HIST_FSWRITE_LATENCY_LT1000	1277
+#define	WT_STAT_CONN_PERF_HIST_FSWRITE_LATENCY_LT1000	1284
 /*! perf: file system write latency histogram (bucket 6) - 1000ms+ */
-#define	WT_STAT_CONN_PERF_HIST_FSWRITE_LATENCY_GT1000	1278
+#define	WT_STAT_CONN_PERF_HIST_FSWRITE_LATENCY_GT1000	1285
 /*! perf: operation read latency histogram (bucket 1) - 100-249us */
-#define	WT_STAT_CONN_PERF_HIST_OPREAD_LATENCY_LT250	1279
+#define	WT_STAT_CONN_PERF_HIST_OPREAD_LATENCY_LT250	1286
 /*! perf: operation read latency histogram (bucket 2) - 250-499us */
-#define	WT_STAT_CONN_PERF_HIST_OPREAD_LATENCY_LT500	1280
+#define	WT_STAT_CONN_PERF_HIST_OPREAD_LATENCY_LT500	1287
 /*! perf: operation read latency histogram (bucket 3) - 500-999us */
-#define	WT_STAT_CONN_PERF_HIST_OPREAD_LATENCY_LT1000	1281
+#define	WT_STAT_CONN_PERF_HIST_OPREAD_LATENCY_LT1000	1288
 /*! perf: operation read latency histogram (bucket 4) - 1000-9999us */
-#define	WT_STAT_CONN_PERF_HIST_OPREAD_LATENCY_LT10000	1282
+#define	WT_STAT_CONN_PERF_HIST_OPREAD_LATENCY_LT10000	1289
 /*! perf: operation read latency histogram (bucket 5) - 10000us+ */
-#define	WT_STAT_CONN_PERF_HIST_OPREAD_LATENCY_GT10000	1283
+#define	WT_STAT_CONN_PERF_HIST_OPREAD_LATENCY_GT10000	1290
 /*! perf: operation write latency histogram (bucket 1) - 100-249us */
-#define	WT_STAT_CONN_PERF_HIST_OPWRITE_LATENCY_LT250	1284
+#define	WT_STAT_CONN_PERF_HIST_OPWRITE_LATENCY_LT250	1291
 /*! perf: operation write latency histogram (bucket 2) - 250-499us */
-#define	WT_STAT_CONN_PERF_HIST_OPWRITE_LATENCY_LT500	1285
+#define	WT_STAT_CONN_PERF_HIST_OPWRITE_LATENCY_LT500	1292
 /*! perf: operation write latency histogram (bucket 3) - 500-999us */
-#define	WT_STAT_CONN_PERF_HIST_OPWRITE_LATENCY_LT1000	1286
+#define	WT_STAT_CONN_PERF_HIST_OPWRITE_LATENCY_LT1000	1293
 /*! perf: operation write latency histogram (bucket 4) - 1000-9999us */
-#define	WT_STAT_CONN_PERF_HIST_OPWRITE_LATENCY_LT10000	1287
+#define	WT_STAT_CONN_PERF_HIST_OPWRITE_LATENCY_LT10000	1294
 /*! perf: operation write latency histogram (bucket 5) - 10000us+ */
-#define	WT_STAT_CONN_PERF_HIST_OPWRITE_LATENCY_GT10000	1288
+#define	WT_STAT_CONN_PERF_HIST_OPWRITE_LATENCY_GT10000	1295
 /*! reconciliation: fast-path pages deleted */
-#define	WT_STAT_CONN_REC_PAGE_DELETE_FAST		1289
+#define	WT_STAT_CONN_REC_PAGE_DELETE_FAST		1296
 /*! reconciliation: page reconciliation calls */
-#define	WT_STAT_CONN_REC_PAGES				1290
+#define	WT_STAT_CONN_REC_PAGES				1297
 /*! reconciliation: page reconciliation calls for eviction */
-#define	WT_STAT_CONN_REC_PAGES_EVICTION			1291
+#define	WT_STAT_CONN_REC_PAGES_EVICTION			1298
 /*! reconciliation: pages deleted */
-#define	WT_STAT_CONN_REC_PAGE_DELETE			1292
+#define	WT_STAT_CONN_REC_PAGE_DELETE			1299
 /*! reconciliation: split bytes currently awaiting free */
-#define	WT_STAT_CONN_REC_SPLIT_STASHED_BYTES		1293
+#define	WT_STAT_CONN_REC_SPLIT_STASHED_BYTES		1300
 /*! reconciliation: split objects currently awaiting free */
-#define	WT_STAT_CONN_REC_SPLIT_STASHED_OBJECTS		1294
+#define	WT_STAT_CONN_REC_SPLIT_STASHED_OBJECTS		1301
 /*! session: open session count */
-#define	WT_STAT_CONN_SESSION_OPEN			1295
+#define	WT_STAT_CONN_SESSION_OPEN			1302
 /*! session: session query timestamp calls */
-#define	WT_STAT_CONN_SESSION_QUERY_TS			1296
+#define	WT_STAT_CONN_SESSION_QUERY_TS			1303
 /*! session: table alter failed calls */
-#define	WT_STAT_CONN_SESSION_TABLE_ALTER_FAIL		1297
+#define	WT_STAT_CONN_SESSION_TABLE_ALTER_FAIL		1304
 /*! session: table alter successful calls */
-#define	WT_STAT_CONN_SESSION_TABLE_ALTER_SUCCESS	1298
+#define	WT_STAT_CONN_SESSION_TABLE_ALTER_SUCCESS	1305
 /*! session: table alter unchanged and skipped */
-#define	WT_STAT_CONN_SESSION_TABLE_ALTER_SKIP		1299
+#define	WT_STAT_CONN_SESSION_TABLE_ALTER_SKIP		1306
 /*! session: table compact failed calls */
-#define	WT_STAT_CONN_SESSION_TABLE_COMPACT_FAIL		1300
+#define	WT_STAT_CONN_SESSION_TABLE_COMPACT_FAIL		1307
 /*! session: table compact successful calls */
-#define	WT_STAT_CONN_SESSION_TABLE_COMPACT_SUCCESS	1301
+#define	WT_STAT_CONN_SESSION_TABLE_COMPACT_SUCCESS	1308
 /*! session: table create failed calls */
-#define	WT_STAT_CONN_SESSION_TABLE_CREATE_FAIL		1302
+#define	WT_STAT_CONN_SESSION_TABLE_CREATE_FAIL		1309
 /*! session: table create successful calls */
-#define	WT_STAT_CONN_SESSION_TABLE_CREATE_SUCCESS	1303
+#define	WT_STAT_CONN_SESSION_TABLE_CREATE_SUCCESS	1310
 /*! session: table drop failed calls */
-#define	WT_STAT_CONN_SESSION_TABLE_DROP_FAIL		1304
+#define	WT_STAT_CONN_SESSION_TABLE_DROP_FAIL		1311
 /*! session: table drop successful calls */
-#define	WT_STAT_CONN_SESSION_TABLE_DROP_SUCCESS		1305
+#define	WT_STAT_CONN_SESSION_TABLE_DROP_SUCCESS		1312
 /*! session: table rebalance failed calls */
-#define	WT_STAT_CONN_SESSION_TABLE_REBALANCE_FAIL	1306
+#define	WT_STAT_CONN_SESSION_TABLE_REBALANCE_FAIL	1313
 /*! session: table rebalance successful calls */
-#define	WT_STAT_CONN_SESSION_TABLE_REBALANCE_SUCCESS	1307
+#define	WT_STAT_CONN_SESSION_TABLE_REBALANCE_SUCCESS	1314
 /*! session: table rename failed calls */
-#define	WT_STAT_CONN_SESSION_TABLE_RENAME_FAIL		1308
+#define	WT_STAT_CONN_SESSION_TABLE_RENAME_FAIL		1315
 /*! session: table rename successful calls */
-#define	WT_STAT_CONN_SESSION_TABLE_RENAME_SUCCESS	1309
+#define	WT_STAT_CONN_SESSION_TABLE_RENAME_SUCCESS	1316
 /*! session: table salvage failed calls */
-#define	WT_STAT_CONN_SESSION_TABLE_SALVAGE_FAIL		1310
+#define	WT_STAT_CONN_SESSION_TABLE_SALVAGE_FAIL		1317
 /*! session: table salvage successful calls */
-#define	WT_STAT_CONN_SESSION_TABLE_SALVAGE_SUCCESS	1311
+#define	WT_STAT_CONN_SESSION_TABLE_SALVAGE_SUCCESS	1318
 /*! session: table truncate failed calls */
-#define	WT_STAT_CONN_SESSION_TABLE_TRUNCATE_FAIL	1312
+#define	WT_STAT_CONN_SESSION_TABLE_TRUNCATE_FAIL	1319
 /*! session: table truncate successful calls */
-#define	WT_STAT_CONN_SESSION_TABLE_TRUNCATE_SUCCESS	1313
+#define	WT_STAT_CONN_SESSION_TABLE_TRUNCATE_SUCCESS	1320
 /*! session: table verify failed calls */
-#define	WT_STAT_CONN_SESSION_TABLE_VERIFY_FAIL		1314
+#define	WT_STAT_CONN_SESSION_TABLE_VERIFY_FAIL		1321
 /*! session: table verify successful calls */
-#define	WT_STAT_CONN_SESSION_TABLE_VERIFY_SUCCESS	1315
+#define	WT_STAT_CONN_SESSION_TABLE_VERIFY_SUCCESS	1322
 /*! thread-state: active filesystem fsync calls */
-#define	WT_STAT_CONN_THREAD_FSYNC_ACTIVE		1316
+#define	WT_STAT_CONN_THREAD_FSYNC_ACTIVE		1323
 /*! thread-state: active filesystem read calls */
-#define	WT_STAT_CONN_THREAD_READ_ACTIVE			1317
+#define	WT_STAT_CONN_THREAD_READ_ACTIVE			1324
 /*! thread-state: active filesystem write calls */
-#define	WT_STAT_CONN_THREAD_WRITE_ACTIVE		1318
+#define	WT_STAT_CONN_THREAD_WRITE_ACTIVE		1325
 /*! thread-yield: application thread time evicting (usecs) */
-#define	WT_STAT_CONN_APPLICATION_EVICT_TIME		1319
+#define	WT_STAT_CONN_APPLICATION_EVICT_TIME		1326
 /*! thread-yield: application thread time waiting for cache (usecs) */
-#define	WT_STAT_CONN_APPLICATION_CACHE_TIME		1320
-=======
-#define	WT_STAT_CONN_LOCK_TABLE_WAIT_INTERNAL		1200
-/*! lock: table read lock acquisitions */
-#define	WT_STAT_CONN_LOCK_TABLE_READ_COUNT		1201
-/*! lock: table write lock acquisitions */
-#define	WT_STAT_CONN_LOCK_TABLE_WRITE_COUNT		1202
-/*! lock: txn global lock application thread time waiting (usecs) */
-#define	WT_STAT_CONN_LOCK_TXN_GLOBAL_WAIT_APPLICATION	1203
-/*! lock: txn global lock internal thread time waiting (usecs) */
-#define	WT_STAT_CONN_LOCK_TXN_GLOBAL_WAIT_INTERNAL	1204
-/*! lock: txn global read lock acquisitions */
-#define	WT_STAT_CONN_LOCK_TXN_GLOBAL_READ_COUNT		1205
-/*! lock: txn global write lock acquisitions */
-#define	WT_STAT_CONN_LOCK_TXN_GLOBAL_WRITE_COUNT	1206
-/*! log: busy returns attempting to switch slots */
-#define	WT_STAT_CONN_LOG_SLOT_SWITCH_BUSY		1207
-/*! log: force archive time sleeping (usecs) */
-#define	WT_STAT_CONN_LOG_FORCE_ARCHIVE_SLEEP		1208
-/*! log: log bytes of payload data */
-#define	WT_STAT_CONN_LOG_BYTES_PAYLOAD			1209
-/*! log: log bytes written */
-#define	WT_STAT_CONN_LOG_BYTES_WRITTEN			1210
-/*! log: log files manually zero-filled */
-#define	WT_STAT_CONN_LOG_ZERO_FILLS			1211
-/*! log: log flush operations */
-#define	WT_STAT_CONN_LOG_FLUSH				1212
-/*! log: log force write operations */
-#define	WT_STAT_CONN_LOG_FORCE_WRITE			1213
-/*! log: log force write operations skipped */
-#define	WT_STAT_CONN_LOG_FORCE_WRITE_SKIP		1214
-/*! log: log records compressed */
-#define	WT_STAT_CONN_LOG_COMPRESS_WRITES		1215
-/*! log: log records not compressed */
-#define	WT_STAT_CONN_LOG_COMPRESS_WRITE_FAILS		1216
-/*! log: log records too small to compress */
-#define	WT_STAT_CONN_LOG_COMPRESS_SMALL			1217
-/*! log: log release advances write LSN */
-#define	WT_STAT_CONN_LOG_RELEASE_WRITE_LSN		1218
-/*! log: log scan operations */
-#define	WT_STAT_CONN_LOG_SCANS				1219
-/*! log: log scan records requiring two reads */
-#define	WT_STAT_CONN_LOG_SCAN_REREADS			1220
-/*! log: log server thread advances write LSN */
-#define	WT_STAT_CONN_LOG_WRITE_LSN			1221
-/*! log: log server thread write LSN walk skipped */
-#define	WT_STAT_CONN_LOG_WRITE_LSN_SKIP			1222
-/*! log: log sync operations */
-#define	WT_STAT_CONN_LOG_SYNC				1223
-/*! log: log sync time duration (usecs) */
-#define	WT_STAT_CONN_LOG_SYNC_DURATION			1224
-/*! log: log sync_dir operations */
-#define	WT_STAT_CONN_LOG_SYNC_DIR			1225
-/*! log: log sync_dir time duration (usecs) */
-#define	WT_STAT_CONN_LOG_SYNC_DIR_DURATION		1226
-/*! log: log write operations */
-#define	WT_STAT_CONN_LOG_WRITES				1227
-/*! log: logging bytes consolidated */
-#define	WT_STAT_CONN_LOG_SLOT_CONSOLIDATED		1228
-/*! log: maximum log file size */
-#define	WT_STAT_CONN_LOG_MAX_FILESIZE			1229
-/*! log: number of pre-allocated log files to create */
-#define	WT_STAT_CONN_LOG_PREALLOC_MAX			1230
-/*! log: pre-allocated log files not ready and missed */
-#define	WT_STAT_CONN_LOG_PREALLOC_MISSED		1231
-/*! log: pre-allocated log files prepared */
-#define	WT_STAT_CONN_LOG_PREALLOC_FILES			1232
-/*! log: pre-allocated log files used */
-#define	WT_STAT_CONN_LOG_PREALLOC_USED			1233
-/*! log: records processed by log scan */
-#define	WT_STAT_CONN_LOG_SCAN_RECORDS			1234
-/*! log: slot close lost race */
-#define	WT_STAT_CONN_LOG_SLOT_CLOSE_RACE		1235
-/*! log: slot close unbuffered waits */
-#define	WT_STAT_CONN_LOG_SLOT_CLOSE_UNBUF		1236
-/*! log: slot closures */
-#define	WT_STAT_CONN_LOG_SLOT_CLOSES			1237
-/*! log: slot join atomic update races */
-#define	WT_STAT_CONN_LOG_SLOT_RACES			1238
-/*! log: slot join calls atomic updates raced */
-#define	WT_STAT_CONN_LOG_SLOT_YIELD_RACE		1239
-/*! log: slot join calls did not yield */
-#define	WT_STAT_CONN_LOG_SLOT_IMMEDIATE			1240
-/*! log: slot join calls found active slot closed */
-#define	WT_STAT_CONN_LOG_SLOT_YIELD_CLOSE		1241
-/*! log: slot join calls slept */
-#define	WT_STAT_CONN_LOG_SLOT_YIELD_SLEEP		1242
-/*! log: slot join calls yielded */
-#define	WT_STAT_CONN_LOG_SLOT_YIELD			1243
-/*! log: slot join found active slot closed */
-#define	WT_STAT_CONN_LOG_SLOT_ACTIVE_CLOSED		1244
-/*! log: slot joins yield time (usecs) */
-#define	WT_STAT_CONN_LOG_SLOT_YIELD_DURATION		1245
-/*! log: slot transitions unable to find free slot */
-#define	WT_STAT_CONN_LOG_SLOT_NO_FREE_SLOTS		1246
-/*! log: slot unbuffered writes */
-#define	WT_STAT_CONN_LOG_SLOT_UNBUFFERED		1247
-/*! log: total in-memory size of compressed records */
-#define	WT_STAT_CONN_LOG_COMPRESS_MEM			1248
-/*! log: total log buffer size */
-#define	WT_STAT_CONN_LOG_BUFFER_SIZE			1249
-/*! log: total size of compressed records */
-#define	WT_STAT_CONN_LOG_COMPRESS_LEN			1250
-/*! log: written slots coalesced */
-#define	WT_STAT_CONN_LOG_SLOT_COALESCED			1251
-/*! log: yields waiting for previous log file close */
-#define	WT_STAT_CONN_LOG_CLOSE_YIELDS			1252
-/*! perf: file system read latency histogram (bucket 1) - 10-49ms */
-#define	WT_STAT_CONN_PERF_HIST_FSREAD_LATENCY_LT50	1253
-/*! perf: file system read latency histogram (bucket 2) - 50-99ms */
-#define	WT_STAT_CONN_PERF_HIST_FSREAD_LATENCY_LT100	1254
-/*! perf: file system read latency histogram (bucket 3) - 100-249ms */
-#define	WT_STAT_CONN_PERF_HIST_FSREAD_LATENCY_LT250	1255
-/*! perf: file system read latency histogram (bucket 4) - 250-499ms */
-#define	WT_STAT_CONN_PERF_HIST_FSREAD_LATENCY_LT500	1256
-/*! perf: file system read latency histogram (bucket 5) - 500-999ms */
-#define	WT_STAT_CONN_PERF_HIST_FSREAD_LATENCY_LT1000	1257
-/*! perf: file system read latency histogram (bucket 6) - 1000ms+ */
-#define	WT_STAT_CONN_PERF_HIST_FSREAD_LATENCY_GT1000	1258
-/*! perf: file system write latency histogram (bucket 1) - 10-49ms */
-#define	WT_STAT_CONN_PERF_HIST_FSWRITE_LATENCY_LT50	1259
-/*! perf: file system write latency histogram (bucket 2) - 50-99ms */
-#define	WT_STAT_CONN_PERF_HIST_FSWRITE_LATENCY_LT100	1260
-/*! perf: file system write latency histogram (bucket 3) - 100-249ms */
-#define	WT_STAT_CONN_PERF_HIST_FSWRITE_LATENCY_LT250	1261
-/*! perf: file system write latency histogram (bucket 4) - 250-499ms */
-#define	WT_STAT_CONN_PERF_HIST_FSWRITE_LATENCY_LT500	1262
-/*! perf: file system write latency histogram (bucket 5) - 500-999ms */
-#define	WT_STAT_CONN_PERF_HIST_FSWRITE_LATENCY_LT1000	1263
-/*! perf: file system write latency histogram (bucket 6) - 1000ms+ */
-#define	WT_STAT_CONN_PERF_HIST_FSWRITE_LATENCY_GT1000	1264
-/*! perf: operation read latency histogram (bucket 1) - 100-249us */
-#define	WT_STAT_CONN_PERF_HIST_OPREAD_LATENCY_LT250	1265
-/*! perf: operation read latency histogram (bucket 2) - 250-499us */
-#define	WT_STAT_CONN_PERF_HIST_OPREAD_LATENCY_LT500	1266
-/*! perf: operation read latency histogram (bucket 3) - 500-999us */
-#define	WT_STAT_CONN_PERF_HIST_OPREAD_LATENCY_LT1000	1267
-/*! perf: operation read latency histogram (bucket 4) - 1000-9999us */
-#define	WT_STAT_CONN_PERF_HIST_OPREAD_LATENCY_LT10000	1268
-/*! perf: operation read latency histogram (bucket 5) - 10000us+ */
-#define	WT_STAT_CONN_PERF_HIST_OPREAD_LATENCY_GT10000	1269
-/*! perf: operation write latency histogram (bucket 1) - 100-249us */
-#define	WT_STAT_CONN_PERF_HIST_OPWRITE_LATENCY_LT250	1270
-/*! perf: operation write latency histogram (bucket 2) - 250-499us */
-#define	WT_STAT_CONN_PERF_HIST_OPWRITE_LATENCY_LT500	1271
-/*! perf: operation write latency histogram (bucket 3) - 500-999us */
-#define	WT_STAT_CONN_PERF_HIST_OPWRITE_LATENCY_LT1000	1272
-/*! perf: operation write latency histogram (bucket 4) - 1000-9999us */
-#define	WT_STAT_CONN_PERF_HIST_OPWRITE_LATENCY_LT10000	1273
-/*! perf: operation write latency histogram (bucket 5) - 10000us+ */
-#define	WT_STAT_CONN_PERF_HIST_OPWRITE_LATENCY_GT10000	1274
-/*! reconciliation: fast-path pages deleted */
-#define	WT_STAT_CONN_REC_PAGE_DELETE_FAST		1275
-/*! reconciliation: page reconciliation calls */
-#define	WT_STAT_CONN_REC_PAGES				1276
-/*! reconciliation: page reconciliation calls for eviction */
-#define	WT_STAT_CONN_REC_PAGES_EVICTION			1277
-/*! reconciliation: pages deleted */
-#define	WT_STAT_CONN_REC_PAGE_DELETE			1278
-/*! reconciliation: split bytes currently awaiting free */
-#define	WT_STAT_CONN_REC_SPLIT_STASHED_BYTES		1279
-/*! reconciliation: split objects currently awaiting free */
-#define	WT_STAT_CONN_REC_SPLIT_STASHED_OBJECTS		1280
-/*! session: open session count */
-#define	WT_STAT_CONN_SESSION_OPEN			1281
-/*! session: session query timestamp calls */
-#define	WT_STAT_CONN_SESSION_QUERY_TS			1282
-/*! session: table alter failed calls */
-#define	WT_STAT_CONN_SESSION_TABLE_ALTER_FAIL		1283
-/*! session: table alter successful calls */
-#define	WT_STAT_CONN_SESSION_TABLE_ALTER_SUCCESS	1284
-/*! session: table alter unchanged and skipped */
-#define	WT_STAT_CONN_SESSION_TABLE_ALTER_SKIP		1285
-/*! session: table compact failed calls */
-#define	WT_STAT_CONN_SESSION_TABLE_COMPACT_FAIL		1286
-/*! session: table compact successful calls */
-#define	WT_STAT_CONN_SESSION_TABLE_COMPACT_SUCCESS	1287
-/*! session: table create failed calls */
-#define	WT_STAT_CONN_SESSION_TABLE_CREATE_FAIL		1288
-/*! session: table create successful calls */
-#define	WT_STAT_CONN_SESSION_TABLE_CREATE_SUCCESS	1289
-/*! session: table drop failed calls */
-#define	WT_STAT_CONN_SESSION_TABLE_DROP_FAIL		1290
-/*! session: table drop successful calls */
-#define	WT_STAT_CONN_SESSION_TABLE_DROP_SUCCESS		1291
-/*! session: table rebalance failed calls */
-#define	WT_STAT_CONN_SESSION_TABLE_REBALANCE_FAIL	1292
-/*! session: table rebalance successful calls */
-#define	WT_STAT_CONN_SESSION_TABLE_REBALANCE_SUCCESS	1293
-/*! session: table rename failed calls */
-#define	WT_STAT_CONN_SESSION_TABLE_RENAME_FAIL		1294
-/*! session: table rename successful calls */
-#define	WT_STAT_CONN_SESSION_TABLE_RENAME_SUCCESS	1295
-/*! session: table salvage failed calls */
-#define	WT_STAT_CONN_SESSION_TABLE_SALVAGE_FAIL		1296
-/*! session: table salvage successful calls */
-#define	WT_STAT_CONN_SESSION_TABLE_SALVAGE_SUCCESS	1297
-/*! session: table truncate failed calls */
-#define	WT_STAT_CONN_SESSION_TABLE_TRUNCATE_FAIL	1298
-/*! session: table truncate successful calls */
-#define	WT_STAT_CONN_SESSION_TABLE_TRUNCATE_SUCCESS	1299
-/*! session: table verify failed calls */
-#define	WT_STAT_CONN_SESSION_TABLE_VERIFY_FAIL		1300
-/*! session: table verify successful calls */
-#define	WT_STAT_CONN_SESSION_TABLE_VERIFY_SUCCESS	1301
-/*! thread-state: active filesystem fsync calls */
-#define	WT_STAT_CONN_THREAD_FSYNC_ACTIVE		1302
-/*! thread-state: active filesystem read calls */
-#define	WT_STAT_CONN_THREAD_READ_ACTIVE			1303
-/*! thread-state: active filesystem write calls */
-#define	WT_STAT_CONN_THREAD_WRITE_ACTIVE		1304
-/*! thread-yield: application thread time evicting (usecs) */
-#define	WT_STAT_CONN_APPLICATION_EVICT_TIME		1305
-/*! thread-yield: application thread time waiting for cache (usecs) */
-#define	WT_STAT_CONN_APPLICATION_CACHE_TIME		1306
->>>>>>> b76c11cf
+#define	WT_STAT_CONN_APPLICATION_CACHE_TIME		1327
 /*!
  * thread-yield: connection close blocked waiting for transaction state
  * stabilization
  */
-<<<<<<< HEAD
-#define	WT_STAT_CONN_TXN_RELEASE_BLOCKED		1321
+#define	WT_STAT_CONN_TXN_RELEASE_BLOCKED		1328
 /*! thread-yield: connection close yielded for lsm manager shutdown */
-#define	WT_STAT_CONN_CONN_CLOSE_BLOCKED_LSM		1322
+#define	WT_STAT_CONN_CONN_CLOSE_BLOCKED_LSM		1329
 /*! thread-yield: data handle lock yielded */
-#define	WT_STAT_CONN_DHANDLE_LOCK_BLOCKED		1323
-=======
-#define	WT_STAT_CONN_TXN_RELEASE_BLOCKED		1307
-/*! thread-yield: connection close yielded for lsm manager shutdown */
-#define	WT_STAT_CONN_CONN_CLOSE_BLOCKED_LSM		1308
-/*! thread-yield: data handle lock yielded */
-#define	WT_STAT_CONN_DHANDLE_LOCK_BLOCKED		1309
->>>>>>> b76c11cf
+#define	WT_STAT_CONN_DHANDLE_LOCK_BLOCKED		1330
 /*!
  * thread-yield: get reference for page index and slot time sleeping
  * (usecs)
  */
-<<<<<<< HEAD
-#define	WT_STAT_CONN_PAGE_INDEX_SLOT_REF_BLOCKED	1324
+#define	WT_STAT_CONN_PAGE_INDEX_SLOT_REF_BLOCKED	1331
 /*! thread-yield: log server sync yielded for log write */
-#define	WT_STAT_CONN_LOG_SERVER_SYNC_BLOCKED		1325
+#define	WT_STAT_CONN_LOG_SERVER_SYNC_BLOCKED		1332
 /*! thread-yield: page access yielded due to prepare state change */
-#define	WT_STAT_CONN_PREPARED_TRANSITION_BLOCKED_PAGE	1326
+#define	WT_STAT_CONN_PREPARED_TRANSITION_BLOCKED_PAGE	1333
 /*! thread-yield: page acquire busy blocked */
-#define	WT_STAT_CONN_PAGE_BUSY_BLOCKED			1327
+#define	WT_STAT_CONN_PAGE_BUSY_BLOCKED			1334
 /*! thread-yield: page acquire eviction blocked */
-#define	WT_STAT_CONN_PAGE_FORCIBLE_EVICT_BLOCKED	1328
+#define	WT_STAT_CONN_PAGE_FORCIBLE_EVICT_BLOCKED	1335
 /*! thread-yield: page acquire locked blocked */
-#define	WT_STAT_CONN_PAGE_LOCKED_BLOCKED		1329
+#define	WT_STAT_CONN_PAGE_LOCKED_BLOCKED		1336
 /*! thread-yield: page acquire read blocked */
-#define	WT_STAT_CONN_PAGE_READ_BLOCKED			1330
+#define	WT_STAT_CONN_PAGE_READ_BLOCKED			1337
 /*! thread-yield: page acquire time sleeping (usecs) */
-#define	WT_STAT_CONN_PAGE_SLEEP				1331
-=======
-#define	WT_STAT_CONN_PAGE_INDEX_SLOT_REF_BLOCKED	1310
-/*! thread-yield: log server sync yielded for log write */
-#define	WT_STAT_CONN_LOG_SERVER_SYNC_BLOCKED		1311
-/*! thread-yield: page access yielded due to prepare state change */
-#define	WT_STAT_CONN_PREPARED_TRANSITION_BLOCKED_PAGE	1312
-/*! thread-yield: page acquire busy blocked */
-#define	WT_STAT_CONN_PAGE_BUSY_BLOCKED			1313
-/*! thread-yield: page acquire eviction blocked */
-#define	WT_STAT_CONN_PAGE_FORCIBLE_EVICT_BLOCKED	1314
-/*! thread-yield: page acquire locked blocked */
-#define	WT_STAT_CONN_PAGE_LOCKED_BLOCKED		1315
-/*! thread-yield: page acquire read blocked */
-#define	WT_STAT_CONN_PAGE_READ_BLOCKED			1316
-/*! thread-yield: page acquire time sleeping (usecs) */
-#define	WT_STAT_CONN_PAGE_SLEEP				1317
->>>>>>> b76c11cf
+#define	WT_STAT_CONN_PAGE_SLEEP				1338
 /*!
  * thread-yield: page delete rollback time sleeping for state change
  * (usecs)
  */
-<<<<<<< HEAD
-#define	WT_STAT_CONN_PAGE_DEL_ROLLBACK_BLOCKED		1332
+#define	WT_STAT_CONN_PAGE_DEL_ROLLBACK_BLOCKED		1339
 /*! thread-yield: page reconciliation yielded due to child modification */
-#define	WT_STAT_CONN_CHILD_MODIFY_BLOCKED_PAGE		1333
+#define	WT_STAT_CONN_CHILD_MODIFY_BLOCKED_PAGE		1340
 /*! transaction: Number of prepared updates */
-#define	WT_STAT_CONN_TXN_PREPARED_UPDATES_COUNT		1334
+#define	WT_STAT_CONN_TXN_PREPARED_UPDATES_COUNT		1341
 /*! transaction: Number of prepared updates added to cache overflow */
-#define	WT_STAT_CONN_TXN_PREPARED_UPDATES_LOOKASIDE_INSERTS	1335
+#define	WT_STAT_CONN_TXN_PREPARED_UPDATES_LOOKASIDE_INSERTS	1342
 /*! transaction: Number of prepared updates resolved */
-#define	WT_STAT_CONN_TXN_PREPARED_UPDATES_RESOLVED	1336
+#define	WT_STAT_CONN_TXN_PREPARED_UPDATES_RESOLVED	1343
 /*! transaction: commit timestamp queue entries walked */
-#define	WT_STAT_CONN_TXN_COMMIT_QUEUE_WALKED		1337
+#define	WT_STAT_CONN_TXN_COMMIT_QUEUE_WALKED		1344
 /*! transaction: commit timestamp queue insert to empty */
-#define	WT_STAT_CONN_TXN_COMMIT_QUEUE_EMPTY		1338
+#define	WT_STAT_CONN_TXN_COMMIT_QUEUE_EMPTY		1345
 /*! transaction: commit timestamp queue inserts to head */
-#define	WT_STAT_CONN_TXN_COMMIT_QUEUE_HEAD		1339
+#define	WT_STAT_CONN_TXN_COMMIT_QUEUE_HEAD		1346
 /*! transaction: commit timestamp queue inserts total */
-#define	WT_STAT_CONN_TXN_COMMIT_QUEUE_INSERTS		1340
+#define	WT_STAT_CONN_TXN_COMMIT_QUEUE_INSERTS		1347
 /*! transaction: commit timestamp queue length */
-#define	WT_STAT_CONN_TXN_COMMIT_QUEUE_LEN		1341
+#define	WT_STAT_CONN_TXN_COMMIT_QUEUE_LEN		1348
 /*! transaction: number of named snapshots created */
-#define	WT_STAT_CONN_TXN_SNAPSHOTS_CREATED		1342
+#define	WT_STAT_CONN_TXN_SNAPSHOTS_CREATED		1349
 /*! transaction: number of named snapshots dropped */
-#define	WT_STAT_CONN_TXN_SNAPSHOTS_DROPPED		1343
+#define	WT_STAT_CONN_TXN_SNAPSHOTS_DROPPED		1350
 /*! transaction: prepared transactions */
-#define	WT_STAT_CONN_TXN_PREPARE			1344
+#define	WT_STAT_CONN_TXN_PREPARE			1351
 /*! transaction: prepared transactions committed */
-#define	WT_STAT_CONN_TXN_PREPARE_COMMIT			1345
+#define	WT_STAT_CONN_TXN_PREPARE_COMMIT			1352
 /*! transaction: prepared transactions currently active */
-#define	WT_STAT_CONN_TXN_PREPARE_ACTIVE			1346
+#define	WT_STAT_CONN_TXN_PREPARE_ACTIVE			1353
 /*! transaction: prepared transactions rolled back */
-#define	WT_STAT_CONN_TXN_PREPARE_ROLLBACK		1347
+#define	WT_STAT_CONN_TXN_PREPARE_ROLLBACK		1354
 /*! transaction: query timestamp calls */
-#define	WT_STAT_CONN_TXN_QUERY_TS			1348
+#define	WT_STAT_CONN_TXN_QUERY_TS			1355
 /*! transaction: read timestamp queue entries walked */
-#define	WT_STAT_CONN_TXN_READ_QUEUE_WALKED		1349
+#define	WT_STAT_CONN_TXN_READ_QUEUE_WALKED		1356
 /*! transaction: read timestamp queue insert to empty */
-#define	WT_STAT_CONN_TXN_READ_QUEUE_EMPTY		1350
+#define	WT_STAT_CONN_TXN_READ_QUEUE_EMPTY		1357
 /*! transaction: read timestamp queue inserts to head */
-#define	WT_STAT_CONN_TXN_READ_QUEUE_HEAD		1351
+#define	WT_STAT_CONN_TXN_READ_QUEUE_HEAD		1358
 /*! transaction: read timestamp queue inserts total */
-#define	WT_STAT_CONN_TXN_READ_QUEUE_INSERTS		1352
+#define	WT_STAT_CONN_TXN_READ_QUEUE_INSERTS		1359
 /*! transaction: read timestamp queue length */
-#define	WT_STAT_CONN_TXN_READ_QUEUE_LEN			1353
+#define	WT_STAT_CONN_TXN_READ_QUEUE_LEN			1360
 /*! transaction: rollback to stable calls */
-#define	WT_STAT_CONN_TXN_ROLLBACK_TO_STABLE		1354
+#define	WT_STAT_CONN_TXN_ROLLBACK_TO_STABLE		1361
 /*! transaction: rollback to stable updates aborted */
-#define	WT_STAT_CONN_TXN_ROLLBACK_UPD_ABORTED		1355
+#define	WT_STAT_CONN_TXN_ROLLBACK_UPD_ABORTED		1362
 /*! transaction: rollback to stable updates removed from cache overflow */
-#define	WT_STAT_CONN_TXN_ROLLBACK_LAS_REMOVED		1356
+#define	WT_STAT_CONN_TXN_ROLLBACK_LAS_REMOVED		1363
 /*! transaction: set timestamp calls */
-#define	WT_STAT_CONN_TXN_SET_TS				1357
+#define	WT_STAT_CONN_TXN_SET_TS				1364
 /*! transaction: set timestamp commit calls */
-#define	WT_STAT_CONN_TXN_SET_TS_COMMIT			1358
+#define	WT_STAT_CONN_TXN_SET_TS_COMMIT			1365
 /*! transaction: set timestamp commit updates */
-#define	WT_STAT_CONN_TXN_SET_TS_COMMIT_UPD		1359
+#define	WT_STAT_CONN_TXN_SET_TS_COMMIT_UPD		1366
 /*! transaction: set timestamp oldest calls */
-#define	WT_STAT_CONN_TXN_SET_TS_OLDEST			1360
+#define	WT_STAT_CONN_TXN_SET_TS_OLDEST			1367
 /*! transaction: set timestamp oldest updates */
-#define	WT_STAT_CONN_TXN_SET_TS_OLDEST_UPD		1361
+#define	WT_STAT_CONN_TXN_SET_TS_OLDEST_UPD		1368
 /*! transaction: set timestamp stable calls */
-#define	WT_STAT_CONN_TXN_SET_TS_STABLE			1362
+#define	WT_STAT_CONN_TXN_SET_TS_STABLE			1369
 /*! transaction: set timestamp stable updates */
-#define	WT_STAT_CONN_TXN_SET_TS_STABLE_UPD		1363
+#define	WT_STAT_CONN_TXN_SET_TS_STABLE_UPD		1370
 /*! transaction: transaction begins */
-#define	WT_STAT_CONN_TXN_BEGIN				1364
+#define	WT_STAT_CONN_TXN_BEGIN				1371
 /*! transaction: transaction checkpoint currently running */
-#define	WT_STAT_CONN_TXN_CHECKPOINT_RUNNING		1365
+#define	WT_STAT_CONN_TXN_CHECKPOINT_RUNNING		1372
 /*! transaction: transaction checkpoint generation */
-#define	WT_STAT_CONN_TXN_CHECKPOINT_GENERATION		1366
+#define	WT_STAT_CONN_TXN_CHECKPOINT_GENERATION		1373
 /*! transaction: transaction checkpoint max time (msecs) */
-#define	WT_STAT_CONN_TXN_CHECKPOINT_TIME_MAX		1367
+#define	WT_STAT_CONN_TXN_CHECKPOINT_TIME_MAX		1374
 /*! transaction: transaction checkpoint min time (msecs) */
-#define	WT_STAT_CONN_TXN_CHECKPOINT_TIME_MIN		1368
+#define	WT_STAT_CONN_TXN_CHECKPOINT_TIME_MIN		1375
 /*! transaction: transaction checkpoint most recent time (msecs) */
-#define	WT_STAT_CONN_TXN_CHECKPOINT_TIME_RECENT		1369
+#define	WT_STAT_CONN_TXN_CHECKPOINT_TIME_RECENT		1376
 /*! transaction: transaction checkpoint scrub dirty target */
-#define	WT_STAT_CONN_TXN_CHECKPOINT_SCRUB_TARGET	1370
+#define	WT_STAT_CONN_TXN_CHECKPOINT_SCRUB_TARGET	1377
 /*! transaction: transaction checkpoint scrub time (msecs) */
-#define	WT_STAT_CONN_TXN_CHECKPOINT_SCRUB_TIME		1371
+#define	WT_STAT_CONN_TXN_CHECKPOINT_SCRUB_TIME		1378
 /*! transaction: transaction checkpoint total time (msecs) */
-#define	WT_STAT_CONN_TXN_CHECKPOINT_TIME_TOTAL		1372
+#define	WT_STAT_CONN_TXN_CHECKPOINT_TIME_TOTAL		1379
 /*! transaction: transaction checkpoints */
-#define	WT_STAT_CONN_TXN_CHECKPOINT			1373
-=======
-#define	WT_STAT_CONN_PAGE_DEL_ROLLBACK_BLOCKED		1318
-/*! thread-yield: page reconciliation yielded due to child modification */
-#define	WT_STAT_CONN_CHILD_MODIFY_BLOCKED_PAGE		1319
-/*! transaction: Number of prepared updates */
-#define	WT_STAT_CONN_TXN_PREPARED_UPDATES_COUNT		1320
-/*! transaction: Number of prepared updates added to cache overflow */
-#define	WT_STAT_CONN_TXN_PREPARED_UPDATES_LOOKASIDE_INSERTS	1321
-/*! transaction: Number of prepared updates resolved */
-#define	WT_STAT_CONN_TXN_PREPARED_UPDATES_RESOLVED	1322
-/*! transaction: commit timestamp queue entries walked */
-#define	WT_STAT_CONN_TXN_COMMIT_QUEUE_WALKED		1323
-/*! transaction: commit timestamp queue insert to empty */
-#define	WT_STAT_CONN_TXN_COMMIT_QUEUE_EMPTY		1324
-/*! transaction: commit timestamp queue inserts to head */
-#define	WT_STAT_CONN_TXN_COMMIT_QUEUE_HEAD		1325
-/*! transaction: commit timestamp queue inserts total */
-#define	WT_STAT_CONN_TXN_COMMIT_QUEUE_INSERTS		1326
-/*! transaction: commit timestamp queue length */
-#define	WT_STAT_CONN_TXN_COMMIT_QUEUE_LEN		1327
-/*! transaction: number of named snapshots created */
-#define	WT_STAT_CONN_TXN_SNAPSHOTS_CREATED		1328
-/*! transaction: number of named snapshots dropped */
-#define	WT_STAT_CONN_TXN_SNAPSHOTS_DROPPED		1329
-/*! transaction: prepared transactions */
-#define	WT_STAT_CONN_TXN_PREPARE			1330
-/*! transaction: prepared transactions committed */
-#define	WT_STAT_CONN_TXN_PREPARE_COMMIT			1331
-/*! transaction: prepared transactions currently active */
-#define	WT_STAT_CONN_TXN_PREPARE_ACTIVE			1332
-/*! transaction: prepared transactions rolled back */
-#define	WT_STAT_CONN_TXN_PREPARE_ROLLBACK		1333
-/*! transaction: query timestamp calls */
-#define	WT_STAT_CONN_TXN_QUERY_TS			1334
-/*! transaction: read timestamp queue entries walked */
-#define	WT_STAT_CONN_TXN_READ_QUEUE_WALKED		1335
-/*! transaction: read timestamp queue insert to empty */
-#define	WT_STAT_CONN_TXN_READ_QUEUE_EMPTY		1336
-/*! transaction: read timestamp queue inserts to head */
-#define	WT_STAT_CONN_TXN_READ_QUEUE_HEAD		1337
-/*! transaction: read timestamp queue inserts total */
-#define	WT_STAT_CONN_TXN_READ_QUEUE_INSERTS		1338
-/*! transaction: read timestamp queue length */
-#define	WT_STAT_CONN_TXN_READ_QUEUE_LEN			1339
-/*! transaction: rollback to stable calls */
-#define	WT_STAT_CONN_TXN_ROLLBACK_TO_STABLE		1340
-/*! transaction: rollback to stable updates aborted */
-#define	WT_STAT_CONN_TXN_ROLLBACK_UPD_ABORTED		1341
-/*! transaction: rollback to stable updates removed from cache overflow */
-#define	WT_STAT_CONN_TXN_ROLLBACK_LAS_REMOVED		1342
-/*! transaction: set timestamp calls */
-#define	WT_STAT_CONN_TXN_SET_TS				1343
-/*! transaction: set timestamp commit calls */
-#define	WT_STAT_CONN_TXN_SET_TS_COMMIT			1344
-/*! transaction: set timestamp commit updates */
-#define	WT_STAT_CONN_TXN_SET_TS_COMMIT_UPD		1345
-/*! transaction: set timestamp oldest calls */
-#define	WT_STAT_CONN_TXN_SET_TS_OLDEST			1346
-/*! transaction: set timestamp oldest updates */
-#define	WT_STAT_CONN_TXN_SET_TS_OLDEST_UPD		1347
-/*! transaction: set timestamp stable calls */
-#define	WT_STAT_CONN_TXN_SET_TS_STABLE			1348
-/*! transaction: set timestamp stable updates */
-#define	WT_STAT_CONN_TXN_SET_TS_STABLE_UPD		1349
-/*! transaction: transaction begins */
-#define	WT_STAT_CONN_TXN_BEGIN				1350
-/*! transaction: transaction checkpoint currently running */
-#define	WT_STAT_CONN_TXN_CHECKPOINT_RUNNING		1351
-/*! transaction: transaction checkpoint generation */
-#define	WT_STAT_CONN_TXN_CHECKPOINT_GENERATION		1352
-/*! transaction: transaction checkpoint max time (msecs) */
-#define	WT_STAT_CONN_TXN_CHECKPOINT_TIME_MAX		1353
-/*! transaction: transaction checkpoint min time (msecs) */
-#define	WT_STAT_CONN_TXN_CHECKPOINT_TIME_MIN		1354
-/*! transaction: transaction checkpoint most recent time (msecs) */
-#define	WT_STAT_CONN_TXN_CHECKPOINT_TIME_RECENT		1355
-/*! transaction: transaction checkpoint scrub dirty target */
-#define	WT_STAT_CONN_TXN_CHECKPOINT_SCRUB_TARGET	1356
-/*! transaction: transaction checkpoint scrub time (msecs) */
-#define	WT_STAT_CONN_TXN_CHECKPOINT_SCRUB_TIME		1357
-/*! transaction: transaction checkpoint total time (msecs) */
-#define	WT_STAT_CONN_TXN_CHECKPOINT_TIME_TOTAL		1358
-/*! transaction: transaction checkpoints */
-#define	WT_STAT_CONN_TXN_CHECKPOINT			1359
->>>>>>> b76c11cf
+#define	WT_STAT_CONN_TXN_CHECKPOINT			1380
 /*!
  * transaction: transaction checkpoints skipped because database was
  * clean
  */
-<<<<<<< HEAD
-#define	WT_STAT_CONN_TXN_CHECKPOINT_SKIPPED		1374
+#define	WT_STAT_CONN_TXN_CHECKPOINT_SKIPPED		1381
 /*! transaction: transaction failures due to cache overflow */
-#define	WT_STAT_CONN_TXN_FAIL_CACHE			1375
-=======
-#define	WT_STAT_CONN_TXN_CHECKPOINT_SKIPPED		1360
-/*! transaction: transaction failures due to cache overflow */
-#define	WT_STAT_CONN_TXN_FAIL_CACHE			1361
->>>>>>> b76c11cf
+#define	WT_STAT_CONN_TXN_FAIL_CACHE			1382
 /*!
  * transaction: transaction fsync calls for checkpoint after allocating
  * the transaction ID
  */
-<<<<<<< HEAD
-#define	WT_STAT_CONN_TXN_CHECKPOINT_FSYNC_POST		1376
-=======
-#define	WT_STAT_CONN_TXN_CHECKPOINT_FSYNC_POST		1362
->>>>>>> b76c11cf
+#define	WT_STAT_CONN_TXN_CHECKPOINT_FSYNC_POST		1383
 /*!
  * transaction: transaction fsync duration for checkpoint after
  * allocating the transaction ID (usecs)
  */
-<<<<<<< HEAD
-#define	WT_STAT_CONN_TXN_CHECKPOINT_FSYNC_POST_DURATION	1377
+#define	WT_STAT_CONN_TXN_CHECKPOINT_FSYNC_POST_DURATION	1384
 /*! transaction: transaction range of IDs currently pinned */
-#define	WT_STAT_CONN_TXN_PINNED_RANGE			1378
+#define	WT_STAT_CONN_TXN_PINNED_RANGE			1385
 /*! transaction: transaction range of IDs currently pinned by a checkpoint */
-#define	WT_STAT_CONN_TXN_PINNED_CHECKPOINT_RANGE	1379
-=======
-#define	WT_STAT_CONN_TXN_CHECKPOINT_FSYNC_POST_DURATION	1363
-/*! transaction: transaction range of IDs currently pinned */
-#define	WT_STAT_CONN_TXN_PINNED_RANGE			1364
-/*! transaction: transaction range of IDs currently pinned by a checkpoint */
-#define	WT_STAT_CONN_TXN_PINNED_CHECKPOINT_RANGE	1365
->>>>>>> b76c11cf
+#define	WT_STAT_CONN_TXN_PINNED_CHECKPOINT_RANGE	1386
 /*!
  * transaction: transaction range of IDs currently pinned by named
  * snapshots
  */
-<<<<<<< HEAD
-#define	WT_STAT_CONN_TXN_PINNED_SNAPSHOT_RANGE		1380
+#define	WT_STAT_CONN_TXN_PINNED_SNAPSHOT_RANGE		1387
 /*! transaction: transaction range of timestamps currently pinned */
-#define	WT_STAT_CONN_TXN_PINNED_TIMESTAMP		1381
+#define	WT_STAT_CONN_TXN_PINNED_TIMESTAMP		1388
 /*! transaction: transaction range of timestamps pinned by a checkpoint */
-#define	WT_STAT_CONN_TXN_PINNED_TIMESTAMP_CHECKPOINT	1382
-=======
-#define	WT_STAT_CONN_TXN_PINNED_SNAPSHOT_RANGE		1366
-/*! transaction: transaction range of timestamps currently pinned */
-#define	WT_STAT_CONN_TXN_PINNED_TIMESTAMP		1367
-/*! transaction: transaction range of timestamps pinned by a checkpoint */
-#define	WT_STAT_CONN_TXN_PINNED_TIMESTAMP_CHECKPOINT	1368
->>>>>>> b76c11cf
+#define	WT_STAT_CONN_TXN_PINNED_TIMESTAMP_CHECKPOINT	1389
 /*!
  * transaction: transaction range of timestamps pinned by the oldest
  * timestamp
  */
-<<<<<<< HEAD
-#define	WT_STAT_CONN_TXN_PINNED_TIMESTAMP_OLDEST	1383
+#define	WT_STAT_CONN_TXN_PINNED_TIMESTAMP_OLDEST	1390
 /*! transaction: transaction sync calls */
-#define	WT_STAT_CONN_TXN_SYNC				1384
+#define	WT_STAT_CONN_TXN_SYNC				1391
 /*! transaction: transactions committed */
-#define	WT_STAT_CONN_TXN_COMMIT				1385
+#define	WT_STAT_CONN_TXN_COMMIT				1392
 /*! transaction: transactions rolled back */
-#define	WT_STAT_CONN_TXN_ROLLBACK			1386
+#define	WT_STAT_CONN_TXN_ROLLBACK			1393
 /*! transaction: update conflicts */
-#define	WT_STAT_CONN_TXN_UPDATE_CONFLICT		1387
-=======
-#define	WT_STAT_CONN_TXN_PINNED_TIMESTAMP_OLDEST	1369
-/*! transaction: transaction sync calls */
-#define	WT_STAT_CONN_TXN_SYNC				1370
-/*! transaction: transactions committed */
-#define	WT_STAT_CONN_TXN_COMMIT				1371
-/*! transaction: transactions rolled back */
-#define	WT_STAT_CONN_TXN_ROLLBACK			1372
-/*! transaction: update conflicts */
-#define	WT_STAT_CONN_TXN_UPDATE_CONFLICT		1373
->>>>>>> b76c11cf
+#define	WT_STAT_CONN_TXN_UPDATE_CONFLICT		1394
 
 /*!
  * @}
