/*-
 * Copyright (c) 2014-2016 MongoDB, Inc.
 * Copyright (c) 2008-2014 WiredTiger, Inc.
 *	All rights reserved.
 *
 * See the file LICENSE for redistribution information.
 */

#include "wt_internal.h"

static int __log_openfile(
	WT_SESSION_IMPL *, bool, WT_FH **, const char *, uint32_t);
static int __log_write_internal(
	WT_SESSION_IMPL *, WT_ITEM *, WT_LSN *, uint32_t);

#define	WT_LOG_COMPRESS_SKIP	(offsetof(WT_LOG_RECORD, record))
#define	WT_LOG_ENCRYPT_SKIP	(offsetof(WT_LOG_RECORD, record))

/*
 * __wt_log_ckpt --
 *	Record the given LSN as the checkpoint LSN and signal the archive
 *	thread as needed.
 */
int
__wt_log_ckpt(WT_SESSION_IMPL *session, WT_LSN *ckp_lsn)
{
	WT_CONNECTION_IMPL *conn;
	WT_LOG *log;

	conn = S2C(session);
	log = conn->log;
	log->ckpt_lsn = *ckp_lsn;
	if (conn->log_cond != NULL)
		WT_RET(__wt_cond_auto_signal(session, conn->log_cond));
	return (0);
}

/*
 * __wt_log_flush_lsn --
 *	Force out buffered records and return the LSN, either the
 *	write_start_lsn or write_lsn depending on the argument.
 */
int
__wt_log_flush_lsn(WT_SESSION_IMPL *session, WT_LSN *lsn, bool start)
{
	WT_CONNECTION_IMPL *conn;
	WT_LOG *log;

	conn = S2C(session);
	log = conn->log;
	WT_RET(__wt_log_force_write(session, 1, NULL));
	WT_RET(__wt_log_wrlsn(session, NULL));
	if (start)
		*lsn = log->write_start_lsn;
	else
		*lsn = log->write_lsn;
	return (0);
}

/*
 * __wt_log_background --
 *	Record the given LSN as the background LSN and signal the
 *	thread as needed.
 */
int
__wt_log_background(WT_SESSION_IMPL *session, WT_LSN *lsn)
{
	WT_CONNECTION_IMPL *conn;
	WT_LOG *log;

	conn = S2C(session);
	log = conn->log;
	/*
	 * If a thread already set the LSN to a bigger LSN, we're done.
	 */
	if (__wt_log_cmp(&session->bg_sync_lsn, lsn) > 0)
		return (0);
	session->bg_sync_lsn = *lsn;

	/*
	 * Advance the logging subsystem background sync LSN if
	 * needed.
	 */
	__wt_spin_lock(session, &log->log_sync_lock);
	if (__wt_log_cmp(lsn, &log->bg_sync_lsn) > 0)
		log->bg_sync_lsn = *lsn;
	__wt_spin_unlock(session, &log->log_sync_lock);
	return (__wt_cond_signal(session, conn->log_file_cond));
}

/*
 * __wt_log_force_sync --
 *	Force a sync of the log and files.
 */
int
__wt_log_force_sync(WT_SESSION_IMPL *session, WT_LSN *min_lsn)
{
<<<<<<< HEAD
	WT_DECL_RET;
	WT_FH *log_fh;
	WT_LOG *log;
=======
	struct timespec fsync_start, fsync_stop;
	WT_DECL_RET;
	WT_FH *log_fh;
	WT_LOG *log;
	uint64_t fsync_duration_usecs;
>>>>>>> d8fb874f

	log = S2C(session)->log;

	/*
	 * We need to wait for the previous log file to get written
	 * to disk before we sync out the current one and advance
	 * the LSN.  Signal the worker thread because we know the
	 * LSN has moved into a later log file and there should be a
	 * log file ready to close.
	 */
	while (log->sync_lsn.l.file < min_lsn->l.file) {
		WT_ERR(__wt_cond_signal(session,
		    S2C(session)->log_file_cond));
		WT_ERR(__wt_cond_wait(session, log->log_sync_cond, 10000));
	}
	__wt_spin_lock(session, &log->log_sync_lock);
	WT_ASSERT(session, log->log_dir_fh != NULL);
	/*
	 * Sync the directory if the log file entry hasn't been written
	 * into the directory.
	 */
	if (log->sync_dir_lsn.l.file < min_lsn->l.file) {
		WT_ERR(__wt_verbose(session, WT_VERB_LOG,
		    "log_force_sync: sync directory %s to LSN %" PRIu32
		    "/%" PRIu32,
		    log->log_dir_fh->name, min_lsn->l.file, min_lsn->l.offset));
		WT_ERR(__wt_epoch(session, &fsync_start));
		WT_ERR(__wt_fsync(session, log->log_dir_fh, true));
		WT_ERR(__wt_epoch(session, &fsync_stop));
		fsync_duration_usecs = WT_TIMEDIFF_US(fsync_stop, fsync_start);
		log->sync_dir_lsn = *min_lsn;
		WT_STAT_FAST_CONN_INCR(session, log_sync_dir);
		WT_STAT_FAST_CONN_INCRV(session,
		    log_sync_dir_duration, fsync_duration_usecs);
	}
	/*
	 * Sync the log file if needed.
	 */
	if (__wt_log_cmp(&log->sync_lsn, min_lsn) < 0) {
		/*
		 * Get our own file handle to the log file.  It is possible
		 * for the file handle in the log structure to change out
		 * from under us and either be NULL or point to a different
		 * file than we want.
		 */
		WT_ERR(__log_openfile(session,
		    false, &log_fh, WT_LOG_FILENAME, min_lsn->l.file));
		WT_ERR(__wt_verbose(session, WT_VERB_LOG,
		    "log_force_sync: sync %s to LSN %" PRIu32 "/%" PRIu32,
		    log_fh->name, min_lsn->l.file, min_lsn->l.offset));
<<<<<<< HEAD
		WT_ERR(__wt_fsync(session, log_fh, true));
		log->sync_lsn = *min_lsn;
		WT_STAT_FAST_CONN_INCR(session, log_sync);
=======
		WT_ERR(__wt_epoch(session, &fsync_start));
		WT_ERR(__wt_fsync(session, log_fh, true));
		WT_ERR(__wt_epoch(session, &fsync_stop));
		fsync_duration_usecs = WT_TIMEDIFF_US(fsync_stop, fsync_start);
		log->sync_lsn = *min_lsn;
		WT_STAT_FAST_CONN_INCR(session, log_sync);
		WT_STAT_FAST_CONN_INCRV(session,
		    log_sync_duration, fsync_duration_usecs);
>>>>>>> d8fb874f
		WT_ERR(__wt_close(session, &log_fh));
		WT_ERR(__wt_cond_signal(session, log->log_sync_cond));
	}
err:
	__wt_spin_unlock(session, &log->log_sync_lock);
	return (ret);
}

/*
 * __wt_log_needs_recovery --
 *	Return 0 if we encounter a clean shutdown and 1 if recovery
 *	must be run in the given variable.
 */
int
__wt_log_needs_recovery(WT_SESSION_IMPL *session, WT_LSN *ckp_lsn, bool *recp)
{
	WT_CONNECTION_IMPL *conn;
	WT_CURSOR *c;
	WT_DECL_RET;
	WT_ITEM dummy_key, dummy_value;
	WT_LOG *log;
	uint64_t dummy_txnid;
	uint32_t dummy_fileid, dummy_optype, rectype;

	conn = S2C(session);
	log = conn->log;

	/*
	 * Default is to run recovery always (regardless of whether this
	 * connection has logging enabled).
	 */
	*recp = true;
	if (log == NULL)
		return (0);

	/*
	 * See if there are any data modification records between the
	 * checkpoint LSN and the end of the log.  If there are none then
	 * we can skip recovery.
	 */
	WT_RET(__wt_curlog_open(session, "log:", NULL, &c));
	c->set_key(c, ckp_lsn->l.file, ckp_lsn->l.offset, 0);
	if ((ret = c->search(c)) == 0) {
		while ((ret = c->next(c)) == 0) {
			/*
			 * The only thing we care about is the rectype.
			 */
			WT_ERR(c->get_value(c, &dummy_txnid, &rectype,
			    &dummy_optype, &dummy_fileid,
			    &dummy_key, &dummy_value));
			if (rectype == WT_LOGREC_COMMIT)
				break;
		}
		/*
		 * If we get to the end of the log, we can skip recovery.
		 */
		if (ret == WT_NOTFOUND) {
			*recp = false;
			ret = 0;
		}
	} else if (ret == WT_NOTFOUND)
		/*
		 * We should always find the checkpoint LSN as it now points
		 * to the beginning of a written log record.  But if we're
		 * running recovery on an earlier database we may not.  In
		 * that case, we need to run recovery, don't return an error.
		 */
		ret = 0;
	else
		WT_ERR(ret);

err:	WT_TRET(c->close(c));
	return (ret);
}

/*
 * __wt_log_written_reset --
 *	Interface to reset the amount of log written during this
 *	checkpoint period.  Called from the checkpoint code.
 */
void
__wt_log_written_reset(WT_SESSION_IMPL *session)
{
	WT_CONNECTION_IMPL *conn;
	WT_LOG *log;

	conn = S2C(session);
	if (!FLD_ISSET(conn->log_flags, WT_CONN_LOG_ENABLED))
		return;
	log = conn->log;
	log->log_written = 0;
	return;
}

/*
 * __log_get_files --
 *	Retrieve the list of all log-related files of the given prefix type.
 */
static int
__log_get_files(WT_SESSION_IMPL *session,
    const char *file_prefix, char ***filesp, u_int *countp)
{
	WT_CONNECTION_IMPL *conn;
	const char *log_path;

	*countp = 0;
	*filesp = NULL;

	conn = S2C(session);
	log_path = conn->log_path;
	if (log_path == NULL)
		log_path = "";
	return (__wt_fs_directory_list(
	    session, log_path, file_prefix, filesp, countp));
}

/*
 * __wt_log_get_all_files --
 *	Retrieve the list of log files, either all of them or only the active
 *	ones (those that are not candidates for archiving).
 */
int
__wt_log_get_all_files(WT_SESSION_IMPL *session,
    char ***filesp, u_int *countp, uint32_t *maxid, bool active_only)
{
	WT_DECL_RET;
	WT_LOG *log;
	char **files;
	uint32_t id, max;
	u_int count, i;

	*filesp = NULL;
	*countp = 0;

	id = 0;
	log = S2C(session)->log;

	*maxid = 0;
	/*
	 * These may be files needed by backup.  Force the current slot
	 * to get written to the file.
	 */
	WT_RET(__wt_log_force_write(session, 1, NULL));
	WT_RET(__log_get_files(session, WT_LOG_FILENAME, &files, &count));

	/* Filter out any files that are below the checkpoint LSN. */
	for (max = 0, i = 0; i < count; ) {
		WT_ERR(__wt_log_extract_lognum(session, files[i], &id));
		if (active_only && id < log->ckpt_lsn.l.file) {
			__wt_free(session, files[i]);
			files[i] = files[count - 1];
			files[--count] = NULL;
		} else {
			if (id > max)
				max = id;
			i++;
		}
	}

	*maxid = max;
	*filesp = files;
	*countp = count;

	if (0) {
err:		WT_TRET(__wt_fs_directory_list_free(session, &files, count));
	}
	return (ret);
}

/*
 * __log_filename --
 *	Given a log number, return a WT_ITEM of a generated log file name
 *	of the given prefix type.
 */
static int
__log_filename(WT_SESSION_IMPL *session,
    uint32_t id, const char *file_prefix, WT_ITEM *buf)
{
	const char *log_path;

	log_path = S2C(session)->log_path;

	if (log_path != NULL && log_path[0] != '\0')
		WT_RET(__wt_buf_fmt(session, buf, "%s/%s.%010" PRIu32,
		    log_path, file_prefix, id));
	else
		WT_RET(__wt_buf_fmt(session, buf, "%s.%010" PRIu32,
		    file_prefix, id));

	return (0);
}

/*
 * __wt_log_extract_lognum --
 *	Given a log file name, extract out the log number.
 */
int
__wt_log_extract_lognum(
    WT_SESSION_IMPL *session, const char *name, uint32_t *id)
{
	const char *p;

	WT_UNUSED(session);

	if (id == NULL || name == NULL)
		return (WT_ERROR);
	if ((p = strrchr(name, '.')) == NULL ||
	    sscanf(++p, "%" SCNu32, id) != 1)
		WT_RET_MSG(session, WT_ERROR, "Bad log file name '%s'", name);
	return (0);
}

/*
 * __log_zero --
 *	Zero a log file.
 */
static int
__log_zero(WT_SESSION_IMPL *session,
    WT_FH *fh, wt_off_t start_off, wt_off_t len)
{
	WT_CONNECTION_IMPL *conn;
	WT_DECL_ITEM(zerobuf);
	WT_DECL_RET;
	WT_LOG *log;
	uint32_t allocsize, bufsz, off, partial, wrlen;

	conn = S2C(session);
	log = conn->log;
	allocsize = log->allocsize;
	zerobuf = NULL;
	if (allocsize < WT_MEGABYTE)
		bufsz = WT_MEGABYTE;
	else
		bufsz = allocsize;
	/*
	 * If they're using smaller log files, cap it at the file size.
	 */
	if (conn->log_file_max < bufsz)
		bufsz = (uint32_t)conn->log_file_max;
	WT_RET(__wt_scr_alloc(session, bufsz, &zerobuf));
	memset(zerobuf->mem, 0, zerobuf->memsize);
	WT_STAT_FAST_CONN_INCR(session, log_zero_fills);

	/*
	 * Read in a chunk starting at the end of the file.  Keep going until
	 * we reach the beginning or we find a chunk that contains any non-zero
	 * bytes.  Compare against a known zero byte chunk.
	 */
	off = (uint32_t)start_off;
	while (off < (uint32_t)len) {
		/*
		 * Typically we start to zero the file after the log header
		 * and the bufsz is a sector-aligned size.  So we want to
		 * align our writes when we can.
		 */
		partial = off % bufsz;
		if (partial != 0)
			wrlen = bufsz - partial;
		else
			wrlen = bufsz;
		/*
		 * Check if we're writing a partial amount at the end too.
		 */
		if ((uint32_t)len - off < bufsz)
			wrlen = (uint32_t)len - off;
		WT_ERR(__wt_write(session,
		    fh, (wt_off_t)off, wrlen, zerobuf->mem));
		off += wrlen;
	}
err:	__wt_scr_free(session, &zerobuf);
	return (ret);
}

/*
 * __log_prealloc --
 *	Pre-allocate a log file.
 */
static int
__log_prealloc(WT_SESSION_IMPL *session, WT_FH *fh)
{
	WT_CONNECTION_IMPL *conn;
	WT_DECL_RET;
	WT_LOG *log;

	conn = S2C(session);
	log = conn->log;

	/*
	 * If the user configured zero filling, pre-allocate the log file
	 * manually.  Otherwise use either fallocate or ftruncate to create
	 * and zero the log file based on what is available.
	 */
	if (FLD_ISSET(conn->log_flags, WT_CONN_LOG_ZERO_FILL))
		return (__log_zero(session, fh,
		    WT_LOG_FIRST_RECORD, conn->log_file_max));

	/*
	 * We have exclusive access to the log file and there are no other
	 * writes happening concurrently, so there are no locking issues.
	 */
	if ((ret = __wt_fallocate(
	    session, fh, WT_LOG_FIRST_RECORD,
	    conn->log_file_max - WT_LOG_FIRST_RECORD)) == 0)
		return (0);
	WT_RET_ERROR_OK(ret, ENOTSUP);

	return (__wt_ftruncate(session, fh, conn->log_file_max));
}

/*
 * __log_size_fit --
 *	Return whether or not recsize will fit in the log file.
 */
static int
__log_size_fit(WT_SESSION_IMPL *session, WT_LSN *lsn, uint64_t recsize)
{
	WT_CONNECTION_IMPL *conn;
	WT_LOG *log;

	conn = S2C(session);
	log = conn->log;
	return (lsn->l.offset == WT_LOG_FIRST_RECORD ||
	    lsn->l.offset + (wt_off_t)recsize < conn->log_file_max);
}

/*
 * __log_decompress --
 *	Decompress a log record.
 */
static int
__log_decompress(WT_SESSION_IMPL *session, WT_ITEM *in, WT_ITEM *out)
{
	WT_COMPRESSOR *compressor;
	WT_CONNECTION_IMPL *conn;
	WT_LOG_RECORD *logrec;
	size_t result_len, skip;
	uint32_t uncompressed_size;

	conn = S2C(session);
	logrec = (WT_LOG_RECORD *)in->mem;
	skip = WT_LOG_COMPRESS_SKIP;
	compressor = conn->log_compressor;
	if (compressor == NULL || compressor->decompress == NULL)
		WT_RET_MSG(session, WT_ERROR,
		    "log_decompress: Compressed record with "
		    "no configured compressor");
	uncompressed_size = logrec->mem_len;
	WT_RET(__wt_buf_initsize(session, out, uncompressed_size));
	memcpy(out->mem, in->mem, skip);
	WT_RET(compressor->decompress(compressor, &session->iface,
	    (uint8_t *)in->mem + skip, in->size - skip,
	    (uint8_t *)out->mem + skip,
	    uncompressed_size - skip, &result_len));

	/*
	 * If checksums were turned off because we're depending on the
	 * decompression to fail on any corrupted data, we'll end up
	 * here after corruption happens.  If we're salvaging the file,
	 * it's OK, otherwise it's really, really bad.
	 */
	if (result_len != uncompressed_size - WT_LOG_COMPRESS_SKIP)
		return (WT_ERROR);

	return (0);
}

/*
 * __log_decrypt --
 *	Decrypt a log record.
 */
static int
__log_decrypt(WT_SESSION_IMPL *session, WT_ITEM *in, WT_ITEM *out)
{
	WT_CONNECTION_IMPL *conn;
	WT_ENCRYPTOR *encryptor;
	WT_KEYED_ENCRYPTOR *kencryptor;

	conn = S2C(session);
	kencryptor = conn->kencryptor;
	if (kencryptor == NULL ||
	    (encryptor = kencryptor->encryptor) == NULL ||
	    encryptor->decrypt == NULL)
		WT_RET_MSG(session, WT_ERROR,
		    "log_decrypt: Encrypted record with "
		    "no configured decrypt method");

	return (__wt_decrypt(session, encryptor, WT_LOG_ENCRYPT_SKIP, in, out));
}

/*
 * __log_fill --
 *	Copy a thread's log records into the assigned slot.
 */
static int
__log_fill(WT_SESSION_IMPL *session,
    WT_MYSLOT *myslot, bool force, WT_ITEM *record, WT_LSN *lsnp)
{
	WT_DECL_RET;

	/*
	 * Call __wt_write or copy into the buffer.  For now the offset is the
	 * real byte offset.  If the offset becomes a unit of WT_LOG_ALIGN this
	 * is where we would multiply by WT_LOG_ALIGN to get the real file byte
	 * offset for write().
	 */
	if (!force && !F_ISSET(myslot, WT_MYSLOT_UNBUFFERED))
		memcpy((char *)myslot->slot->slot_buf.mem + myslot->offset,
		    record->mem, record->size);
	else
		/*
		 * If this is a force or unbuffered write, write it now.
		 */
		WT_ERR(__wt_write(session, myslot->slot->slot_fh,
		    myslot->offset + myslot->slot->slot_start_offset,
		    record->size, record->mem));

	WT_STAT_FAST_CONN_INCRV(session, log_bytes_written, record->size);
	if (lsnp != NULL) {
		*lsnp = myslot->slot->slot_start_lsn;
		lsnp->l.offset += (uint32_t)myslot->offset;
	}
err:
	if (ret != 0 && myslot->slot->slot_error == 0)
		myslot->slot->slot_error = ret;
	return (ret);
}

/*
 * __log_file_header --
 *	Create and write a log file header into a file handle.  If writing
 *	into the main log, it will be called locked.  If writing into a
 *	pre-allocated log, it will be called unlocked.
 */
static int
__log_file_header(
    WT_SESSION_IMPL *session, WT_FH *fh, WT_LSN *end_lsn, bool prealloc)
{
	WT_CONNECTION_IMPL *conn;
	WT_DECL_ITEM(buf);
	WT_DECL_RET;
	WT_LOG *log;
	WT_LOG_DESC *desc;
	WT_LOG_RECORD *logrec;
	WT_LOGSLOT tmp;
	WT_MYSLOT myslot;

	conn = S2C(session);
	log = conn->log;

	/*
	 * Set up the log descriptor record.  Use a scratch buffer to
	 * get correct alignment for direct I/O.
	 */
	WT_ASSERT(session, sizeof(WT_LOG_DESC) < log->allocsize);
	WT_RET(__wt_scr_alloc(session, log->allocsize, &buf));
	memset(buf->mem, 0, log->allocsize);
	buf->size = log->allocsize;

	logrec = (WT_LOG_RECORD *)buf->mem;
	desc = (WT_LOG_DESC *)logrec->record;
	desc->log_magic = WT_LOG_MAGIC;
	desc->majorv = WT_LOG_MAJOR_VERSION;
	desc->minorv = WT_LOG_MINOR_VERSION;
	desc->log_size = (uint64_t)conn->log_file_max;
	__wt_log_desc_byteswap(desc);

	/*
	 * Now that the record is set up, initialize the record header.
	 *
	 * Checksum a little-endian version of the header, and write everything
	 * in little-endian format. The checksum is (potentially) returned in a
	 * big-endian format, swap it into place in a separate step.
	 */
	logrec->len = log->allocsize;
	logrec->checksum = 0;
	__wt_log_record_byteswap(logrec);
	logrec->checksum = __wt_cksum(logrec, log->allocsize);
#ifdef WORDS_BIGENDIAN
	logrec->checksum = __wt_bswap32(logrec->checksum);
#endif

	WT_CLEAR(tmp);
	memset(&myslot, 0, sizeof(myslot));
	myslot.slot = &tmp;

	/*
	 * We may recursively call __wt_log_acquire to allocate log space for
	 * the log descriptor record.  Call __log_fill to write it, but we
	 * do not need to call __wt_log_release because we're not waiting for
	 * any earlier operations to complete.
	 */
	if (prealloc) {
		WT_ASSERT(session, fh != NULL);
		tmp.slot_fh = fh;
	} else {
		WT_ASSERT(session, fh == NULL);
		WT_ERR(__wt_log_acquire(session, log->allocsize, &tmp));
	}
	WT_ERR(__log_fill(session, &myslot, true, buf, NULL));
	/*
	 * Make sure the header gets to disk.
	 */
	WT_ERR(__wt_fsync(session, tmp.slot_fh, true));
	if (end_lsn != NULL)
		*end_lsn = tmp.slot_end_lsn;

err:	__wt_scr_free(session, &buf);
	return (ret);
}

/*
 * __log_openfile --
 *	Open a log file with the given log file number and return the WT_FH.
 */
static int
__log_openfile(WT_SESSION_IMPL *session,
    bool ok_create, WT_FH **fhp, const char *file_prefix, uint32_t id)
{
	WT_CONNECTION_IMPL *conn;
	WT_DECL_ITEM(buf);
	WT_DECL_RET;
	WT_LOG *log;
	WT_LOG_DESC *desc;
	WT_LOG_RECORD *logrec;
	uint32_t allocsize;
	u_int flags;

	conn = S2C(session);
	log = conn->log;
	if (log == NULL)
		allocsize = WT_LOG_ALIGN;
	else
		allocsize = log->allocsize;
	WT_RET(__wt_scr_alloc(session, 0, &buf));
	WT_ERR(__log_filename(session, id, file_prefix, buf));
	WT_ERR(__wt_verbose(session, WT_VERB_LOG,
	    "opening log %s", (const char *)buf->data));
	flags = 0;
	if (ok_create)
		LF_SET(WT_OPEN_CREATE);
	if (FLD_ISSET(conn->direct_io, WT_DIRECT_IO_LOG))
		LF_SET(WT_OPEN_DIRECTIO);
	WT_ERR(__wt_open(
	    session, buf->data, WT_OPEN_FILE_TYPE_LOG, flags, fhp));

	/*
	 * If we are not creating the log file but opening it for reading,
	 * check that the magic number and versions are correct.
	 */
	if (!ok_create) {
		WT_ERR(__wt_buf_grow(session, buf, allocsize));
		memset(buf->mem, 0, allocsize);
		WT_ERR(__wt_read(session, *fhp, 0, allocsize, buf->mem));
		logrec = (WT_LOG_RECORD *)buf->mem;
		__wt_log_record_byteswap(logrec);
		desc = (WT_LOG_DESC *)logrec->record;
		__wt_log_desc_byteswap(desc);
		if (desc->log_magic != WT_LOG_MAGIC)
			WT_PANIC_RET(session, WT_ERROR,
			   "log file %s corrupted: Bad magic number %" PRIu32,
			   (*fhp)->name, desc->log_magic);
		if (desc->majorv > WT_LOG_MAJOR_VERSION ||
		    (desc->majorv == WT_LOG_MAJOR_VERSION &&
		    desc->minorv > WT_LOG_MINOR_VERSION))
			WT_ERR_MSG(session, WT_ERROR,
			    "unsupported WiredTiger file version: this build "
			    " only supports major/minor versions up to %d/%d, "
			    " and the file is version %" PRIu16 "/%" PRIu16,
			    WT_LOG_MAJOR_VERSION, WT_LOG_MINOR_VERSION,
			    desc->majorv, desc->minorv);
	}
err:	__wt_scr_free(session, &buf);
	return (ret);
}

/*
 * __log_alloc_prealloc --
 *	Look for a pre-allocated log file and rename it to use as the next
 *	real log file.  Called locked.
 */
static int
__log_alloc_prealloc(WT_SESSION_IMPL *session, uint32_t to_num)
{
	WT_DECL_ITEM(from_path);
	WT_DECL_ITEM(to_path);
	WT_DECL_RET;
	uint32_t from_num;
	u_int logcount;
	char **logfiles;

	/*
	 * If there are no pre-allocated files, return WT_NOTFOUND.
	 */
	logfiles = NULL;
	WT_ERR(__log_get_files(session, WT_LOG_PREPNAME, &logfiles, &logcount));
	if (logcount == 0)
		return (WT_NOTFOUND);

	/*
	 * We have a file to use.  Just use the first one.
	 */
	WT_ERR(__wt_log_extract_lognum(session, logfiles[0], &from_num));

	WT_ERR(__wt_scr_alloc(session, 0, &from_path));
	WT_ERR(__wt_scr_alloc(session, 0, &to_path));
	WT_ERR(__log_filename(session, from_num, WT_LOG_PREPNAME, from_path));
	WT_ERR(__log_filename(session, to_num, WT_LOG_FILENAME, to_path));
	WT_ERR(__wt_verbose(session, WT_VERB_LOG,
	    "log_alloc_prealloc: rename log %s to %s",
	    (char *)from_path->data, (char *)to_path->data));
	WT_STAT_FAST_CONN_INCR(session, log_prealloc_used);
	/*
	 * All file setup, writing the header and pre-allocation was done
	 * before.  We only need to rename it.
	 */
	WT_ERR(__wt_fs_rename(session, from_path->data, to_path->data));

err:	__wt_scr_free(session, &from_path);
	__wt_scr_free(session, &to_path);
	WT_TRET(__wt_fs_directory_list_free(session, &logfiles, logcount));
	return (ret);
}

/*
 * __log_newfile --
 *	Create the next log file and write the file header record into it.
 */
static int
__log_newfile(WT_SESSION_IMPL *session, bool conn_open, bool *created)
{
	WT_CONNECTION_IMPL *conn;
	WT_DECL_RET;
	WT_FH *log_fh;
	WT_LOG *log;
	WT_LSN end_lsn;
	int yield_cnt;
	bool create_log;

	conn = S2C(session);
	log = conn->log;

	create_log = true;
	yield_cnt = 0;
	/*
	 * Set aside the log file handle to be closed later.  Other threads
	 * may still be using it to write to the log.  If the log file size
	 * is small we could fill a log file before the previous one is closed.
	 * Wait for that to close.
	 */
	WT_ASSERT(session, F_ISSET(session, WT_SESSION_LOCKED_SLOT));
	while (log->log_close_fh != NULL) {
		WT_STAT_FAST_CONN_INCR(session, log_close_yields);
		WT_RET(__wt_log_wrlsn(session, NULL));
		if (++yield_cnt > 10000)
			return (EBUSY);
		__wt_yield();
	}
	/*
	 * Note, the file server worker thread has code that knows that
	 * the file handle is set before the LSN.  Do not reorder without
	 * also reviewing that code.
	 */
	log->log_close_fh = log->log_fh;
	if (log->log_close_fh != NULL)
		log->log_close_lsn = log->alloc_lsn;
	log->fileid++;
	/*
	 * Make sure everything we set above is visible.
	 */
	WT_FULL_BARRIER();
	/*
	 * If we're pre-allocating log files, look for one.  If there aren't any
	 * or we're not pre-allocating, or a backup cursor is open, then
	 * create one.
	 */
	if (conn->log_prealloc > 0 && !conn->hot_backup) {
		ret = __log_alloc_prealloc(session, log->fileid);
		/*
		 * If ret is 0 it means we found a pre-allocated file.
		 * If ret is non-zero but not WT_NOTFOUND, we return the error.
		 * If ret is WT_NOTFOUND, we leave create_log set and create
		 * the new log file.
		 */
		if (ret == 0)
			create_log = false;
		/*
		 * If we get any error other than WT_NOTFOUND, return it.
		 */
		WT_RET_NOTFOUND_OK(ret);

		if (create_log) {
			WT_STAT_FAST_CONN_INCR(session, log_prealloc_missed);
			if (conn->log_cond != NULL)
				WT_RET(__wt_cond_auto_signal(
				    session, conn->log_cond));
		}
	}
	/*
	 * If we need to create the log file, do so now.
	 */
	if (create_log) {
		log->prep_missed++;
		WT_RET(__wt_log_allocfile(
		    session, log->fileid, WT_LOG_FILENAME));
	}
	/*
	 * Since the file system clears the output file handle pointer before
	 * searching the handle list and filling in the new file handle,
	 * we must pass in a local file handle.  Otherwise there is a wide
	 * window where another thread could see a NULL log file handle.
	 */
	WT_RET(__log_openfile(session,
	    false, &log_fh, WT_LOG_FILENAME, log->fileid));
	WT_PUBLISH(log->log_fh, log_fh);
	/*
	 * We need to setup the LSNs.  Set the end LSN and alloc LSN to
	 * the end of the header.
	 */
	WT_SET_LSN(&log->alloc_lsn, log->fileid, WT_LOG_FIRST_RECORD);
	end_lsn = log->alloc_lsn;

	/*
	 * If we're called from connection creation code, we need to update
	 * the LSNs since we're the only write in progress.
	 */
	if (conn_open) {
		WT_RET(__wt_fsync(session, log->log_fh, true));
		log->sync_lsn = end_lsn;
		log->write_lsn = end_lsn;
		log->write_start_lsn = end_lsn;
	}
	if (created != NULL)
		*created = create_log;
	return (0);
}

/*
 * __wt_log_acquire --
 *	Called serially when switching slots.  Can be called recursively
 *	from __log_newfile when we change log files.
 */
int
__wt_log_acquire(WT_SESSION_IMPL *session, uint64_t recsize, WT_LOGSLOT *slot)
{
	WT_CONNECTION_IMPL *conn;
	WT_LOG *log;
	bool created_log;

	conn = S2C(session);
	log = conn->log;
	created_log = true;
	/*
	 * Add recsize to alloc_lsn.  Save our starting LSN
	 * where the previous allocation finished for the release LSN.
	 * That way when log files switch, we're waiting for the correct LSN
	 * from outstanding writes.
	 */
	WT_ASSERT(session, F_ISSET(session, WT_SESSION_LOCKED_SLOT));
	/*
	 * We need to set the release LSN earlier, before a log file change.
	 */
	slot->slot_release_lsn = log->alloc_lsn;
	/*
	 * Make sure that the size can fit in the file.  Proactively switch
	 * if it cannot.  This reduces, but does not eliminate, log files
	 * that exceed the maximum file size.  We want to minimize the risk
	 * of an error due to no space.
	 */
	if (!__log_size_fit(session, &log->alloc_lsn, recsize)) {
		WT_RET(__log_newfile(session, false, &created_log));
		if (log->log_close_fh != NULL)
			F_SET(slot, WT_SLOT_CLOSEFH);
	}

	/*
	 * Pre-allocate on the first real write into the log file, if it
	 * was just created (i.e. not pre-allocated).
	 */
	if (log->alloc_lsn.l.offset == WT_LOG_FIRST_RECORD && created_log)
		WT_RET(__log_prealloc(session, log->log_fh));
	/*
	 * Initialize the slot for activation.
	 */
	__wt_log_slot_activate(session, slot);

	return (0);
}

/*
 * __log_truncate --
 *	Truncate the log to the given LSN.  If this_log is set, it will only
 *	truncate the log file indicated in the given LSN.  If not set,
 *	it will truncate between the given LSN and the trunc_lsn.  That is,
 *	since we pre-allocate log files, it will free that space and allow the
 *	log to be traversed.  We use the trunc_lsn because logging has already
 *	opened the new/next log file before recovery ran.  This function assumes
 *	we are in recovery or other dedicated time and not during live running.
 */
static int
__log_truncate(WT_SESSION_IMPL *session,
    WT_LSN *lsn, const char *file_prefix, uint32_t this_log)
{
	WT_CONNECTION_IMPL *conn;
	WT_DECL_RET;
	WT_FH *log_fh;
	WT_LOG *log;
	uint32_t lognum;
	u_int i, logcount;
	char **logfiles;

	conn = S2C(session);
	log = conn->log;
	log_fh = NULL;
	logcount = 0;
	logfiles = NULL;

	/*
	 * Truncate the log file to the given LSN.
	 */
	WT_ERR(__log_openfile(session,
	    false, &log_fh, file_prefix, lsn->l.file));
	WT_ERR(__wt_ftruncate(session, log_fh, lsn->l.offset));
	WT_ERR(__wt_fsync(session, log_fh, true));
	WT_ERR(__wt_close(session, &log_fh));

	/*
	 * If we just want to truncate the current log, return and skip
	 * looking for intervening logs.
	 */
	if (this_log)
		goto err;
	WT_ERR(__log_get_files(session, WT_LOG_FILENAME, &logfiles, &logcount));
	for (i = 0; i < logcount; i++) {
		WT_ERR(__wt_log_extract_lognum(session, logfiles[i], &lognum));
		if (lognum > lsn->l.file &&
		    lognum < log->trunc_lsn.l.file) {
			WT_ERR(__log_openfile(session,
			    false, &log_fh, file_prefix, lognum));
			/*
			 * If there are intervening files pre-allocated,
			 * truncate them to the end of the log file header.
			 */
			WT_ERR(__wt_ftruncate(session,
			    log_fh, WT_LOG_FIRST_RECORD));
			WT_ERR(__wt_fsync(session, log_fh, true));
			WT_ERR(__wt_close(session, &log_fh));
		}
	}
err:	WT_TRET(__wt_close(session, &log_fh));
	WT_TRET(__wt_fs_directory_list_free(session, &logfiles, logcount));
	return (ret);
}

/*
 * __wt_log_allocfile --
 *	Given a log number, create a new log file by writing the header,
 *	pre-allocating the file and moving it to the destination name.
 */
int
__wt_log_allocfile(
    WT_SESSION_IMPL *session, uint32_t lognum, const char *dest)
{
	WT_CONNECTION_IMPL *conn;
	WT_DECL_ITEM(from_path);
	WT_DECL_ITEM(to_path);
	WT_DECL_RET;
	WT_FH *log_fh;
	WT_LOG *log;
	uint32_t tmp_id;

	conn = S2C(session);
	log = conn->log;
	log_fh = NULL;

	/*
	 * Preparing a log file entails creating a temporary file:
	 * - Writing the header.
	 * - Truncating to the offset of the first record.
	 * - Pre-allocating the file if needed.
	 * - Renaming it to the desired file name.
	 */
	WT_RET(__wt_scr_alloc(session, 0, &from_path));
	WT_ERR(__wt_scr_alloc(session, 0, &to_path));
	tmp_id = __wt_atomic_add32(&log->tmp_fileid, 1);
	WT_ERR(__log_filename(session, tmp_id, WT_LOG_TMPNAME, from_path));
	WT_ERR(__log_filename(session, lognum, dest, to_path));
	/*
	 * Set up the temporary file.
	 */
	WT_ERR(__log_openfile(session, true, &log_fh, WT_LOG_TMPNAME, tmp_id));
	WT_ERR(__log_file_header(session, log_fh, NULL, true));
	WT_ERR(__log_prealloc(session, log_fh));
	WT_ERR(__wt_fsync(session, log_fh, true));
	WT_ERR(__wt_close(session, &log_fh));
	WT_ERR(__wt_verbose(session, WT_VERB_LOG,
	    "log_prealloc: rename %s to %s",
	    (char *)from_path->data, (char *)to_path->data));
	/*
	 * Rename it into place and make it available.
	 */
	WT_ERR(__wt_fs_rename(session, from_path->data, to_path->data));

err:	__wt_scr_free(session, &from_path);
	__wt_scr_free(session, &to_path);
	WT_TRET(__wt_close(session, &log_fh));
	return (ret);
}

/*
 * __wt_log_remove --
 *	Given a log number, remove that log file.
 */
int
__wt_log_remove(WT_SESSION_IMPL *session,
    const char *file_prefix, uint32_t lognum)
{
	WT_DECL_ITEM(path);
	WT_DECL_RET;

	WT_RET(__wt_scr_alloc(session, 0, &path));
	WT_ERR(__log_filename(session, lognum, file_prefix, path));
	WT_ERR(__wt_verbose(session, WT_VERB_LOG,
	    "log_remove: remove log %s", (char *)path->data));
	WT_ERR(__wt_fs_remove(session, path->data));
err:	__wt_scr_free(session, &path);
	return (ret);
}

/*
 * __wt_log_open --
 *	Open the appropriate log file for the connection.  The purpose is
 *	to find the last log file that exists, open it and set our initial
 *	LSNs to the end of that file.  If none exist, call __log_newfile
 *	to create it.
 */
int
__wt_log_open(WT_SESSION_IMPL *session)
{
	WT_CONNECTION_IMPL *conn;
	WT_DECL_RET;
	WT_LOG *log;
	uint32_t firstlog, lastlog, lognum;
	u_int i, logcount;
	char **logfiles;

	conn = S2C(session);
	log = conn->log;
	logfiles = NULL;
	logcount = 0;
	lastlog = 0;
	firstlog = UINT32_MAX;

	/*
	 * Open up a file handle to the log directory if we haven't.
	 */
	if (log->log_dir_fh == NULL) {
		WT_RET(__wt_verbose(session, WT_VERB_LOG,
		    "log_open: open fh to directory %s", conn->log_path));
		WT_RET(__wt_open(session, conn->log_path,
		    WT_OPEN_FILE_TYPE_DIRECTORY, 0, &log->log_dir_fh));
	}

	if (!F_ISSET(conn, WT_CONN_READONLY)) {
		/*
		 * Clean up any old interim pre-allocated files.  We clean
		 * up these files because settings have changed upon reboot
		 * and we want those settings to take effect right away.
		 */
		WT_ERR(__log_get_files(session,
		    WT_LOG_TMPNAME, &logfiles, &logcount));
		for (i = 0; i < logcount; i++) {
			WT_ERR(__wt_log_extract_lognum(
			    session, logfiles[i], &lognum));
			WT_ERR(__wt_log_remove(
			    session, WT_LOG_TMPNAME, lognum));
		}
		WT_ERR(
		    __wt_fs_directory_list_free(session, &logfiles, logcount));
		WT_ERR(__log_get_files(session,
		    WT_LOG_PREPNAME, &logfiles, &logcount));
		for (i = 0; i < logcount; i++) {
			WT_ERR(__wt_log_extract_lognum(
			    session, logfiles[i], &lognum));
			WT_ERR(__wt_log_remove(
			    session, WT_LOG_PREPNAME, lognum));
		}
		WT_ERR(
		    __wt_fs_directory_list_free(session, &logfiles, logcount));
	}

	/*
	 * Now look at the log files and set our LSNs.
	 */
	WT_ERR(__log_get_files(session, WT_LOG_FILENAME, &logfiles, &logcount));
	for (i = 0; i < logcount; i++) {
		WT_ERR(__wt_log_extract_lognum(session, logfiles[i], &lognum));
		lastlog = WT_MAX(lastlog, lognum);
		firstlog = WT_MIN(firstlog, lognum);
	}
	log->fileid = lastlog;
	WT_ERR(__wt_verbose(session, WT_VERB_LOG,
	    "log_open: first log %" PRIu32 " last log %" PRIu32,
	    firstlog, lastlog));
	if (firstlog == UINT32_MAX) {
		WT_ASSERT(session, logcount == 0);
		WT_INIT_LSN(&log->first_lsn);
	} else
		WT_SET_LSN(&log->first_lsn, firstlog, 0);

	/*
	 * Start logging at the beginning of the next log file, no matter
	 * where the previous log file ends.
	 */
	if (!F_ISSET(conn, WT_CONN_READONLY)) {
		WT_WITH_SLOT_LOCK(session, log, ret,
		    ret = __log_newfile(session, true, NULL));
		WT_ERR(ret);
	}

	/* If we found log files, save the new state. */
	if (logcount > 0) {
		log->trunc_lsn = log->alloc_lsn;
		FLD_SET(conn->log_flags, WT_CONN_LOG_EXISTED);
	}

<<<<<<< HEAD
err:	if (logfiles != NULL)
		__wt_log_files_free(session, logfiles, logcount);
=======
err:	WT_TRET(__wt_fs_directory_list_free(session, &logfiles, logcount));
>>>>>>> d8fb874f
	if (ret == 0)
		F_SET(log, WT_LOG_OPENED);
	return (ret);
}

/*
 * __wt_log_close --
 *	Close the log file.
 */
int
__wt_log_close(WT_SESSION_IMPL *session)
{
	WT_CONNECTION_IMPL *conn;
	WT_LOG *log;

	conn = S2C(session);
	log = conn->log;

	if (log->log_close_fh != NULL && log->log_close_fh != log->log_fh) {
		WT_RET(__wt_verbose(session, WT_VERB_LOG,
		    "closing old log %s", log->log_close_fh->name));
		if (!F_ISSET(conn, WT_CONN_READONLY))
			WT_RET(__wt_fsync(session, log->log_close_fh, true));
		WT_RET(__wt_close(session, &log->log_close_fh));
	}
	if (log->log_fh != NULL) {
		WT_RET(__wt_verbose(session, WT_VERB_LOG,
		    "closing log %s", log->log_fh->name));
		if (!F_ISSET(conn, WT_CONN_READONLY))
			WT_RET(__wt_fsync(session, log->log_fh, true));
		WT_RET(__wt_close(session, &log->log_fh));
		log->log_fh = NULL;
	}
	if (log->log_dir_fh != NULL) {
		WT_RET(__wt_verbose(session, WT_VERB_LOG,
		    "closing log directory %s", log->log_dir_fh->name));
		if (!F_ISSET(conn, WT_CONN_READONLY))
			WT_RET(__wt_fsync(session, log->log_dir_fh, true));
		WT_RET(__wt_close(session, &log->log_dir_fh));
		log->log_dir_fh = NULL;
	}
	F_CLR(log, WT_LOG_OPENED);
	return (0);
}

/*
 * __log_has_hole --
 *	Determine if the current offset represents a hole in the log
 *	file (i.e. there is valid data somewhere after the hole), or
 *	if this is the end of this log file and the remainder of the
 *	file is zeroes.
 */
static int
__log_has_hole(WT_SESSION_IMPL *session,
    WT_FH *fh, wt_off_t log_size, wt_off_t offset, bool *hole)
{
	WT_CONNECTION_IMPL *conn;
	WT_DECL_RET;
	WT_LOG *log;
	wt_off_t off, remainder;
	size_t bufsz, rdlen;
	char *buf, *zerobuf;

	conn = S2C(session);
	log = conn->log;
	remainder = log_size - offset;
	*hole = false;

	/*
	 * It can be very slow looking for the last real record in the log
	 * in very small chunks.  Walk a megabyte at a time.  If we find a
	 * part of the log that is not just zeroes we know this log file
	 * has a hole in it.
	 */
	buf = zerobuf = NULL;
	if (log == NULL || log->allocsize < WT_MEGABYTE)
		bufsz = WT_MEGABYTE;
	else
		bufsz = log->allocsize;

	if ((size_t)remainder < bufsz)
		bufsz = (size_t)remainder;
	WT_RET(__wt_calloc_def(session, bufsz, &buf));
	WT_ERR(__wt_calloc_def(session, bufsz, &zerobuf));

	/*
	 * Read in a chunk starting at the given offset.
	 * Compare against a known zero byte chunk.
	 */
	for (off = offset; remainder > 0;
	    remainder -= (wt_off_t)rdlen, off += (wt_off_t)rdlen) {
		rdlen = WT_MIN(bufsz, (size_t)remainder);
		WT_ERR(__wt_read(session, fh, off, rdlen, buf));
		if (memcmp(buf, zerobuf, rdlen) != 0) {
			*hole = true;
			break;
		}
	}

err:	__wt_free(session, buf);
	__wt_free(session, zerobuf);
	return (ret);
}

/*
 * __wt_log_release --
 *	Release a log slot.
 */
int
__wt_log_release(WT_SESSION_IMPL *session, WT_LOGSLOT *slot, bool *freep)
{
	struct timespec fsync_start, fsync_stop;
	WT_CONNECTION_IMPL *conn;
	WT_DECL_RET;
	WT_LOG *log;
	WT_LSN sync_lsn;
	int64_t release_buffered, release_bytes;
	uint64_t fsync_duration_usecs;
	int yield_count;
	bool locked;

	conn = S2C(session);
	log = conn->log;
	locked = false;
	yield_count = 0;
	if (freep != NULL)
		*freep = 1;
	release_buffered =
	    WT_LOG_SLOT_RELEASED_BUFFERED(slot->slot_state);
	release_bytes = release_buffered + slot->slot_unbuffered;

	/*
	 * Checkpoints can be configured based on amount of log written.
	 * Add in this log record to the sum and if needed, signal the
	 * checkpoint condition.  The logging subsystem manages the
	 * accumulated field.  There is a bit of layering violation
	 * here checking the connection ckpt field and using its
	 * condition.
	 */
	if (WT_CKPT_LOGSIZE(conn)) {
		log->log_written += (wt_off_t)release_bytes;
		WT_RET(__wt_checkpoint_signal(session, log->log_written));
	}

	/* Write the buffered records */
	if (release_buffered != 0)
		WT_ERR(__wt_write(session,
		    slot->slot_fh, slot->slot_start_offset,
		    (size_t)release_buffered, slot->slot_buf.mem));

	/*
	 * If we have to wait for a synchronous operation, we do not pass
	 * handling of this slot off to the worker thread.  The caller is
	 * responsible for freeing the slot in that case.  Otherwise the
	 * worker thread will free it.
	 */
	if (!F_ISSET(slot, WT_SLOT_FLUSH | WT_SLOT_SYNC | WT_SLOT_SYNC_DIR)) {
		if (freep != NULL)
			*freep = 0;
		slot->slot_state = WT_LOG_SLOT_WRITTEN;
		/*
		 * After this point the worker thread owns the slot.  There
		 * is nothing more to do but return.
		 */
		/*
		 * !!! Signalling the wrlsn_cond condition here results in
		 * worse performance because it causes more scheduling churn
		 * and more walking of the slot pool for a very small number
		 * of slots to process.  Don't signal here.
		 */
		return (0);
	}

	/*
	 * Wait for earlier groups to finish, otherwise there could
	 * be holes in the log file.
	 */
	WT_STAT_FAST_CONN_INCR(session, log_release_write_lsn);
	while (__wt_log_cmp(&log->write_lsn, &slot->slot_release_lsn) != 0) {
		/*
		 * If we're on a locked path and the write LSN is not advancing,
		 * unlock in case an earlier thread is trying to switch its
		 * slot and complete its operation.
		 */
		if (F_ISSET(session, WT_SESSION_LOCKED_SLOT))
			__wt_spin_unlock(session, &log->log_slot_lock);
		WT_ERR(__wt_cond_auto_signal(session, conn->log_wrlsn_cond));
		if (++yield_count < WT_THOUSAND)
			__wt_yield();
		else
			ret = __wt_cond_wait(session, log->log_write_cond, 200);
		if (F_ISSET(session, WT_SESSION_LOCKED_SLOT))
			__wt_spin_lock(session, &log->log_slot_lock);
		WT_ERR(ret);
	}

	log->write_start_lsn = slot->slot_start_lsn;
	log->write_lsn = slot->slot_end_lsn;

	WT_ASSERT(session, slot != log->active_slot);
	WT_ERR(__wt_cond_signal(session, log->log_write_cond));
	F_CLR(slot, WT_SLOT_FLUSH);

	/*
	 * Signal the close thread if needed.
	 */
	if (F_ISSET(slot, WT_SLOT_CLOSEFH))
		WT_ERR(__wt_cond_signal(session, conn->log_file_cond));

	/*
	 * Try to consolidate calls to fsync to wait less.  Acquire a spin lock
	 * so that threads finishing writing to the log will wait while the
	 * current fsync completes and advance log->sync_lsn.
	 */
	while (F_ISSET(slot, WT_SLOT_SYNC | WT_SLOT_SYNC_DIR)) {
		/*
		 * We have to wait until earlier log files have finished their
		 * sync operations.  The most recent one will set the LSN to the
		 * beginning of our file.
		 */
		if (log->sync_lsn.l.file < slot->slot_end_lsn.l.file ||
		    __wt_spin_trylock(session, &log->log_sync_lock) != 0) {
			WT_ERR(__wt_cond_wait(
			    session, log->log_sync_cond, 10000));
			continue;
		}
		locked = true;

		/*
		 * Record the current end of our update after the lock.
		 * That is how far our calls can guarantee.
		 */
		sync_lsn = slot->slot_end_lsn;
		/*
		 * Check if we have to sync the parent directory.  Some
		 * combinations of sync flags may result in the log file
		 * not yet stable in its parent directory.  Do that
		 * now if needed.
		 */
		if (F_ISSET(slot, WT_SLOT_SYNC_DIR) &&
		    (log->sync_dir_lsn.l.file < sync_lsn.l.file)) {
			WT_ASSERT(session, log->log_dir_fh != NULL);
			WT_ERR(__wt_verbose(session, WT_VERB_LOG,
			    "log_release: sync directory %s to LSN %" PRIu32
			    "/%" PRIu32,
			    log->log_dir_fh->name,
			    sync_lsn.l.file, sync_lsn.l.offset));
			WT_ERR(__wt_epoch(session, &fsync_start));
			WT_ERR(__wt_fsync(session, log->log_dir_fh, true));
			WT_ERR(__wt_epoch(session, &fsync_stop));
			fsync_duration_usecs =
			    WT_TIMEDIFF_US(fsync_stop, fsync_start);
			log->sync_dir_lsn = sync_lsn;
			WT_STAT_FAST_CONN_INCR(session, log_sync_dir);
			WT_STAT_FAST_CONN_INCRV(session,
			    log_sync_dir_duration, fsync_duration_usecs);
		}

		/*
		 * Sync the log file if needed.
		 */
		if (F_ISSET(slot, WT_SLOT_SYNC) &&
		    __wt_log_cmp(&log->sync_lsn, &slot->slot_end_lsn) < 0) {
			WT_ERR(__wt_verbose(session, WT_VERB_LOG,
			    "log_release: sync log %s to LSN %" PRIu32
			    "/%" PRIu32,
			    log->log_fh->name,
			    sync_lsn.l.file, sync_lsn.l.offset));
			WT_STAT_FAST_CONN_INCR(session, log_sync);
			WT_ERR(__wt_epoch(session, &fsync_start));
			WT_ERR(__wt_fsync(session, log->log_fh, true));
			WT_ERR(__wt_epoch(session, &fsync_stop));
			fsync_duration_usecs =
			    WT_TIMEDIFF_US(fsync_stop, fsync_start);
			WT_STAT_FAST_CONN_INCRV(session,
			    log_sync_duration, fsync_duration_usecs);
			log->sync_lsn = sync_lsn;
			WT_ERR(__wt_cond_signal(session, log->log_sync_cond));
		}
		/*
		 * Clear the flags before leaving the loop.
		 */
		F_CLR(slot, WT_SLOT_SYNC | WT_SLOT_SYNC_DIR);
		locked = false;
		__wt_spin_unlock(session, &log->log_sync_lock);
	}
err:	if (locked)
		__wt_spin_unlock(session, &log->log_sync_lock);
	if (ret != 0 && slot->slot_error == 0)
		slot->slot_error = ret;
	return (ret);
}

/*
 * __wt_log_scan --
 *	Scan the logs, calling a function on each record found.
 */
int
__wt_log_scan(WT_SESSION_IMPL *session, WT_LSN *lsnp, uint32_t flags,
    int (*func)(WT_SESSION_IMPL *session,
    WT_ITEM *record, WT_LSN *lsnp, WT_LSN *next_lsnp,
    void *cookie, int firstrecord), void *cookie)
{
	WT_CONNECTION_IMPL *conn;
	WT_DECL_ITEM(buf);
	WT_DECL_ITEM(decryptitem);
	WT_DECL_ITEM(uncitem);
	WT_DECL_RET;
	WT_FH *log_fh;
	WT_ITEM *cbbuf;
	WT_LOG *log;
	WT_LOG_RECORD *logrec;
	WT_LSN end_lsn, next_lsn, rd_lsn, start_lsn;
	wt_off_t log_size;
	uint32_t allocsize, firstlog, lastlog, lognum, rdup_len, reclen;
	uint32_t cksum_calculate, cksum_tmp;
	u_int i, logcount;
	int firstrecord;
	bool eol, partial_record;
	char **logfiles;

	conn = S2C(session);
	log = conn->log;
	log_fh = NULL;
	logcount = 0;
	logfiles = NULL;
	eol = false;
	firstrecord = 1;

	/*
	 * If the caller did not give us a callback function there is nothing
	 * to do.
	 */
	if (func == NULL)
		return (0);

	if (LF_ISSET(WT_LOGSCAN_RECOVER))
		WT_RET(__wt_verbose(session, WT_VERB_LOG,
		    "__wt_log_scan truncating to %" PRIu32 "/%" PRIu32,
		    log->trunc_lsn.l.file, log->trunc_lsn.l.offset));

	if (log != NULL) {
		allocsize = log->allocsize;

		if (lsnp == NULL) {
			if (LF_ISSET(WT_LOGSCAN_FIRST))
				start_lsn = log->first_lsn;
			else if (LF_ISSET(WT_LOGSCAN_FROM_CKP))
				start_lsn = log->ckpt_lsn;
			else
				return (WT_ERROR);	/* Illegal usage */
		} else {
			if (LF_ISSET(WT_LOGSCAN_FIRST|WT_LOGSCAN_FROM_CKP))
				WT_RET_MSG(session, WT_ERROR,
			    "choose either a start LSN or a start flag");

			/* Offsets must be on allocation boundaries. */
			if (lsnp->l.offset % allocsize != 0 ||
			    lsnp->l.file > log->fileid)
				return (WT_NOTFOUND);

			/*
			 * Log cursors may not know the starting LSN.  If an
			 * LSN is passed in that it is equal to the smallest
			 * LSN, start from the beginning of the log.
			 */
			start_lsn = *lsnp;
			if (WT_IS_INIT_LSN(&start_lsn))
				start_lsn = log->first_lsn;
		}
		end_lsn = log->alloc_lsn;
	} else {
		/*
		 * If logging is not configured, we can still print out the log
		 * if log files exist.  We just need to set the LSNs from what
		 * is in the files versus what is in the live connection.
		 */
		/*
		 * Set allocsize to the minimum alignment it could be.  Larger
		 * records and larger allocation boundaries should always be
		 * a multiple of this.
		 */
		allocsize = WT_LOG_ALIGN;
		lastlog = 0;
		firstlog = UINT32_MAX;
		WT_RET(__log_get_files(session,
		    WT_LOG_FILENAME, &logfiles, &logcount));
		if (logcount == 0)
			/*
			 * Return it is not supported if none don't exist.
			 */
			return (ENOTSUP);
		for (i = 0; i < logcount; i++) {
			WT_ERR(__wt_log_extract_lognum(session, logfiles[i],
			    &lognum));
			lastlog = WT_MAX(lastlog, lognum);
			firstlog = WT_MIN(firstlog, lognum);
		}
		WT_SET_LSN(&start_lsn, firstlog, 0);
		WT_SET_LSN(&end_lsn, lastlog, 0);
		WT_ERR(
		    __wt_fs_directory_list_free(session, &logfiles, logcount));
	}
	WT_ERR(__log_openfile(
	    session, false, &log_fh, WT_LOG_FILENAME, start_lsn.l.file));
	WT_ERR(__wt_filesize(session, log_fh, &log_size));
	rd_lsn = start_lsn;

	WT_ERR(__wt_scr_alloc(session, WT_LOG_ALIGN, &buf));
	WT_ERR(__wt_scr_alloc(session, 0, &decryptitem));
	WT_ERR(__wt_scr_alloc(session, 0, &uncitem));
	for (;;) {
		if (rd_lsn.l.offset + allocsize > log_size) {
advance:
			if (rd_lsn.l.offset == log_size)
				partial_record = false;
			else
				/*
				 * See if there is anything non-zero at the
				 * end of this log file.
				 */
				WT_ERR(__log_has_hole(
				    session, log_fh, log_size,
				    rd_lsn.l.offset, &partial_record));
			/*
			 * If we read the last record, go to the next file.
			 */
			WT_ERR(__wt_close(session, &log_fh));
			log_fh = NULL;
			eol = true;
			/*
			 * Truncate this log file before we move to the next.
			 */
			if (LF_ISSET(WT_LOGSCAN_RECOVER))
				WT_ERR(__log_truncate(session,
				    &rd_lsn, WT_LOG_FILENAME, 1));
			/*
			 * If we had a partial record, we'll want to break
			 * now after closing and truncating.  Although for now
			 * log_truncate does not modify the LSN passed in,
			 * this code does not assume it is unmodified after that
			 * call which is why it uses the boolean set earlier.
			 */
			if (partial_record)
				break;
			WT_SET_LSN(&rd_lsn, rd_lsn.l.file + 1, 0);
			/*
			 * Avoid an error message when we reach end of log
			 * by checking here.
			 */
			if (rd_lsn.l.file > end_lsn.l.file)
				break;
			WT_ERR(__log_openfile(session,
			    false, &log_fh, WT_LOG_FILENAME, rd_lsn.l.file));
			WT_ERR(__wt_filesize(session, log_fh, &log_size));
			eol = false;
			continue;
		}
		/*
		 * Read the minimum allocation size a record could be.
		 */
		WT_ASSERT(session, buf->memsize >= allocsize);
		WT_ERR(__wt_read(session,
		    log_fh, rd_lsn.l.offset, (size_t)allocsize, buf->mem));
		/*
		 * See if we need to read more than the allocation size. We
		 * expect that we rarely will have to read more. Most log
		 * records will be fairly small.
		 */
		reclen = ((WT_LOG_RECORD *)buf->mem)->len;
#ifdef WORDS_BIGENDIAN
		reclen = __wt_bswap32(reclen);
#endif
		/*
		 * Log files are pre-allocated.  We need to detect the
		 * difference between a hole in the file (where this location
		 * would be considered the end of log) and the last record
		 * in the log and we're at the zeroed part of the file.
		 * If we find a zeroed record, scan forward in the log looking
		 * for any data.  If we detect any we have a hole and stop.
		 * Otherwise if the rest is all zeroes advance to the next file.
		 * When recovery finds the end of the log, truncate the file
		 * and remove any later log files that may exist.
		 */
		if (reclen == 0) {
			WT_ERR(__log_has_hole(
			    session, log_fh, log_size, rd_lsn.l.offset, &eol));
			if (eol)
				/* Found a hole. This LSN is the end. */
				break;
			else
				/* Last record in log.  Look for more. */
				goto advance;
		}
		rdup_len = __wt_rduppo2(reclen, allocsize);
		if (reclen > allocsize) {
			/*
			 * The log file end could be the middle of this
			 * log record.  If we have a partially written record
			 * then this is considered the end of the log.
			 */
			if (rd_lsn.l.offset + rdup_len > log_size) {
				eol = true;
				break;
			}
			/*
			 * We need to round up and read in the full padded
			 * record, especially for direct I/O.
			 */
			WT_ERR(__wt_buf_grow(session, buf, rdup_len));
			WT_ERR(__wt_read(session, log_fh,
			    rd_lsn.l.offset, (size_t)rdup_len, buf->mem));
			WT_STAT_FAST_CONN_INCR(session, log_scan_rereads);
		}
		/*
		 * We read in the record, verify checksum.
		 *
		 * Handle little- and big-endian objects. Objects are written
		 * in little-endian format: save the header checksum, and
		 * calculate the checksum for the header in its little-endian
		 * form. Then, restore the header's checksum, and byte-swap
		 * the whole thing as necessary, leaving us with a calculated
		 * checksum that should match the checksum in the header.
		 */
		buf->size = reclen;
		logrec = (WT_LOG_RECORD *)buf->mem;
		cksum_tmp = logrec->checksum;
		logrec->checksum = 0;
		cksum_calculate = __wt_cksum(logrec, reclen);
		logrec->checksum = cksum_tmp;
		__wt_log_record_byteswap(logrec);
		if (logrec->checksum != cksum_calculate) {
			/*
			 * A checksum mismatch means we have reached the end of
			 * the useful part of the log.  This should be found on
			 * the first pass through recovery.  In the second pass
			 * where we truncate the log, this is where it should
			 * end.
			 */
			if (log != NULL)
				log->trunc_lsn = rd_lsn;
			/*
			 * If the user asked for a specific LSN and it is not
			 * a valid LSN, return WT_NOTFOUND.
			 */
			if (LF_ISSET(WT_LOGSCAN_ONE))
				ret = WT_NOTFOUND;
			break;
		}

		/*
		 * We have a valid log record.  If it is not the log file
		 * header, invoke the callback.
		 */
		WT_STAT_FAST_CONN_INCR(session, log_scan_records);
		next_lsn = rd_lsn;
		next_lsn.l.offset += rdup_len;
		if (rd_lsn.l.offset != 0) {
			/*
			 * We need to manage the different buffers here.
			 * Buf is the buffer this function uses to read from
			 * the disk.  The callback buffer may change based
			 * on whether encryption and compression are used.
			 *
			 * We want to free any buffers from compression and
			 * encryption but keep the one we use for reading.
			 */
			cbbuf = buf;
			if (F_ISSET(logrec, WT_LOG_RECORD_ENCRYPTED)) {
				WT_ERR(__log_decrypt(
				    session, cbbuf, decryptitem));
				cbbuf = decryptitem;
			}
			if (F_ISSET(logrec, WT_LOG_RECORD_COMPRESSED)) {
				WT_ERR(__log_decompress(
				    session, cbbuf, uncitem));
				cbbuf = uncitem;
			}
			WT_ERR((*func)(session,
			    cbbuf, &rd_lsn, &next_lsn, cookie, firstrecord));

			firstrecord = 0;

			if (LF_ISSET(WT_LOGSCAN_ONE))
				break;
		}
		rd_lsn = next_lsn;
	}

	/* Truncate if we're in recovery. */
	if (LF_ISSET(WT_LOGSCAN_RECOVER) &&
	    __wt_log_cmp(&rd_lsn, &log->trunc_lsn) < 0)
		WT_ERR(__log_truncate(session,
		    &rd_lsn, WT_LOG_FILENAME, 0));

err:	WT_STAT_FAST_CONN_INCR(session, log_scans);
	/*
	 * If the first attempt to read a log record results in
	 * an error recovery is likely going to fail.  Try to provide
	 * a helpful failure message.
	 */
	if (ret != 0 && firstrecord) {
		__wt_errx(session,
		    "WiredTiger is unable to read the recovery log.");
		__wt_errx(session, "This may be due to the log"
		    " files being encrypted, being from an older"
		    " version or due to corruption on disk");
		__wt_errx(session, "You should confirm that you have"
		    " opened the database with the correct options including"
		    " all encryption and compression options");
	}

	WT_TRET(__wt_fs_directory_list_free(session, &logfiles, logcount));

	__wt_scr_free(session, &buf);
	__wt_scr_free(session, &decryptitem);
	__wt_scr_free(session, &uncitem);

	/*
	 * If the caller wants one record and it is at the end of log,
	 * return WT_NOTFOUND.
	 */
	if (LF_ISSET(WT_LOGSCAN_ONE) && eol && ret == 0)
		ret = WT_NOTFOUND;
	WT_TRET(__wt_close(session, &log_fh));
	return (ret);
}

/*
 * __wt_log_force_write --
 *	Force a switch and release and write of the current slot.
 *	Wrapper function that takes the lock.
 */
int
__wt_log_force_write(WT_SESSION_IMPL *session, bool retry, bool *did_work)
{
	WT_LOG *log;
	WT_MYSLOT myslot;
	uint32_t joined;

	log = S2C(session)->log;
	memset(&myslot, 0, sizeof(myslot));
	WT_STAT_FAST_CONN_INCR(session, log_force_write);
	if (did_work != NULL)
		*did_work = true;
	myslot.slot = log->active_slot;
	joined = WT_LOG_SLOT_JOINED(log->active_slot->slot_state);
	if (joined == 0) {
		WT_STAT_FAST_CONN_INCR(session, log_force_write_skip);
		if (did_work != NULL)
			*did_work = false;
		return (0);
	}
	return (__wt_log_slot_switch(session, &myslot, retry, true));
}

/*
 * __wt_log_write --
 *	Write a record into the log, compressing as necessary.
 */
int
__wt_log_write(WT_SESSION_IMPL *session, WT_ITEM *record, WT_LSN *lsnp,
    uint32_t flags)
{
	WT_COMPRESSOR *compressor;
	WT_CONNECTION_IMPL *conn;
	WT_DECL_ITEM(citem);
	WT_DECL_ITEM(eitem);
	WT_DECL_RET;
	WT_ITEM *ip;
	WT_KEYED_ENCRYPTOR *kencryptor;
	WT_LOG *log;
	WT_LOG_RECORD *newlrp;
	int compression_failed;
	size_t dst_len, len, new_size, result_len, src_len;
	uint8_t *dst, *src;

	conn = S2C(session);
	log = conn->log;
	/*
	 * An error during opening the logging subsystem can result in it
	 * being enabled, but without an open log file.  In that case,
	 * just return.  We can also have logging opened for reading in a
	 * read-only database and attempt to write a record on close.
	 */
	if (!F_ISSET(log, WT_LOG_OPENED) || F_ISSET(conn, WT_CONN_READONLY))
		return (0);
	ip = record;
	if ((compressor = conn->log_compressor) != NULL &&
	    record->size < log->allocsize) {
		WT_STAT_FAST_CONN_INCR(session, log_compress_small);
	} else if (compressor != NULL) {
		/* Skip the log header */
		src = (uint8_t *)record->mem + WT_LOG_COMPRESS_SKIP;
		src_len = record->size - WT_LOG_COMPRESS_SKIP;

		/*
		 * Compute the size needed for the destination buffer.  We only
		 * allocate enough memory for a copy of the original by default,
		 * if any compressed version is bigger than the original, we
		 * won't use it.  However, some compression engines (snappy is
		 * one example), may need more memory because they don't stop
		 * just because there's no more memory into which to compress.
		 */
		if (compressor->pre_size == NULL)
			len = src_len;
		else
			WT_ERR(compressor->pre_size(compressor,
			    &session->iface, src, src_len, &len));

		new_size = len + WT_LOG_COMPRESS_SKIP;
		WT_ERR(__wt_scr_alloc(session, new_size, &citem));

		/* Skip the header bytes of the destination data. */
		dst = (uint8_t *)citem->mem + WT_LOG_COMPRESS_SKIP;
		dst_len = len;

		compression_failed = 0;
		WT_ERR(compressor->compress(compressor, &session->iface,
		    src, src_len, dst, dst_len, &result_len,
		    &compression_failed));
		result_len += WT_LOG_COMPRESS_SKIP;

		/*
		 * If compression fails, or doesn't gain us at least one unit of
		 * allocation, fallback to the original version.  This isn't
		 * unexpected: if compression doesn't work for some chunk of
		 * data for some reason (noting likely additional format/header
		 * information which compressed output requires), it just means
		 * the uncompressed version is as good as it gets, and that's
		 * what we use.
		 */
		if (compression_failed ||
		    result_len / log->allocsize >=
		    record->size / log->allocsize)
			WT_STAT_FAST_CONN_INCR(session,
			    log_compress_write_fails);
		else {
			WT_STAT_FAST_CONN_INCR(session, log_compress_writes);
			WT_STAT_FAST_CONN_INCRV(session, log_compress_mem,
			    record->size);
			WT_STAT_FAST_CONN_INCRV(session, log_compress_len,
			    result_len);

			/*
			 * Copy in the skipped header bytes, set the final data
			 * size.
			 */
			memcpy(citem->mem, record->mem, WT_LOG_COMPRESS_SKIP);
			citem->size = result_len;
			ip = citem;
			newlrp = (WT_LOG_RECORD *)citem->mem;
			F_SET(newlrp, WT_LOG_RECORD_COMPRESSED);
			WT_ASSERT(session, result_len < UINT32_MAX &&
			    record->size < UINT32_MAX);
			newlrp->mem_len = WT_STORE_SIZE(record->size);
		}
	}
	if ((kencryptor = conn->kencryptor) != NULL) {
		/*
		 * Allocate enough space for the original record plus the
		 * encryption size constant plus the length we store.
		 */
		__wt_encrypt_size(session, kencryptor, ip->size, &new_size);
		WT_ERR(__wt_scr_alloc(session, new_size, &eitem));

		WT_ERR(__wt_encrypt(session, kencryptor,
		    WT_LOG_ENCRYPT_SKIP, ip, eitem));

		/*
		 * Final setup of new buffer.  Set the flag for
		 * encryption in the record header.
		 */
		ip = eitem;
		newlrp = (WT_LOG_RECORD *)eitem->mem;
		F_SET(newlrp, WT_LOG_RECORD_ENCRYPTED);
		WT_ASSERT(session, new_size < UINT32_MAX &&
		    ip->size < UINT32_MAX);
	}
	ret = __log_write_internal(session, ip, lsnp, flags);

err:	__wt_scr_free(session, &citem);
	__wt_scr_free(session, &eitem);
	return (ret);
}

/*
 * __log_write_internal --
 *	Write a record into the log.
 */
static int
__log_write_internal(WT_SESSION_IMPL *session, WT_ITEM *record, WT_LSN *lsnp,
    uint32_t flags)
{
	WT_CONNECTION_IMPL *conn;
	WT_DECL_RET;
	WT_LOG *log;
	WT_LOG_RECORD *logrec;
	WT_LSN lsn;
	WT_MYSLOT myslot;
	int64_t release_size;
	uint32_t force, rdup_len;
	bool free_slot;

	conn = S2C(session);
	log = conn->log;
	if (record->size > UINT32_MAX)
		WT_RET_MSG(session, EFBIG,
		    "Log record size of %" WT_SIZET_FMT " exceeds the maximum "
		    "supported size of %" PRIu32,
		    record->size, UINT32_MAX);
	WT_INIT_LSN(&lsn);
	myslot.slot = NULL;
	memset(&myslot, 0, sizeof(myslot));
	/*
	 * Assume the WT_ITEM the caller passed is a WT_LOG_RECORD, which has a
	 * header at the beginning for us to fill in.
	 *
	 * If using direct_io, the caller should pass us an aligned record.
	 * But we need to make sure it is big enough and zero-filled so
	 * that we can write the full amount.  Do this whether or not
	 * direct_io is in use because it makes the reading code cleaner.
	 */
	WT_STAT_FAST_CONN_INCRV(session, log_bytes_payload, record->size);
	rdup_len = __wt_rduppo2((uint32_t)record->size, log->allocsize);
	WT_ERR(__wt_buf_grow(session, record, rdup_len));
	WT_ASSERT(session, record->data == record->mem);
	/*
	 * If the caller's record only partially fills the necessary
	 * space, we need to zero-fill the remainder.
	 */
	if (record->size != rdup_len) {
		memset((uint8_t *)record->mem + record->size, 0,
		    rdup_len - record->size);
		record->size = rdup_len;
	}
	/*
	 * Checksum a little-endian version of the header, and write everything
	 * in little-endian format. The checksum is (potentially) returned in a
	 * big-endian format, swap it into place in a separate step.
	 */
	logrec = (WT_LOG_RECORD *)record->mem;
	logrec->len = (uint32_t)record->size;
	logrec->checksum = 0;
	__wt_log_record_byteswap(logrec);
	logrec->checksum = __wt_cksum(logrec, record->size);
#ifdef WORDS_BIGENDIAN
	logrec->checksum = __wt_bswap32(logrec->checksum);
#endif

	WT_STAT_FAST_CONN_INCR(session, log_writes);

	__wt_log_slot_join(session, rdup_len, flags, &myslot);
	/*
	 * If the addition of this record crosses the buffer boundary,
	 * switch in a new slot.
	 */
	force = LF_ISSET(WT_LOG_FLUSH | WT_LOG_FSYNC);
	ret = 0;
	if (myslot.end_offset >= WT_LOG_SLOT_BUF_MAX ||
	    F_ISSET(&myslot, WT_MYSLOT_UNBUFFERED) || force)
		ret = __wt_log_slot_switch(session, &myslot, true, false);
	if (ret == 0)
		ret = __log_fill(session, &myslot, false, record, &lsn);
	release_size = __wt_log_slot_release(
	    session, &myslot, (int64_t)rdup_len);
	/*
	 * If we get an error we still need to do proper accounting in
	 * the slot fields.
	 * XXX On error we may still need to call release and free.
	 */
	if (ret != 0)
		myslot.slot->slot_error = ret;
	WT_ASSERT(session, ret == 0);
	if (WT_LOG_SLOT_DONE(release_size)) {
		WT_ERR(__wt_log_release(session, myslot.slot, &free_slot));
		if (free_slot)
			__wt_log_slot_free(session, myslot.slot);
	} else if (force) {
		/*
		 * If we are going to wait for this slot to get written,
		 * signal the wrlsn thread.
		 *
		 * XXX I've seen times when conditions are NULL.
		 */
		if (conn->log_cond != NULL) {
			WT_ERR(__wt_cond_auto_signal(session, conn->log_cond));
			__wt_yield();
		} else
			WT_ERR(__wt_log_force_write(session, 1, NULL));
	}
	if (LF_ISSET(WT_LOG_FLUSH)) {
		/* Wait for our writes to reach the OS */
		while (__wt_log_cmp(&log->write_lsn, &lsn) <= 0 &&
		    myslot.slot->slot_error == 0)
			(void)__wt_cond_wait(
			    session, log->log_write_cond, 10000);
	} else if (LF_ISSET(WT_LOG_FSYNC)) {
		/* Wait for our writes to reach disk */
		while (__wt_log_cmp(&log->sync_lsn, &lsn) <= 0 &&
		    myslot.slot->slot_error == 0)
			(void)__wt_cond_wait(
			    session, log->log_sync_cond, 10000);
	}

	/*
	 * Advance the background sync LSN if needed.
	 */
	if (LF_ISSET(WT_LOG_BACKGROUND))
		WT_ERR(__wt_log_background(session, &lsn));

err:
	if (ret == 0 && lsnp != NULL)
		*lsnp = lsn;
	/*
	 * If we're synchronous and some thread had an error, we don't know
	 * if our write made it out to the file or not.  The error could be
	 * before or after us.  So, if anyone got an error, we report it.
	 * If we're not synchronous, only report if our own operation got
	 * an error.
	 */
	if (LF_ISSET(WT_LOG_DSYNC | WT_LOG_FSYNC) && ret == 0 &&
	    myslot.slot != NULL)
		ret = myslot.slot->slot_error;

	/*
	 * If one of the sync flags is set, assert the proper LSN has moved to
	 * match.
	 */
	WT_ASSERT(session, !LF_ISSET(WT_LOG_FLUSH) ||
	    __wt_log_cmp(&log->write_lsn, &lsn) >= 0);
	WT_ASSERT(session,
	    !LF_ISSET(WT_LOG_FSYNC) || __wt_log_cmp(&log->sync_lsn, &lsn) >= 0);
	return (ret);
}

/*
 * __wt_log_vprintf --
 *	Write a message into the log.
 */
int
__wt_log_vprintf(WT_SESSION_IMPL *session, const char *fmt, va_list ap)
{
	WT_CONNECTION_IMPL *conn;
	WT_DECL_ITEM(logrec);
	WT_DECL_RET;
	va_list ap_copy;
	const char *rec_fmt = WT_UNCHECKED_STRING(I);
	uint32_t rectype = WT_LOGREC_MESSAGE;
	size_t header_size, len;

	conn = S2C(session);

	if (!FLD_ISSET(conn->log_flags, WT_CONN_LOG_ENABLED))
		return (0);

	va_copy(ap_copy, ap);
	len = (size_t)vsnprintf(NULL, 0, fmt, ap_copy) + 1;
	va_end(ap_copy);

	WT_RET(
	    __wt_logrec_alloc(session, sizeof(WT_LOG_RECORD) + len, &logrec));

	/*
	 * We're writing a record with the type (an integer) followed by a
	 * string (NUL-terminated data).  To avoid writing the string into
	 * a buffer before copying it, we write the header first, then the
	 * raw bytes of the string.
	 */
	WT_ERR(__wt_struct_size(session, &header_size, rec_fmt, rectype));
	WT_ERR(__wt_struct_pack(session,
	    (uint8_t *)logrec->data + logrec->size, header_size,
	    rec_fmt, rectype));
	logrec->size += (uint32_t)header_size;

	(void)vsnprintf((char *)logrec->data + logrec->size, len, fmt, ap);

	WT_ERR(__wt_verbose(session, WT_VERB_LOG,
	    "log_printf: %s", (char *)logrec->data + logrec->size));

	logrec->size += len;
	WT_ERR(__wt_log_write(session, logrec, NULL, 0));
err:	__wt_scr_free(session, &logrec);
	return (ret);
}

/*
 * __wt_log_flush --
 *	Forcibly flush the log to the synchronization level specified.
 *	Wait until it has been completed.
 */
int
__wt_log_flush(WT_SESSION_IMPL *session, uint32_t flags)
{
	WT_CONNECTION_IMPL *conn;
	WT_LOG *log;
	WT_LSN last_lsn, lsn;

	conn = S2C(session);
	WT_ASSERT(session, FLD_ISSET(conn->log_flags, WT_CONN_LOG_ENABLED));
	log = conn->log;
	/*
	 * We need to flush out the current slot first to get the real
	 * end of log LSN in log->alloc_lsn.
	 */
	WT_RET(__wt_log_flush_lsn(session, &lsn, false));
	last_lsn = log->alloc_lsn;

	/*
	 * If the last write caused a switch to a new log file, we should only
	 * wait for the last write to be flushed.  Otherwise, if the workload
	 * is single-threaded we could wait here forever because the write LSN
	 * doesn't switch into the new file until it contains a record.
	 */
	if (last_lsn.l.offset == WT_LOG_FIRST_RECORD)
		last_lsn = log->log_close_lsn;

	/*
	 * Wait until all current outstanding writes have been written
	 * to the file system.
	 */
	while (__wt_log_cmp(&last_lsn, &lsn) > 0)
		WT_RET(__wt_log_flush_lsn(session, &lsn, false));

	WT_RET(__wt_verbose(session, WT_VERB_LOG,
	    "log_flush: flags %#" PRIx32 " LSN %" PRIu32 "/%" PRIu32,
	    flags, lsn.l.file, lsn.l.offset));
	/*
	 * If the user wants write-no-sync, there is nothing more to do.
	 * If the user wants background sync, set the LSN and we're done.
	 * If the user wants sync, force it now.
	 */
	if (LF_ISSET(WT_LOG_BACKGROUND))
		WT_RET(__wt_log_background(session, &lsn));
	else if (LF_ISSET(WT_LOG_FSYNC))
		WT_RET(__wt_log_force_sync(session, &lsn));
	return (0);
}<|MERGE_RESOLUTION|>--- conflicted
+++ resolved
@@ -95,17 +95,11 @@
 int
 __wt_log_force_sync(WT_SESSION_IMPL *session, WT_LSN *min_lsn)
 {
-<<<<<<< HEAD
-	WT_DECL_RET;
-	WT_FH *log_fh;
-	WT_LOG *log;
-=======
 	struct timespec fsync_start, fsync_stop;
 	WT_DECL_RET;
 	WT_FH *log_fh;
 	WT_LOG *log;
 	uint64_t fsync_duration_usecs;
->>>>>>> d8fb874f
 
 	log = S2C(session)->log;
 
@@ -156,11 +150,6 @@
 		WT_ERR(__wt_verbose(session, WT_VERB_LOG,
 		    "log_force_sync: sync %s to LSN %" PRIu32 "/%" PRIu32,
 		    log_fh->name, min_lsn->l.file, min_lsn->l.offset));
-<<<<<<< HEAD
-		WT_ERR(__wt_fsync(session, log_fh, true));
-		log->sync_lsn = *min_lsn;
-		WT_STAT_FAST_CONN_INCR(session, log_sync);
-=======
 		WT_ERR(__wt_epoch(session, &fsync_start));
 		WT_ERR(__wt_fsync(session, log_fh, true));
 		WT_ERR(__wt_epoch(session, &fsync_stop));
@@ -169,7 +158,6 @@
 		WT_STAT_FAST_CONN_INCR(session, log_sync);
 		WT_STAT_FAST_CONN_INCRV(session,
 		    log_sync_duration, fsync_duration_usecs);
->>>>>>> d8fb874f
 		WT_ERR(__wt_close(session, &log_fh));
 		WT_ERR(__wt_cond_signal(session, log->log_sync_cond));
 	}
@@ -1195,12 +1183,7 @@
 		FLD_SET(conn->log_flags, WT_CONN_LOG_EXISTED);
 	}
 
-<<<<<<< HEAD
-err:	if (logfiles != NULL)
-		__wt_log_files_free(session, logfiles, logcount);
-=======
 err:	WT_TRET(__wt_fs_directory_list_free(session, &logfiles, logcount));
->>>>>>> d8fb874f
 	if (ret == 0)
 		F_SET(log, WT_LOG_OPENED);
 	return (ret);
