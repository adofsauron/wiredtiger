/*-
 * Copyright (c) 2008-2013 WiredTiger, Inc.
 *	All rights reserved.
 *
 * See the file LICENSE for redistribution information.
 */

#include "wt_internal.h"

struct __rec_boundary;		typedef struct __rec_boundary WT_BOUNDARY;
struct __rec_dictionary;	typedef struct __rec_dictionary WT_DICTIONARY;
struct __rec_kv;		typedef struct __rec_kv WT_KV;

/*
 * Reconciliation is the process of taking an in-memory page, walking each entry
 * in the page, building a backing disk image in a temporary buffer representing
 * that information, and writing that buffer to disk.  What could be simpler?
 *
 * WT_RECONCILE --
 *	Information tracking a single page reconciliation.
 */
typedef struct {
	WT_PAGE *page;			/* Page being reconciled */
	uint32_t flags;			/* Caller's configuration */

	WT_ITEM	 dsk;			/* Temporary disk-image buffer */

	/* Track whether all changes to the page are written. */
	uint32_t orig_write_gen;
	int upd_skipped;		/* Skipped a page's update */

	/*
	 * Track if reconciliation has seen any overflow items.  Leaf pages with
	 * no overflow items are special because we can delete them without
	 * reading them.  If a leaf page is reconciled and no overflow items are
	 * included, we set the parent page's address cell to a special type,
	 * leaf-no-overflow.  The code works on a per-page reconciliation basis,
	 * that is, once we see an overflow item, all subsequent leaf pages will
	 * not get the special cell type.  It would be possible to do better by
	 * tracking overflow items on split boundaries, but this is simply a
	 * a performance optimization for range deletes, I don't see an argument
	 * for optimizing for pages that split and contain chunks both with and
	 * without overflow items.
	 */
	int	ovfl_items;

	/*
	 * Raw compression (don't get me started, as if normal reconciliation
	 * wasn't bad enough).  If an application wants absolute control over
	 * what gets written to disk, we give it a list of byte strings and it
	 * gives us back an image that becomes a file block.  Because we don't
	 * know the number of items we're storing in a block until we've done
	 * a lot of work, we turn off most compression: dictionary, copy-cell,
	 * prefix and row-store internal page suffix compression are all off.
	 */
	int	  raw_compression;
	uint32_t  raw_max_slots;	/* Raw compression array sizes */
	uint32_t *raw_entries;		/* Raw compression slot entries */
	uint32_t *raw_offsets;		/* Raw compression slot offsets */
	uint64_t *raw_recnos;		/* Raw compression recno count */

	/*
	 * Reconciliation gets tricky if we have to split a page, which happens
	 * when the disk image we create exceeds the page type's maximum disk
	 * image size.
	 *
	 * First, the sizes of the page we're building.  If WiredTiger is doing
	 * page layout, page_size is the same as page_size_max.  We accumulate
	 * the maximum page size of raw data and when we reach that size, we
	 * split the page into multiple chunks, eventually compressing those
	 * chunks.  When the application is doing page layout (raw compression
	 * is configured), page_size can continue to grow past page_size_max,
	 * and we keep accumulating raw data until the raw compression callback
	 * accepts it.
	 */
	uint32_t page_size;		/* Current page size */
	uint32_t page_size_max;		/* Maximum on-disk page size */

	/*
	 * Second, the split size: if we're doing the page layout, split to a
	 * smaller-than-maximum page size when a split is required so we don't
	 * repeatedly split a packed page.
	 */
	uint32_t split_size;		/* Split page size */

	/*
	 * The problem with splits is we've done a lot of work by the time we
	 * realize we're going to have to split, we don't want to start over.
	 *
	 * To keep from having to start over when we hit the maximum page size,
	 * we track the page information when we approach a split boundary.
	 * If we eventually have to split, we walk this structure and pretend
	 * we were splitting all along.  After that, we continue to append to
	 * this structure, and eventually walk it to create a new internal page
	 * that references all of our split pages.
	 */
	struct __rec_boundary {
		/*
		 * The start field records location in the initial split buffer,
		 * that is, the first byte of the split chunk recorded before we
		 * decide to split a page; the offset between the first byte of
		 * chunk[0] and the first byte of chunk[1] is chunk[0]'s length.
		 *
		 * Once we split a page, we stop filling in the start field, as
		 * we're writing the split chunks as we find them.
		 */
		uint8_t *start;		/* Split's first byte */

		/*
		 * The recno and entries fields are the starting record number
		 * of the split chunk (for column-store splits), and the number
		 * of entries in the split chunk.  These fields are used both
		 * to write the split chunk, and to create a new internal page
		 * to reference the split pages.
		 */
		uint64_t recno;		/* Split's starting record */
		uint32_t entries;	/* Split's entries */

		WT_ADDR addr;		/* Split's written location */

		/*
		 * The key for a row-store page; no column-store key is needed
		 * because the page's recno, stored in the recno field, is the
		 * column-store key.
		 */
		WT_ITEM key;		/* Promoted row-store key */

		/*
		 * During wrapup, after reconciling the root page, we write a
		 * final block as part of a checkpoint.  If raw compression
		 * was configured, that block may have already been compressed.
		 */
		int already_compressed;
	} *bnd;				/* Saved boundaries */
	uint32_t bnd_next;		/* Next boundary slot */
	uint32_t bnd_entries;		/* Total boundary slots */
	size_t   bnd_allocated;		/* Bytes allocated */

	/*
	 * We track the total number of page entries copied into split chunks
	 * so we can easily figure out how many entries in the current split
	 * chunk.
	 */
	uint32_t total_entries;		/* Total entries in splits */

	/*
	 * And there's state information as to where in this process we are:
	 * (1) tracking split boundaries because we can still fit more split
	 * chunks into the maximum page size, (2) tracking the maximum page
	 * size boundary because we can't fit any more split chunks into the
	 * maximum page size, (3) not performing boundary checks because it's
	 * either not useful with the current page size configuration, or
	 * because we've already been forced to split.
	 */
	enum {	SPLIT_BOUNDARY=0,	/* Next: a split page boundary */
		SPLIT_MAX=1,		/* Next: the maximum page boundary */
		SPLIT_TRACKING_OFF=2,	/* No boundary checks */
		SPLIT_TRACKING_RAW=3 }	/* Underlying compression decides */
	bnd_state;

	/*
	 * We track current information about the current record number, the
	 * number of entries copied into the temporary buffer, where we are
	 * in the temporary buffer, and how much memory remains.  Those items
	 * are packaged here rather than passing pointers to stack locations
	 * around the code.
	 */
	uint64_t recno;			/* Current record number */
	uint32_t entries;		/* Current number of entries */
	uint8_t *first_free;		/* Current first free byte */
	uint32_t space_avail;		/* Remaining space in this chunk */

	/*
	 * We don't need to keep the 0th key around on internal pages, the
	 * search code ignores them as nothing can sort less by definition.
	 * There's some trickiness here, see the code for comments on how
	 * these fields work.
	 */
	int	 cell_zero;		/* Row-store internal page 0th key */
	WT_REF	*merge_ref;		/* Row-store merge correction key */

	/*
	 * WT_DICTIONARY --
	 *	We optionally build a dictionary of row-store values for leaf
	 * pages.  Where two value cells are identical, only write the value
	 * once, the second and subsequent copies point to the original cell.
	 * The dictionary is fixed size, but organized in a skip-list to make
	 * searches faster.
	 */
	struct __rec_dictionary {
		uint64_t hash;				/* Hash value */
		void	*cell;				/* Matching cell */

		u_int depth;				/* Skiplist */
		WT_DICTIONARY *next[0];
	} **dictionary;					/* Dictionary */
	u_int dictionary_next, dictionary_slots;	/* Next, max entries */
							/* Skiplist head. */
	WT_DICTIONARY *dictionary_head[WT_SKIP_MAXDEPTH];

	/*
	 * WT_KV--
	 *	An on-page key/value item we're building.
	 */
	struct __rec_kv {
		WT_ITEM	 buf;		/* Data */
		WT_CELL	 cell;		/* Cell and cell's length */
		uint32_t cell_len;
		uint32_t len;		/* Total length of cell + data */
	} k, v;				/* Key/Value being built */

	WT_ITEM *cur, _cur;		/* Key/Value being built */
	WT_ITEM *last, _last;		/* Last key/value built */

	int key_pfx_compress;		/* If can prefix-compress next key */
	int key_pfx_compress_conf;	/* If prefix compression configured */
	int key_sfx_compress;		/* If can suffix-compress next key */
	int key_sfx_compress_conf;	/* If suffix compression configured */

	int tested_ref_state;		/* Debugging information */
} WT_RECONCILE;

static void __rec_cell_build_addr(
		WT_RECONCILE *, const void *, uint32_t, u_int, uint64_t);
static int  __rec_cell_build_key(WT_SESSION_IMPL *,
		WT_RECONCILE *, const void *, uint32_t, int, int *);
static int  __rec_cell_build_ovfl(WT_SESSION_IMPL *,
		WT_RECONCILE *, WT_KV *, uint8_t, uint64_t);
static int  __rec_cell_build_val(WT_SESSION_IMPL *,
		WT_RECONCILE *, const void *, uint32_t, uint64_t);
static int  __rec_child_deleted(
		WT_SESSION_IMPL *, WT_RECONCILE *, WT_PAGE *, WT_REF *, int *);
static int  __rec_col_fix(WT_SESSION_IMPL *, WT_RECONCILE *, WT_PAGE *);
static int  __rec_col_fix_slvg(WT_SESSION_IMPL *,
		WT_RECONCILE *, WT_PAGE *, WT_SALVAGE_COOKIE *);
static int  __rec_col_int(WT_SESSION_IMPL *, WT_RECONCILE *, WT_PAGE *);
static int  __rec_col_merge(WT_SESSION_IMPL *, WT_RECONCILE *, WT_PAGE *);
static int  __rec_col_var(WT_SESSION_IMPL *,
		WT_RECONCILE *, WT_PAGE *, WT_SALVAGE_COOKIE *);
static int  __rec_col_var_helper(WT_SESSION_IMPL *, WT_RECONCILE *,
		WT_SALVAGE_COOKIE *, WT_ITEM *, int, int, uint64_t);
static int  __rec_row_int(WT_SESSION_IMPL *, WT_RECONCILE *, WT_PAGE *);
static int  __rec_row_leaf(WT_SESSION_IMPL *,
		WT_RECONCILE *, WT_PAGE *, WT_SALVAGE_COOKIE *);
static int  __rec_row_leaf_insert(
		WT_SESSION_IMPL *, WT_RECONCILE *, WT_INSERT *);
static int  __rec_row_merge(WT_SESSION_IMPL *, WT_RECONCILE *, WT_PAGE *);
static int  __rec_split_col(
		WT_SESSION_IMPL *, WT_RECONCILE *, WT_PAGE *, WT_PAGE **);
static int  __rec_split_discard(WT_SESSION_IMPL *, WT_PAGE *);
static int  __rec_split_fixup(WT_SESSION_IMPL *, WT_RECONCILE *);
static int  __rec_split_row(
		WT_SESSION_IMPL *, WT_RECONCILE *, WT_PAGE *, WT_PAGE **);
static int  __rec_split_row_promote(
		WT_SESSION_IMPL *, WT_RECONCILE *, uint8_t);
static int  __rec_split_write(
		WT_SESSION_IMPL *, WT_RECONCILE *, WT_BOUNDARY *, WT_ITEM *);
static int  __rec_write_init(WT_SESSION_IMPL *, WT_PAGE *, uint32_t, void *);
static int  __rec_write_wrapup(WT_SESSION_IMPL *, WT_RECONCILE *, WT_PAGE *);
static int  __rec_write_wrapup_err(
		WT_SESSION_IMPL *, WT_RECONCILE *, WT_PAGE *);

static void __rec_dictionary_free(WT_SESSION_IMPL *, WT_RECONCILE *);
static int  __rec_dictionary_init(WT_SESSION_IMPL *, WT_RECONCILE *, u_int);
static int  __rec_dictionary_lookup(
		WT_SESSION_IMPL *, WT_RECONCILE *, WT_KV *, WT_DICTIONARY **);
static void __rec_dictionary_reset(WT_RECONCILE *);

/*
 * __wt_rec_write --
 *	Reconcile an in-memory page into its on-disk format, and write it.
 */
int
__wt_rec_write(WT_SESSION_IMPL *session,
    WT_PAGE *page, WT_SALVAGE_COOKIE *salvage, uint32_t flags)
{
	WT_RECONCILE *r;
	WT_DECL_RET;

	/* We're shouldn't get called with a clean page, that's an error. */
	WT_ASSERT_RET(session, __wt_page_is_modified(page));

	/*
	 * We can't do anything with a split-merge page, it must be merged into
	 * its parent.
	 */
	if (F_ISSET(page->modify, WT_PM_REC_SPLIT_MERGE))
		return (0);

	WT_VERBOSE_RET(
	    session, reconcile, "%s", __wt_page_type_string(page->type));
	WT_DSTAT_INCR(session, rec_pages);
	if (LF_ISSET(WT_EVICTION_SERVER_LOCKED))
		WT_DSTAT_INCR(session, rec_pages_eviction);

	/* Initialize the reconciliation structure for each new run. */
	WT_RET(__rec_write_init(session, page, flags, &session->reconcile));
	r = session->reconcile;

	/* Initialize the tracking subsystem for each new run. */
	WT_RET(__wt_rec_track_init(session, page));

	/* Reconcile the page. */
	switch (page->type) {
	case WT_PAGE_COL_FIX:
		if (salvage != NULL)
			ret = __rec_col_fix_slvg(session, r, page, salvage);
		else
			ret = __rec_col_fix(session, r, page);
		break;
	case WT_PAGE_COL_INT:
		ret = __rec_col_int(session, r, page);
		break;
	case WT_PAGE_COL_VAR:
		ret = __rec_col_var(session, r, page, salvage);
		break;
	case WT_PAGE_ROW_INT:
		ret = __rec_row_int(session, r, page);
		break;
	case WT_PAGE_ROW_LEAF:
		ret = __rec_row_leaf(session, r, page, salvage);
		break;
	WT_ILLEGAL_VALUE(session);
	}
	if (ret != 0) {
		WT_TRET(__rec_write_wrapup_err(session, r, page));
		return (ret);
	}

	/* Wrap up the page's reconciliation. */
	WT_RET(__rec_write_wrapup(session, r, page));

	/*
	 * If this page has a parent, mark the parent dirty.  Split-merge pages
	 * are a special case: they are always dirty and never reconciled, they
	 * are always merged into their parent.  For that reason, we mark the
	 * first non-split-merge parent we find dirty, not the split-merge page
	 * itself, ensuring the chain of dirty pages up the tree isn't broken.
	 */
	if (!WT_PAGE_IS_ROOT(page)) {
		for (;;) {
			page = page->parent;
			if (page->modify == NULL ||
			    !F_ISSET(page->modify, WT_PM_REC_SPLIT_MERGE))
				break;
		}
		WT_RET(__wt_page_modify_init(session, page));
		__wt_page_modify_set(session, page);

		return (0);
	}

	/*
	 * Root pages are trickier.  First, if the page is empty or we performed
	 * a 1-for-1 page swap, we're done, we've written the root (and done the
	 * checkpoint).
	 */
	switch (F_ISSET(page->modify, WT_PM_REC_MASK)) {
	case WT_PM_REC_EMPTY:				/* Page is empty */
	case WT_PM_REC_REPLACE: 			/* 1-for-1 page swap */
		return (0);
	case WT_PM_REC_SPLIT:				/* Page split */
		break;
	WT_ILLEGAL_VALUE(session);
	}

	/*
	 * Newly created internal pages are normally merged into their parent
	 * when the parent is evicted.  Newly split root pages can't be merged,
	 * they have no parent and the new root page must be written.  We also
	 * have to write the root page immediately; the alternative would be to
	 * split the page in memory and continue, but that won't work because
	 * (1) we'd have to require incoming threads use hazard pointers to
	 * read the root page, and (2) the sync or close triggering the split
	 * won't see the new root page during the current traversal.
	 *
	 * Make the new split page look like a normal page that's been modified,
	 * and write it out.  Keep doing that and eventually we'll perform a
	 * simple replacement (as opposed to another level of split), and then
	 * we're done.  Given our support of big pages, the only time we see
	 * multiple splits is when we've bulk-loaded something huge, and we're
	 * evicting the index page referencing all of those leaf pages.
	 *
	 * This creates a new kind of data structure in the system: an in-memory
	 * root page, pointing to a chain of pages, each of which are flagged as
	 * "split" pages, up to a final replacement page.  We don't use those
	 * pages again, they are discarded in the next root page reconciliation.
	 * We could discard them immediately (as the checkpoint is complete, any
	 * pages we discard go on the next checkpoint's free list, it's safe to
	 * do), but the code is simpler this way, and this operation should not
	 * be common.
	 */
	WT_VERBOSE_RET(session, reconcile,
	    "root page split %p -> %p", page, page->modify->u.split);
	page = page->modify->u.split;
	__wt_page_modify_set(session, page);
	F_CLR(page->modify, WT_PM_REC_SPLIT_MERGE);

	WT_RET(__wt_rec_write(session, page, NULL, flags));

	return (0);
}

/*
 * __rec_write_init --
 *	Initialize the reconciliation structure.
 */
static int
__rec_write_init(
    WT_SESSION_IMPL *session, WT_PAGE *page, uint32_t flags, void *retp)
{
	WT_BOUNDARY *bnd;
	WT_BTREE *btree;
	WT_RECONCILE *r;
	uint32_t i;

	btree = S2BT(session);

	/* Allocate a reconciliation structure if we don't already have one. */
	if ((r = *(WT_RECONCILE **)retp) == NULL) {
		WT_RET(__wt_calloc_def(session, 1, &r));
		*(WT_RECONCILE **)retp = r;

		/* Connect prefix compression pointers/buffers. */
		r->cur = &r->_cur;
		r->last = &r->_last;

		/* Disk buffers need to be aligned for writing. */
		F_SET(&r->dsk, WT_ITEM_ALIGNED);
	}

	/*
	 * Clean up any pre-existing boundary structures: almost none of this
	 * should be necessary (already_compressed is the notable exception),
	 * but it's cheap.
	 */
	if (r->bnd != NULL)
		for (bnd = r->bnd, i = 0; i < r->bnd_entries; ++bnd, ++i) {
			bnd->start = NULL;
			bnd->recno = 0;
			bnd->entries = 0;

			WT_ASSERT(session, bnd->addr.addr == NULL);
			bnd->addr.size = 0;
			bnd->addr.leaf_no_overflow = 0;

			/* Leave the key alone, it's space we re-use. */

			bnd->already_compressed = 0;
		}

	/*
	 * Raw compression, the application builds disk images: applicable only
	 * to row-and variable-length column-store objects.  Dictionary and
	 * prefix compression must be turned off or we ignore raw-compression,
	 * raw compression can't support either one.  (Technically, we could
	 * still use the raw callback on column-store variable length internal
	 * pages with dictionary compression configured, because dictionary
	 * compression only applies to column-store leaf pages, but that seems
	 * an unlikely use case.)
	 */
	r->raw_compression =
	    btree->compressor != NULL &&
	    btree->compressor->compress_raw != NULL &&
	    page->type != WT_PAGE_COL_FIX &&
	    btree->dictionary == 0 &&
	    btree->prefix_compression == 0;

	/*
	 * Suffix compression shortens internal page keys by discarding trailing
	 * bytes that aren't necessary for tree navigation.  We don't do suffix
	 * compression if there is a custom collator because we don't know what
	 * bytes a custom collator might use.  Some custom collators (for
	 * example, a collator implementing reverse ordering of strings), won't
	 * have any problem with suffix compression: if there's ever a reason to
	 * implement suffix compression for custom collators, we can add a
	 * setting to the collator, configured when the collator is added, that
	 * turns on suffix compression.
	 *
	 * The raw compression routines don't even consider suffix compression,
	 * but it doesn't hurt to confirm that.
	 */
	r->key_sfx_compress_conf = 0;
	if (btree->collator == NULL &&
	    btree->internal_key_truncate && !r->raw_compression)
		r->key_sfx_compress_conf = 1;

	/* Prefix compression discards key's repeated prefix bytes. */
	r->key_pfx_compress_conf = 0;
	if (btree->prefix_compression)
		r->key_pfx_compress_conf = 1;

	/*
	 * Dictionary compression only writes repeated values once.  We grow
	 * the dictionary as necessary, always using the largest size we've
	 * seen.
	 *
	 * Per-page reconciliation: reset the dictionary.
	 *
	 * Sanity check the size: 100 slots is the smallest dictionary
	 * we use.
	 */
	if (btree->dictionary != 0 && btree->dictionary > r->dictionary_slots)
		WT_RET(__rec_dictionary_init(session,
		    r, btree->dictionary < 100 ? 100 : btree->dictionary));
	__rec_dictionary_reset(r);

	/* Per-page reconciliation: track skipped updates. */
	r->upd_skipped = 0;

	/* Per-page reconciliation: track overflow items. */
	r->ovfl_items = 0;

	/* Remember the flags. */
	r->flags = flags;

	/* Read the disk generation before we read anything from the page. */
	r->page = page;
	WT_ORDERED_READ(r->orig_write_gen, page->modify->write_gen);

	return (0);
}

/*
 * __rec_destroy --
 *	Clean up the reconciliation structure.
 */
void
__wt_rec_destroy(WT_SESSION_IMPL *session, void *retp)
{
	WT_BOUNDARY *bnd;
	WT_RECONCILE *r;
	uint32_t i;

	if ((r = *(WT_RECONCILE **)retp) == NULL)
		return;

	__wt_buf_free(session, &r->dsk);

	__wt_free(session, r->raw_entries);
	__wt_free(session, r->raw_offsets);
	__wt_free(session, r->raw_recnos);

	if (r->bnd != NULL) {
		for (bnd = r->bnd, i = 0; i < r->bnd_entries; ++bnd, ++i) {
			__wt_free(session, bnd->addr.addr);
			__wt_buf_free(session, &bnd->key);
		}
		__wt_free(session, r->bnd);
	}

	__wt_buf_free(session, &r->k.buf);
	__wt_buf_free(session, &r->v.buf);
	__wt_buf_free(session, &r->_cur);
	__wt_buf_free(session, &r->_last);

	__rec_dictionary_free(session, r);

	__wt_free(session, r);
	*(WT_RECONCILE **)retp = NULL;
}

/*
 * __rec_txn_skip_chk --
 *	Found an update we can't write: if that's not OK, fail.
 */
static inline int
__rec_txn_skip_chk(WT_SESSION_IMPL *session, WT_RECONCILE *r)
{
	r->upd_skipped = 1;

	switch (F_ISSET(r, WT_SKIP_UPDATE_ERR | WT_SKIP_UPDATE_QUIT)) {
	case WT_SKIP_UPDATE_ERR:
		WT_PANIC_RETX(
		    session, "reconciliation illegally skipped an update");
	case WT_SKIP_UPDATE_QUIT:
		WT_DSTAT_INCR(session, rec_skipped_update);
		return (EBUSY);
	case 0:
	default:
		break;
	}
	return (0);
}

/*
 * __rec_txn_read --
 *	Return the update structure that's visible, or fail if there's a change
 * that's not globally visible and we can't skip changes.
 */
static inline int
__rec_txn_read(
    WT_SESSION_IMPL *session, WT_RECONCILE *r, WT_UPDATE *upd, WT_UPDATE **updp)
{
	int skip;

	*updp = __wt_txn_read_skip(session, upd, &skip);
	if (skip == 0)
		return (0);

	return (__rec_txn_skip_chk(session, r));
}

/*
 * __rec_child_modify --
 *	Return if the internal page's child references any modifications.
 */
static int
__rec_child_modify(WT_SESSION_IMPL *session,
    WT_RECONCILE *r, WT_PAGE *page, WT_REF *ref, int *statep)
{
	WT_DECL_RET;
	WT_PAGE_MODIFY *mod;

#define	WT_CHILD_IGNORE		1		/* Deleted child: ignore */
#define	WT_CHILD_MODIFIED	2		/* Modified child */
#define	WT_CHILD_PROXY		3		/* Deleted child: proxy */
	*statep = 0;

	/*
	 * This function is called when walking an internal page to decide how
	 * to handle child pages referenced by the internal page, specifically
	 * if the child page is to be merged into its parent.
	 *
	 * Internal pages are reconciled for two reasons: first, when evicting
	 * an internal page, second by the checkpoint code when writing internal
	 * pages.  During eviction, the subtree is locked down so all pages
	 * should be in the WT_REF_DISK or WT_REF_LOCKED state. During
	 * checkpoint, any eviction that might affect our review of an internal
	 * page is prohibited, however, as the subtree is not reserved for our
	 * exclusive use, there are other page states that must be considered.
	 */
	for (;; __wt_yield())
		switch (r->tested_ref_state = ref->state) {
		case WT_REF_DISK:
			/* On disk, not modified by definition. */
			goto done;

		case WT_REF_DELETED:
			/*
			 * The child is in a deleted state.
			 *
			 * It's possible the state is changing underneath us and
			 * we can race between checking for a deleted state and
			 * looking at the stored transaction ID to see if the
			 * delete is visible to us.  Lock down the structure.
			 */
			if (!WT_ATOMIC_CAS(
			    ref->state, WT_REF_DELETED, WT_REF_LOCKED))
				break;
			ret =
			    __rec_child_deleted(session, r, page, ref, statep);
			WT_PUBLISH(ref->state, WT_REF_DELETED);
			goto done;

		case WT_REF_EVICT_FORCE:
			/*
			 * The child was entered onto the eviction queue by an
			 * application thread, and is waiting to be forcibly
			 * evicted.  We should not be here if called by the
			 * eviction server, a child page in this state within
			 * an evicted page's subtree would cause the eviction
			 * review process to fail.
			 */
			WT_ASSERT(session,
			    !F_ISSET(r, WT_EVICTION_SERVER_LOCKED));

			/*
			 * If called during checkpoint, the child can't be
			 * evicted, it's an in-memory case.
			 */
			goto in_memory;

		case WT_REF_EVICT_WALK:
			/*
			 * The child is locked by a checkpoint or eviction walk
			 * of the tree.
			 *
			 * We should not be here if called by the eviction
			 * server (the eviction server doesn't evict the page
			 * that marks its walk in the tree, further, a child
			 * page in this state within an evicted page's subtree
			 * would cause the eviction review process to fail).
			 */
			WT_ASSERT(session,
			    !F_ISSET(r, WT_EVICTION_SERVER_LOCKED));

			/*
			 * We can be here if called by checkpoint (for example,
			 * the leaf page pass of checkpoint is based on hazard
			 * references, and so it can collide with the eviction
			 * server's walk).  The child can't be evicted, it's an
			 * in-memory case.
			 */
			 goto in_memory;

		case WT_REF_LOCKED:
			/*
			 * If being called by the eviction server, the evicted
			 * page's subtree, including this child, was selected
			 * for eviction by us and the state is stable until we
			 * reset it, it's an in-memory state.
			 */
			if (F_ISSET(r, WT_EVICTION_SERVER_LOCKED))
				goto in_memory;

			/*
			 * If called during checkpoint, the child is being
			 * considered by the eviction server or the child is a
			 * fast-delete page being read.  The eviction may have
			 * started before the checkpoint and so we must wait
			 * for the eviction to be resolved.  I suspect we could
			 * handle fast-delete reads, but we can't distinguish
			 * between the two and fast-delete reads aren't expected
			 * to be common.
			 */
			break;

		case WT_REF_MEM:
			/*
			 * In memory.  We should not be here if called by the
			 * eviction server, a child page in this state within
			 * an evicted page's subtree would have been set to
			 * WT_REF_LOCKED.
			 */
			WT_ASSERT(session,
			    !F_ISSET(r, WT_EVICTION_SERVER_LOCKED));

			/*
			 * If called during checkpoint, the child can't be
			 * evicted, it's an in-memory case.
			 */
			goto in_memory;

		case WT_REF_READING:
			/*
			 * Being read, not modified by definition.  We should
			 * never be here if called by the eviction server.
			 */
			WT_ASSERT(session,
			    !F_ISSET(r, WT_EVICTION_SERVER_LOCKED));
			goto done;

		WT_ILLEGAL_VALUE(session);
		}

in_memory:
	/*
	 * In-memory states: the child is potentially modified if the page's
	 * modify structure has been instantiated.   If the modify structure
	 * exists and the page has actually been modified, set that state.
	 * If that's not the case, we would normally using the original cell's
	 * disk address as our reference, but, if we're forced to instantiate
	 * a deleted child page and it's never modified, we end up here with
	 * a page that has a modify structure, no modifications, and no disk
	 * address.  Ignore those pages, they're not modified and there is no
	 * reason to write the cell.
	 */
	mod = ref->page->modify;
	if (mod != NULL && mod->flags != 0)
		*statep = WT_CHILD_MODIFIED;
	else if (ref->addr == NULL)
		*statep = WT_CHILD_IGNORE;

done:	WT_HAVE_DIAGNOSTIC_YIELD;
	return (ret);
}

/*
 * __rec_child_deleted --
 *	Handle pages with leaf pages in the WT_REF_DELETED state.
 */
static int
__rec_child_deleted(WT_SESSION_IMPL *session,
    WT_RECONCILE *r, WT_PAGE *page, WT_REF *ref, int *statep)
{
	WT_BM *bm;
	uint32_t size;
	const uint8_t *addr;

	bm = session->btree->bm;

	/*
	 * Internal pages with child leaf pages in the WT_REF_DELETED state are
	 * a special case during reconciliation.  First, if the deletion was a
	 * result of a session truncate call, the deletion may not be visible to
	 * us.  In that case, we proceed as with any change that's not visible
	 * during reconciliation by setting the skipped flag and ignoring the
	 * change for the purposes of writing the internal page.
	 */
	if (!__wt_txn_visible(session, ref->txnid))
		return (__rec_txn_skip_chk(session, r));

	/*
	 * Deal with any underlying disk blocks.  First, check to see if there
	 * is an address associated with this leaf: if there isn't, we're done.
	 *
	 * Check for any transactions in the system that might want to see the
	 * page's state before the deletion.
	 *
	 * If any such transactions exist, we cannot discard the underlying leaf
	 * page to the block manager because the transaction may eventually read
	 * it.  However, this write might be part of a checkpoint, and should we
	 * recover to that checkpoint, we'll need to delete the leaf page, else
	 * we'd leak it.  The solution is to write a proxy cell on the internal
	 * page ensuring the leaf page is eventually discarded.
	 *
	 * If no such transactions exist, we can discard the leaf page to the
	 * block manager and no cell needs to be written at all.  We do this
	 * outside of the underlying tracking routines because this action is
	 * permanent and irrevocable.  (Setting the WT_REF.addr value to NULL
	 * means we've lost track of the disk address in a permanent way.  If
	 * we ever read into this chunk of the name space again, the cache read
	 * function instantiates a new page.)
	 *
	 * One final note: if the WT_REF transaction ID is set to WT_TXN_NONE,
	 * it means this WT_REF is the re-creation of a deleted node (we wrote
	 * out the deleted node after the deletion became visible, but before
	 * we could delete the leaf page, and subsequently crashed, then read
	 * the page and re-created the WT_REF_DELETED state).   In other words,
	 * the delete is visible to all (it became visible), and by definition
	 * there are no older transactions needing to see previous versions of
	 * the page.
	 */
	if (ref->addr != NULL &&
	    (ref->txnid == WT_TXN_NONE ||
	    __wt_txn_visible_all(session, ref->txnid))) {
		__wt_get_addr(page, ref, &addr, &size);
		WT_RET(bm->free(bm, session, addr, size));

		ref->addr = NULL;
	}

	/*
	 * If there's still a disk address, then we have to write a proxy
	 * record, otherwise, we can safely ignore this child page.
	 */
	*statep = ref->addr == NULL ? WT_CHILD_IGNORE : WT_CHILD_PROXY;
	return (0);
}

/*
 * __rec_incr --
 *	Update the memory tracking structure for a set of new entries.
 */
static inline void
__rec_incr(WT_SESSION_IMPL *session, WT_RECONCILE *r, uint32_t v, uint32_t size)
{
	/*
	 * The buffer code is fragile and prone to off-by-one errors -- check
	 * for overflow in diagnostic mode.
	 */
	WT_ASSERT(session, r->space_avail >= size);
	WT_ASSERT(session,
	    WT_BLOCK_FITS(r->first_free, size, r->dsk.mem, r->page_size));

	r->entries += v;
	r->space_avail -= size;
	r->first_free += size;
}

/*
 * __rec_copy_incr --
 *	Copy a key/value cell and buffer pair into the new image.
 */
static inline void
__rec_copy_incr(WT_SESSION_IMPL *session, WT_RECONCILE *r, WT_KV *kv)
{
	uint32_t len;
	uint8_t *p, *t;

	/*
	 * If there's only one chunk of data to copy (because the cell and data
	 * are being copied from the original disk page), the cell length won't
	 * be set, the WT_ITEM data/length will reference the data to be copied.
	 *
	 * WT_CELLs are typically small, 1 or 2 bytes -- don't call memcpy, do
	 * the copy in-line.
	 */
	for (p = (uint8_t *)r->first_free,
	    t = (uint8_t *)&kv->cell, len = kv->cell_len; len > 0; --len)
		*p++ = *t++;

	/* The data can be quite large -- call memcpy. */
	if (kv->buf.size != 0)
		memcpy(p, kv->buf.data, kv->buf.size);

	WT_ASSERT(session, kv->len == kv->cell_len + kv->buf.size);
	__rec_incr(session, r, 1, kv->len);
}

/*
 * __rec_dict_replace --
 *	Check for a dictionary match.
 */
static int
__rec_dict_replace(
    WT_SESSION_IMPL *session, WT_RECONCILE *r, uint64_t rle, WT_KV *val)
{
	WT_DICTIONARY *dp;
	uint64_t offset;

	/*
	 * We optionally create a dictionary of values and only write a unique
	 * value once per page, using a special "copy" cell for all subsequent
	 * copies of the value.  We have to do the cell build and resolution at
	 * this low level because we need physical cell offsets for the page.
	 *
	 * Sanity check: short-data cells can be smaller than dictionary-copy
	 * cells.  If the data is already small, don't bother doing the work.
	 * This isn't just work avoidance: on-page cells can't grow as a result
	 * of writing a dictionary-copy cell, the reconciliation functions do a
	 * split-boundary test based on the size required by the value's cell;
	 * if we grow the cell after that test we'll potentially write off the
	 * end of the buffer's memory.
	 */
	if (val->buf.size <= WT_INTPACK32_MAXSIZE)
		return (0);
	WT_RET(__rec_dictionary_lookup(session, r, val, &dp));
	if (dp == NULL)
		return (0);

	/*
	 * If the dictionary cell reference is not set, we're creating a new
	 * entry in the dictionary, update its location.
	 *
	 * If the dictionary cell reference is set, we have a matching value.
	 * Create a copy cell instead.
	 */
	if (dp->cell == NULL)
		dp->cell = r->first_free;
	else {
		offset = WT_PTRDIFF32(r->first_free, dp->cell);
		val->len = val->cell_len =
		   __wt_cell_pack_copy(&val->cell, rle, offset);
		val->buf.data = NULL;
		val->buf.size = 0;
	}
	return (0);
}

/*
 * __rec_key_state_update --
 *	Update prefix and suffix compression based on the last key.
 */
static inline void
__rec_key_state_update(WT_RECONCILE *r, int ovfl_key)
{
	WT_ITEM *a;

	/*
	 * If writing an overflow key onto the page, don't update the "last key"
	 * value, and leave the state of prefix compression alone.  (If we are
	 * currently doing prefix compression, we have a key state which will
	 * continue to work, we're just skipping the key just created because
	 * it's an overflow key and doesn't participate in prefix compression.
	 * If we are not currently doing prefix compression, we can't start, an
	 * overflow key doesn't give us any state.)
	 *
	 * Additionally, if we wrote an overflow key onto the page, turn off the
	 * suffix compression of row-store internal node keys.  (When we split,
	 * "last key" is the largest key on the previous page, and "cur key" is
	 * the first key on the next page, which is being promoted.  In some
	 * cases we can discard bytes from the "cur key" that are not needed to
	 * distinguish between the "last key" and "cur key", compressing the
	 * size of keys on internal nodes.  If we just built an overflow key,
	 * we're not going to update the "last key", making suffix compression
	 * impossible for the next key.   Alternatively, we could remember where
	 * the last key was on the page, detect it's an overflow key, read it
	 * from disk and do suffix compression, but that's too much work for an
	 * unlikely event.)
	 *
	 * If we're not writing an overflow key on the page, update the last-key
	 * value and turn on both prefix and suffix compression.
	 */
	if (ovfl_key)
		r->key_sfx_compress = 0;
	else {
		a = r->cur;
		r->cur = r->last;
		r->last = a;

		r->key_pfx_compress = r->key_pfx_compress_conf;
		r->key_sfx_compress = r->key_sfx_compress_conf;
	}
}

/*
 * __rec_split_bnd_grow --
 *	Grow the boundary array as necessary.
 */
static int
__rec_split_bnd_grow(WT_SESSION_IMPL *session, WT_RECONCILE *r)
{
	/*
	 * Make sure there's enough room in which to save another boundary.
	 *
	 * The calculation is actually +1, because we save the start point one
	 * past the current entry -- make it +20 so we don't grow slot-by-slot.
	 */
	if (r->bnd_next + 1 >= r->bnd_entries) {
		WT_RET(__wt_realloc(session, &r->bnd_allocated,
		    (r->bnd_entries + 20) * sizeof(*r->bnd), &r->bnd));
		r->bnd_entries += 20;
	}
	return (0);
}

/*
 * __rec_split_init --
 *	Initialization for the reconciliation split functions.
 */
static int
__rec_split_init(WT_SESSION_IMPL *session,
    WT_RECONCILE *r, WT_PAGE *page, uint64_t recno, uint32_t max)
{
	WT_BM *bm;
	WT_BTREE *btree;
	WT_PAGE_HEADER *dsk;
	size_t corrected_page_size;

<<<<<<< HEAD
	btree = S2BT(session);
=======
	btree = session->btree;
	bm = btree->bm;
>>>>>>> 01d65d9b

	/*
	 * Set the page sizes.  If we're doing the page layout, the maximum page
	 * size is the same as the page size.  If the application is doing page
	 * layout (raw compression is configured), we accumulate some amount of
	 * additional data because we don't know how well it will compress, and
	 * we don't want to increment our way up to the amount of data needed by
	 * the application to successfully compress to the target page size.
	 */
	r->page_size = r->page_size_max = max;
	if (r->raw_compression)
		r->page_size *= 10;

	/*
	 * Ensure the disk image buffer is large enough for the max object, as
	 * corrected by the underlying block manager.
	 */
	corrected_page_size = r->page_size;
	WT_RET(bm->write_size(bm, session, &corrected_page_size));
	WT_RET(__wt_buf_init(session, &r->dsk, corrected_page_size));

	/*
	 * Clear the header and set the page type (the type doesn't change, and
	 * setting it later requires additional code in a few different places).
	 */
	dsk = r->dsk.mem;
	memset(dsk, 0, WT_PAGE_HEADER_SIZE);
	dsk->type = page->type;

	/*
	 * If we have to split, we want to choose a smaller page size for the
	 * split pages, because otherwise we could end up splitting one large
	 * packed page over and over.   We don't want to pick the minimum size
	 * either, because that penalizes an application that did a bulk load
	 * and subsequently inserted a few items into packed pages.  Currently,
	 * I'm using 75%, but I have no empirical evidence that's a good value.
	 * We should leave this as a tuning variable, but probably undocumented.
	 *
	 * The maximum page size may be a multiple of the split page size (for
	 * example, there's a maximum page size of 128KB, but because the table
	 * is active and we don't want to split a lot, the split size is 20KB).
	 * The maximum page size may NOT be an exact multiple of the split page
	 * size.
	 *
	 * It's lots of work to build these pages and don't want to start over
	 * when we reach the maximum page size (it's painful to restart after
	 * creating overflow items and compacted data, for example, as those
	 * items have already been written to disk).  So, the loop calls the
	 * helper functions when approaching a split boundary, and we save the
	 * information at that point.  That allows us to go back and split the
	 * page at the boundary points if we eventually overflow the maximum
	 * page size.
	 *
	 * Finally, all this doesn't matter for fixed-size column-store pages
	 * and raw compression.  Fixed-size column store pages can split under
	 * (very) rare circumstances, but they're allocated at a fixed page
	 * size, never anything smaller.  In raw compression, the underlying
	 * compression routine decides when we split, so it's not our problem.
	 */
	if (r->raw_compression)
		r->split_size = 0;
	else if (page->type == WT_PAGE_COL_FIX)
		r->split_size = r->page_size;
	else
		r->split_size = WT_SPLIT_PAGE_SIZE(
		    r->page_size, btree->allocsize, btree->split_pct);

	/*
	 * If the maximum page size is the same as the split page size, either
	 * because of the object type or application configuration, there isn't
	 * any need to maintain split boundaries within a larger page.
	 */
	if (r->raw_compression)
		r->bnd_state = SPLIT_TRACKING_RAW;
	else if (max == r->split_size)
		r->bnd_state = SPLIT_TRACKING_OFF;
	else
		r->bnd_state = SPLIT_BOUNDARY;

	/*
	 * Initialize the array of boundary items and set the initial record
	 * number and buffer address.
	 */
	r->bnd_next = 0;
	WT_RET(__rec_split_bnd_grow(session, r));
	r->bnd[0].recno = recno;
	r->bnd[0].start = WT_PAGE_HEADER_BYTE(btree, dsk);

	/* Initialize the total entries. */
	r->total_entries = 0;

	/*
	 * Set the caller's information and configuration so the loop calls the
	 * split function when approaching the split boundary.
	 */
	r->recno = recno;
	r->entries = 0;
	r->first_free = WT_PAGE_HEADER_BYTE(btree, dsk);
	if (r->raw_compression)
		r->space_avail = r->page_size - WT_PAGE_HEADER_BYTE_SIZE(btree);
	else
		r->space_avail =
		    r->split_size - WT_PAGE_HEADER_BYTE_SIZE(btree);

	/* New page, compression off. */
	r->key_pfx_compress = r->key_sfx_compress = 0;

	return (0);
}

/*
 * __rec_is_checkpoint --
 *	Return if we're writing a checkpoint.
 */
static int
__rec_is_checkpoint(WT_RECONCILE *r, WT_BOUNDARY *bnd)
{
	/*
	 * Check to see if we're going to create a checkpoint.
	 *
	 * This function exists as a place to hang this comment.
	 *
	 * Any time we write the root page of the tree without splitting we are
	 * creating a checkpoint (and have to tell the underlying block manager
	 * so it creates and writes the additional information checkpoints
	 * require).  However, checkpoints are completely consistent, and so we
	 * have to resolve information about the blocks we're expecting to free
	 * as part of the checkpoint, before writing the checkpoint.  In short,
	 * we don't do checkpoint writes here; clear the boundary information as
	 * a reminder and create the checkpoint during wrapup.
	 */
	if (bnd == &r->bnd[0] && WT_PAGE_IS_ROOT(r->page)) {
		bnd->addr.addr = NULL;
		bnd->addr.size = 0;
		return (1);
	}
	return (0);
}

/*
 * __rec_split_row_promote_cell --
 *	Get a key from a cell for the purposes of promotion.
 */
static int
__rec_split_row_promote_cell(
    WT_SESSION_IMPL *session, WT_PAGE_HEADER *dsk, WT_ITEM *copy)
{
	WT_BTREE *btree;
	WT_CELL *cell;
	WT_CELL_UNPACK *unpack, _unpack;

	btree = session->btree;
	unpack = &_unpack;

	/*
	 * The cell had better have a zero-length prefix and not be a copy cell;
	 * the first cell on a page cannot refer an earlier cell on the page.
	 */
	cell = WT_PAGE_HEADER_BYTE(btree, dsk);
	__wt_cell_unpack(cell, unpack);
	WT_ASSERT_RET(session,
	    unpack->raw != WT_CELL_VALUE_COPY && unpack->prefix == 0);
	WT_RET(__wt_cell_unpack_copy(session, unpack, copy));
	return (0);
}

/*
 * __rec_split_row_promote --
 *	Key promotion for a row-store.
 */
static int
__rec_split_row_promote(WT_SESSION_IMPL *session, WT_RECONCILE *r, uint8_t type)
{
	uint32_t cnt, len, size;
	const uint8_t *pa, *pb;

	/*
	 * For a column-store, the promoted key is the recno and we already have
	 * a copy.  For a row-store, it's the first key on the page, a variable-
	 * length byte string, get a copy.
	 *
	 * This function is called from the split code at each split boundary,
	 * but that means we're not called before the first boundary.  When we
	 * do the split work at the second boundary, we need to copy the key
	 * for the first boundary from the page we're building.  Alternatively,
	 * we could store a copy of the first key we put on a page somewhere,
	 * perhaps while building the keys for a page, but that's likely to be
	 * even uglier.
	 */
	if (r->bnd_next == 1)
		WT_RET(__rec_split_row_promote_cell(
		    session, r->dsk.mem, &r->bnd[0].key));

	/*
	 * For the current slot, take the last key we built, after doing suffix
	 * compression.  The "last key we built" describes some process: before
	 * calling the split code, we must place the last key on the page before
	 * the boundary into the "last" key structure, and the first key on the
	 * page after the boundary into the "current" key structure, we're going
	 * to compare them for suffix compression.
	 *
	 * Suffix compression is a hack to shorten keys on internal pages.  We
	 * only need enough bytes in the promoted key to ensure searches go to
	 * the correct page: the promoted key has to be larger than the last key
	 * on the leaf page preceding it, but we don't need any more bytes than
	 * that.   In other words, we can discard any suffix bytes not required
	 * to distinguish between the key being promoted and the last key on the
	 * leaf page preceding it.  This can only be done for the first level of
	 * internal pages, you cannot repeat suffix truncation as you split up
	 * the tree, it loses too much information.
	 *
	 * One note: if the last key on the previous page was an overflow key,
	 * we don't have the in-memory key against which to compare, and don't
	 * try to do suffix compression.  The code for that case turns suffix
	 * compression off for the next key.
	 *
	 * The r->last key sorts before the r->cur key, so we'll either find a
	 * larger byte value in r->cur, or r->cur will be the longer key, and
	 * the interesting byte is one past the length of the shorter key.
	 */
	if (type == WT_PAGE_ROW_LEAF && r->key_sfx_compress) {
		pa = r->last->data;
		pb = r->cur->data;
		len = WT_MIN(r->last->size, r->cur->size);
		size = len + 1;
		for (cnt = 1; len > 0; ++cnt, --len, ++pa, ++pb)
			if (*pa != *pb) {
				size = cnt;
				break;
			}
	} else
		size = r->cur->size;
	return (__wt_buf_set(
	    session, &r->bnd[r->bnd_next].key, r->cur->data, size));
}

/*
 * __rec_split --
 *	Handle the page reconciliation bookkeeping.  (Did you know "bookkeeper"
 * has 3 doubled letters in a row?  Sweet-tooth does, too.)
 */
static int
__rec_split(WT_SESSION_IMPL *session, WT_RECONCILE *r)
{
	WT_BTREE *btree;
	WT_BOUNDARY *bnd;
	WT_PAGE_HEADER *dsk;
	uint32_t len;

	/*
	 * Handle page-buffer size tracking; we have to do this work in every
	 * reconciliation loop, and I don't want to repeat the code that many
	 * times.
	 */
	btree = S2BT(session);
	dsk = r->dsk.mem;

	/* Hitting a page boundary resets the dictionary, in all cases. */
	__rec_dictionary_reset(r);

	/*
	 * There are 3 cases we have to handle.
	 *
	 * #1
	 * About to cross a split boundary: save current boundary information
	 * and return.
	 *
	 * #2
	 * About to cross the maximum boundary: use saved boundary information
	 * to write all of the split pages.
	 *
	 * #3
	 * About to cross a split boundary, but we've either already done the
	 * split thing when we approached the maximum boundary, in which
	 * case we write the page and keep going, or we were never tracking
	 * split boundaries at all.
	 *
	 * Cases #1 and #2 are the hard ones: we're called when we're about to
	 * cross each split boundary, and we save information away so we can
	 * split if we have to.  We're also called when we're about to cross
	 * the maximum page boundary: in that case, we do the actual split and
	 * clean up all the previous boundaries, then keep going.
	 */
	switch (r->bnd_state) {
	case SPLIT_BOUNDARY:				/* Case #1 */
		/*
		 * Save the information about where we are when the split would
		 * have happened.
		 */
		WT_RET(__rec_split_bnd_grow(session, r));
		bnd = &r->bnd[r->bnd_next++];

		/* Set the number of entries for the just finished chunk. */
		bnd->entries = r->entries - r->total_entries;
		r->total_entries = r->entries;

		/*
		 * Set the starting record number, buffer address and promotion
		 * key for the next chunk, clear the entries (not required, but
		 * cleaner).
		 */
		++bnd;
		bnd->recno = r->recno;
		bnd->start = r->first_free;
		if (dsk->type == WT_PAGE_ROW_INT ||
		    dsk->type == WT_PAGE_ROW_LEAF)
			WT_RET(__rec_split_row_promote(session, r, dsk->type));
		bnd->entries = 0;

		/*
		 * Set the space available to another split-size chunk, if we
		 * have one.  If we don't have room for another split chunk,
		 * add whatever space remains in the maximum page size, and
		 * hope it's enough.
		 */
		len = WT_PTRDIFF32(r->first_free, dsk);
		if (len + r->split_size <= r->page_size)
			r->space_avail =
			    r->split_size - WT_PAGE_HEADER_BYTE_SIZE(btree);
		else {
			r->bnd_state = SPLIT_MAX;
			r->space_avail = r->page_size -
			    (WT_PAGE_HEADER_BYTE_SIZE(btree) + len);
		}
		break;
	case SPLIT_MAX:					/* Case #2 */
		/*
		 * It didn't all fit into a single page.
		 *
		 * Cycle through the saved split-point information, writing the
		 * split chunks we have tracked.
		 */
		WT_RET(__rec_split_fixup(session, r));

		/* We're done saving split chunks. */
		r->bnd_state = SPLIT_TRACKING_OFF;
		break;
	case SPLIT_TRACKING_OFF:			/* Case #3 */
		WT_RET(__rec_split_bnd_grow(session, r));
		bnd = &r->bnd[r->bnd_next++];

		/*
		 * It didn't all fit, but either we've already noticed it and
		 * are now processing the rest of the page at the split-size
		 * boundaries, or the split size was the same as the page size,
		 * so we never bothered with saving split-point information.
		 *
		 * Finalize the header information and write the page.
		 */
		dsk->recno = bnd->recno;
		dsk->u.entries = r->entries;
		dsk->mem_size = r->dsk.size = WT_PTRDIFF32(r->first_free, dsk);
		WT_RET(__rec_split_write(session, r, bnd, &r->dsk));

		/*
		 * Set the starting record number and promotion key for the next
		 * chunk, clear the entries (not required, but cleaner).
		 */
		++bnd;
		bnd->recno = r->recno;
		if (dsk->type == WT_PAGE_ROW_INT ||
		    dsk->type == WT_PAGE_ROW_LEAF)
			WT_RET(__rec_split_row_promote(session, r, dsk->type));
		bnd->entries = 0;

		/*
		 * Set the caller's entry count and buffer information for the
		 * next chunk.  We only get here if we're not splitting or have
		 * already split, so it's split-size chunks from here on out.
		 */
		r->entries = 0;
		r->first_free = WT_PAGE_HEADER_BYTE(btree, dsk);
		r->space_avail =
		    r->split_size - WT_PAGE_HEADER_BYTE_SIZE(btree);
		break;
	case SPLIT_TRACKING_RAW:
	WT_ILLEGAL_VALUE(session);
	}
	return (0);
}

/*
 * __rec_split_raw_worker --
 *	Raw compression split routine.
 *	Handle the raw compression page reconciliation bookkeeping.
 */
static int
__rec_split_raw_worker(WT_SESSION_IMPL *session, WT_RECONCILE *r, int final)
{
	WT_BM *bm;
	WT_BOUNDARY *bnd;
	WT_BTREE *btree;
	WT_CELL *cell;
	WT_CELL_UNPACK *unpack, _unpack;
	WT_COMPRESSOR *compressor;
	WT_DECL_ITEM(dst);
	WT_DECL_RET;
	WT_PAGE_HEADER *dsk, *dsk_dst;
	WT_SESSION *wt_session;
	size_t corrected_page_size, result_len;
	uint64_t recno;
	uint32_t entry, i, len, result_slots, slots;
	uint8_t *dsk_start;

	wt_session = (WT_SESSION *)session;
	btree = session->btree;
	bm = btree->bm;
	compressor = btree->compressor;
	unpack = &_unpack;
	dsk = r->dsk.mem;

	bnd = &r->bnd[r->bnd_next];
	switch (dsk->type) {
	case WT_PAGE_COL_INT:
	case WT_PAGE_COL_VAR:
		recno = bnd->recno;
		break;
	case WT_PAGE_ROW_INT:
	case WT_PAGE_ROW_LEAF:
		recno = 0;

		/*
		 * Set the promotion key for the chunk.  Repeated each time we
		 * try and split, which might be wasted work, but detecting
		 * repeated key-building is probably more complicated than it's
		 * worth.
		 */
		WT_RET(__rec_split_row_promote_cell(session, dsk, &bnd->key));
		break;
	WT_ILLEGAL_VALUE(session);
	}

	/*
	 * Build arrays of offsets and cumulative counts of cells and rows in
	 * the page: the offset is the byte offset to the possible split-point
	 * (adjusted for an initial chunk that cannot be compressed), entries
	 * is the cumulative page entries covered by the byte offset, recnos is
	 * the cumulative rows covered by the byte offset.
	 */
	if (r->entries >= r->raw_max_slots) {
		__wt_free(session, r->raw_entries);
		__wt_free(session, r->raw_offsets);
		__wt_free(session, r->raw_recnos);
		r->raw_max_slots = 0;

		i = r->entries + 100;
		WT_RET(__wt_calloc_def(session, i, &r->raw_entries));
		WT_RET(__wt_calloc_def(session, i, &r->raw_offsets));
		if (dsk->type == WT_PAGE_COL_INT ||
		    dsk->type == WT_PAGE_COL_VAR)
			WT_RET(__wt_calloc_def(session, i, &r->raw_recnos));
		r->raw_max_slots = i;
	}

	/*
	 * We're going to walk the disk image, which requires setting the
	 * number of entries.
	 */
	dsk->u.entries = r->entries;

	slots = 0;
	entry = 0;
	WT_CELL_FOREACH(btree, dsk, cell, unpack, i) {
		++entry;

		/*
		 * Row-store pages can split at keys, but not at values,
		 * column-store pages can split at values.
		 */
		__wt_cell_unpack(cell, unpack);
		switch (unpack->type) {
		case WT_CELL_KEY:
		case WT_CELL_KEY_OVFL:
		case WT_CELL_KEY_SHORT:
			break;
		case WT_CELL_ADDR:
		case WT_CELL_DEL:
		case WT_CELL_VALUE:
		case WT_CELL_VALUE_OVFL:
		case WT_CELL_VALUE_SHORT:
			if (dsk->type == WT_PAGE_COL_INT) {
				recno = unpack->v;
				break;
			}
			if (dsk->type == WT_PAGE_COL_VAR) {
				recno += __wt_cell_rle(unpack);
				break;
			}
			r->raw_entries[slots] = entry;
			continue;
		WT_ILLEGAL_VALUE(session);
		}

		/*
		 * We can't compress the first 64B of the block (it must be
		 * written without compression), and a possible split point
		 * may appear in that 64B; keep it simple, ignore the first
		 * 1KB of data, anybody splitting a smaller than 1KB piece
		 * (as calculated before compression), is doing us wrong.
		 */
		if ((len = WT_PTRDIFF32(cell, dsk)) > 1024)
			r->raw_offsets[++slots] = len - WT_BLOCK_COMPRESS_SKIP;

		if (dsk->type == WT_PAGE_COL_INT ||
		    dsk->type == WT_PAGE_COL_VAR)
			r->raw_recnos[slots] = recno;
		r->raw_entries[slots] = entry;
	}

	/*
	 * If we haven't managed to find at least one split point, we're done,
	 * don't bother calling the underlying compression function.
	 */
	if (slots == 0 && final)
		goto too_small;
	if (slots == 0)
		goto more_rows;

	/* The slot at array's end is the total length of the data. */
	r->raw_offsets[++slots] =
	    WT_PTRDIFF32(cell, dsk) - WT_BLOCK_COMPRESS_SKIP;

	/*
	 * Allocate a destination buffer.  If there's a pre-size function, use
	 * it to determine the destination buffer's minimum size, otherwise the
	 * destination buffer is documented to be at least the maximum object
	 * size.
	 *
	 * The destination buffer really only needs to be large enough for the
	 * target block size, corrected for the requirements of the underlying
	 * block manager.  If the target block size is 8KB, that's a multiple
	 * of 512Band so the underlying block manager is fine with it.  But...
	 * we don't control what the pre_size method returns us as a required
	 * size, and we don't want to document the compress_raw method has to
	 * skip bytes in the buffer because that's confusing, so do something
	 * more complicated.  First, find out how much space the compress_raw
	 * function might need, either the value returned from pre_size, or the
	 * maximum object size.  Add the compress-skip bytes, and then correct
	 * that value for the underlying block manager.   As a result, we have
	 * a destination buffer that's the right "object" size when calling the
	 * compress_raw method, and there are bytes in the header just for us.
	 */
	if (compressor->pre_size == NULL)
		result_len = r->page_size_max;
	else
		WT_RET(compressor->pre_size(compressor, wt_session,
		    (uint8_t *)dsk + WT_BLOCK_COMPRESS_SKIP,
		    (size_t)r->raw_offsets[slots], &result_len));
	corrected_page_size = result_len + WT_BLOCK_COMPRESS_SKIP;
	WT_RET(bm->write_size(bm, session, &corrected_page_size));
	WT_RET(__wt_scr_alloc(session, corrected_page_size, &dst));

	/*
	 * Copy the header bytes into the destination buffer, then call the
	 * compression function.
	 */
	memcpy(dst->mem, dsk, WT_BLOCK_COMPRESS_SKIP);
	WT_ERR(compressor->compress_raw(compressor, wt_session,
	    r->page_size_max, WT_BLOCK_COMPRESS_SKIP,
	    (uint8_t *)dsk + WT_BLOCK_COMPRESS_SKIP,
	    r->raw_offsets, slots,
	    (uint8_t *)dst->mem + WT_BLOCK_COMPRESS_SKIP,
	    result_len, final, &result_len, &result_slots));
	dst->size = (uint32_t)result_len + WT_BLOCK_COMPRESS_SKIP;

	if (result_slots != 0) {
		WT_DSTAT_INCR(session, compress_raw_ok);

		/*
		 * Compression succeeded: finalize the header information.
		 */
		dsk_dst = dst->mem;
		dsk_dst->recno = bnd->recno;
		dsk_dst->mem_size =
		    r->raw_offsets[result_slots] + WT_BLOCK_COMPRESS_SKIP;
		dsk_dst->u.entries = r->raw_entries[result_slots - 1];

		/*
		 * There may be a remnant in the working buffer that didn't get
		 * compressed; copy it down to the start of the working buffer
		 * and update the starting record number, free space and so on.
		 */
		len = WT_PTRDIFF32(r->first_free,
		    (uint8_t *)dsk +
		    r->raw_offsets[result_slots] + WT_BLOCK_COMPRESS_SKIP);
		dsk_start = WT_PAGE_HEADER_BYTE(btree, dsk);
		(void)memcpy(dsk_start, (uint8_t *)r->first_free - len, len);

		r->entries -= r->raw_entries[result_slots - 1];
		r->first_free = dsk_start + len;
		r->space_avail =
		    r->page_size - (WT_PAGE_HEADER_BYTE_SIZE(btree) + len);

		switch (dsk->type) {
		case WT_PAGE_COL_INT:
			recno = r->raw_recnos[result_slots];
			break;
		case WT_PAGE_COL_VAR:
			recno = r->raw_recnos[result_slots - 1];
			break;
		case WT_PAGE_ROW_INT:
		case WT_PAGE_ROW_LEAF:
			recno = 0;
			break;
		}

		bnd->already_compressed = 1;
	} else if (final) {
		WT_DSTAT_INCR(session, compress_raw_fail);

too_small:	/*
		 * Compression wasn't even attempted, or failed and there are no
		 * more rows to accumulate, write the original buffer instead.
		 */
		dsk->recno = bnd->recno;
		dsk->mem_size = r->dsk.size = WT_PTRDIFF32(r->first_free, dsk);
		dsk->u.entries = r->entries;

		r->entries = 0;
		r->first_free = WT_PAGE_HEADER_BYTE(btree, dsk);
		r->space_avail = r->page_size - WT_PAGE_HEADER_BYTE_SIZE(btree);

		switch (dsk->type) {
		case WT_PAGE_COL_INT:
		case WT_PAGE_COL_VAR:
			recno = r->recno;
			break;
		case WT_PAGE_ROW_INT:
		case WT_PAGE_ROW_LEAF:
			recno = 0;
			break;
		}

		bnd->already_compressed = 0;
	} else {
		WT_DSTAT_INCR(session, compress_raw_fail_temporary);

more_rows:	/*
		 * Compression failed, increase the size of the "page" and try
		 * again after we accumulate some more rows.
		 */
		len = WT_PTRDIFF32(r->first_free, r->dsk.mem);
		corrected_page_size = r->page_size * 2;
		WT_ERR(bm->write_size(bm, session, &corrected_page_size));
		WT_ERR(__wt_buf_grow(session, &r->dsk, corrected_page_size));
		r->page_size *= 2;
		r->first_free = (uint8_t *)r->dsk.mem + len;
		r->space_avail =
		    r->page_size - (WT_PAGE_HEADER_BYTE_SIZE(btree) + len);
		goto done;
	}

	/*
	 * If we are writing the whole page in our first/only attempt, it might
	 * be a checkpoint.  In the case of a checkpoint, copy any compressed
	 * version of the page into the original buffer, the wrapup functions
	 * will perform the actual write from that buffer.  If not a checkpoint,
	 * write the newly created compressed page.
	 */
	if (final &&
	    r->entries == 0 && r->bnd_next == 0 &&
	    __rec_is_checkpoint(r, bnd)) {
		if (bnd->already_compressed)
			WT_ERR(__wt_buf_set(
			    session, &r->dsk, dst->mem, dst->size));
	} else
		WT_ERR(__rec_split_write(
		    session, r, bnd, bnd->already_compressed ? dst : &r->dsk));

	/* We wrote something, move to the next boundary. */
	WT_ERR(__rec_split_bnd_grow(session, r));
	bnd = &r->bnd[++r->bnd_next];
	bnd->recno = recno;

done:
err:	__wt_scr_free(&dst);
	return (ret);
}

/*
 * __rec_split_raw --
 *	Raw compression split routine.
 */
static inline int
__rec_split_raw(WT_SESSION_IMPL *session, WT_RECONCILE *r)
{
	return (__rec_split_raw_worker(session, r, 0));
}

/*
 * __rec_split_finish_std --
 *	Finish processing a page, standard version.
 */
static int
__rec_split_finish_std(WT_SESSION_IMPL *session, WT_RECONCILE *r)
{
	WT_BOUNDARY *bnd;
	WT_PAGE_HEADER *dsk;

	/* Check our split status. */
	switch (r->bnd_state) {
	case SPLIT_BOUNDARY:
	case SPLIT_MAX:
		/*
		 * If we have could have split, but never did, the reconciled
		 * page fit into a maximum page size, our boundary checking
		 * was wasted.   Change the first boundary slot to represent
		 * the full page (the first boundary slot is largely correct,
		 * just update the number of entries).
		 */
		r->bnd_next = 0;
		break;
	case SPLIT_TRACKING_OFF:
		/*
		 * If we have already split, or were never going to split,
		 * put the remaining data in the next boundary slot.
		 */
		WT_RET(__rec_split_bnd_grow(session, r));
		break;
	case SPLIT_TRACKING_RAW:
	WT_ILLEGAL_VALUE(session);
	}

	/* Set the boundary reference and increment the count. */
	bnd = &r->bnd[r->bnd_next++];
	bnd->entries = r->entries;

	/* Finalize the header information. */
	dsk = r->dsk.mem;
	dsk->recno = bnd->recno;
	dsk->u.entries = r->entries;
	dsk->mem_size = r->dsk.size = WT_PTRDIFF32(r->first_free, dsk);

	/* If this is a checkpoint, we're done, otherwise write the page. */
	return (
	    __rec_is_checkpoint(r, bnd) ? 0 :
	    __rec_split_write(session, r, bnd, &r->dsk));
}

/*
 * __rec_split_finish_raw --
 *	Finish processing page, raw compression version.
 */
static inline int
__rec_split_finish_raw(WT_SESSION_IMPL *session, WT_RECONCILE *r)
{
	while (r->entries != 0)
		WT_RET(__rec_split_raw_worker(session, r, 1));
	return (0);
}

/*
 * __rec_split_finish --
 *	Finish processing a split page.
 */
static inline int
__rec_split_finish(WT_SESSION_IMPL *session, WT_RECONCILE *r)
{
	/*
	 * We're done reconciling a page.
	 *
	 * We only arrive here with no entries to write if the page was entirely
	 * empty (if the page wasn't empty, the only reason to split, resetting
	 * entries to 0, is because there's another entry to write, which then
	 * sets entries to 1).  If the page was empty, we eventually delete it.
	 */
	if (r->entries == 0) {
		WT_ASSERT_RET(session, r->bnd_next == 0);
		return (0);
	}

	return (r->raw_compression ?
	    __rec_split_finish_raw(session, r) :
	    __rec_split_finish_std(session, r));
}

/*
 * __rec_split_fixup --
 *	Fix up after crossing the maximum page boundary.
 */
static int
__rec_split_fixup(WT_SESSION_IMPL *session, WT_RECONCILE *r)
{
	WT_BOUNDARY *bnd;
	WT_BTREE *btree;
	WT_DECL_ITEM(tmp);
	WT_DECL_RET;
	WT_PAGE_HEADER *dsk;
	uint32_t i, len;
	uint8_t *dsk_start;

	/*
	 * When we overflow physical limits of the page, we walk the list of
	 * split chunks we've created and write those pages out, then update
	 * the caller's information.
	 */
	btree = S2BT(session);

	/*
	 * The data isn't laid out on a page boundary or nul padded; copy it to
	 * a clean, aligned, padded buffer before writing it.
	 *
	 * Allocate a scratch buffer to hold the new disk image.  Copy the
	 * WT_PAGE_HEADER header onto the scratch buffer, most of the header
	 * information remains unchanged between the pages.
	 */
	WT_RET(__wt_scr_alloc(session, r->split_size, &tmp));
	dsk = tmp->mem;
	memcpy(dsk, r->dsk.mem, WT_PAGE_HEADER_SIZE);

	/*
	 * For each split chunk we've created, update the disk image and copy
	 * it into place.
	 */
	dsk_start = WT_PAGE_HEADER_BYTE(btree, dsk);
	for (i = 0, bnd = r->bnd; i < r->bnd_next; ++i, ++bnd) {
		/* Copy the page contents to the temporary buffer. */
		len = WT_PTRDIFF32((bnd + 1)->start, bnd->start);
		memcpy(dsk_start, bnd->start, len);

		/* Finalize the header information and write the page. */
		dsk->recno = bnd->recno;
		dsk->u.entries = bnd->entries;
		dsk->mem_size =
		    tmp->size = WT_PAGE_HEADER_BYTE_SIZE(btree) + len;
		WT_ERR(__rec_split_write(session, r, bnd, tmp));
	}

	/*
	 * There is probably a remnant in the working buffer that didn't get
	 * written; copy it down to the beginning of the working buffer, and
	 * update the starting record number.
	 *
	 * Confirm the remnant is no larger than the available split buffer.
	 *
	 * Fix up our caller's information.
	 */
	len = WT_PTRDIFF32(r->first_free, bnd->start);
	WT_ASSERT_ERR(
	    session, len < r->split_size - WT_PAGE_HEADER_BYTE_SIZE(btree));

	dsk = r->dsk.mem;
	dsk_start = WT_PAGE_HEADER_BYTE(btree, dsk);
	(void)memmove(dsk_start, bnd->start, len);

	r->entries -= r->total_entries;
	r->first_free = dsk_start + len;
	r->space_avail =
	    (r->split_size - WT_PAGE_HEADER_BYTE_SIZE(btree)) - len;

err:	__wt_scr_free(&tmp);
	return (ret);
}

/*
 * __rec_split_write --
 *	Write a disk block out for the split helper functions.
 */
static int
__rec_split_write(WT_SESSION_IMPL *session,
<<<<<<< HEAD
    WT_RECONCILE *r, WT_BOUNDARY *bnd, WT_ITEM *buf, int checkpoint)
{
	WT_CELL *cell;
	WT_PAGE_HEADER *dsk;
	uint32_t size;
	uint8_t addr[WT_BTREE_MAX_ADDR_COOKIE];

	dsk = buf->mem;

	/*
	 * We always write an additional byte on row-store leaf pages after the
	 * key value pairs.  The reason is that zero-length value items are not
	 * written on the page and they're detected by finding two adjacent key
	 * cells.  If the last value item on a page is zero length, we need a
	 * key cell after it on the page to detect it.  The row-store leaf page
	 * reconciliation code made sure we had a spare byte in the buffer, now
	 * write a trailing zero-length key cell.  This isn't a valid key cell,
	 * but since it's not referenced by the entries on the page, no code but
	 * the code reading after the key cell, to find the key value, will ever
	 * see it.
	 */
#define	WT_TRAILING_KEY_CELL	(sizeof(uint8_t))
	if (dsk->type == WT_PAGE_ROW_LEAF) {
		WT_ASSERT_RET(session, buf->size < buf->memsize);

		cell = (WT_CELL *)&(((uint8_t *)buf->data)[buf->size]);
		__wt_cell_pack_key_empty(cell);
		++buf->size;
	}

	/*
	 * Write the chunk and save the location information.  There is one big
	 * question: if this is a checkpoint, we're going to have to wrap up
	 * our tracking information (freeing blocks we no longer need) before we
	 * can create the checkpoint, because checkpoints may write additional
	 * information.   We have to handle empty tree checkpoints elsewhere
	 * (because we don't write anything for empty tree checkpoints, they
	 * don't come through this path).  Given that fact, clear the boundary
	 * information as a reminder, and do the checkpoint at a later time,
	 * during wrapup.
	 */
	if (checkpoint) {
		bnd->addr.addr = NULL;
		bnd->addr.size = 0;
	} else {
		WT_RET(__wt_bm_write(session, buf, addr, &size));
		WT_RET(
		    __wt_strndup(session, (char *)addr, size, &bnd->addr.addr));
		bnd->addr.size = size;
		bnd->addr.leaf_no_overflow =
		    (dsk->type == WT_PAGE_COL_FIX ||
		    dsk->type == WT_PAGE_COL_VAR ||
		    dsk->type == WT_PAGE_ROW_LEAF) &&
		    r->ovfl_items == 0 ? 1 : 0;
	}

	return (0);
}

/*
 * __rec_split_row_promote --
 *	Key promotion for a row-store.
 */
static int
__rec_split_row_promote(WT_SESSION_IMPL *session, WT_RECONCILE *r, uint8_t type)
{
	WT_BTREE *btree;
	WT_CELL *cell;
	WT_CELL_UNPACK *unpack, _unpack;
	uint32_t cnt, len, size;
	const uint8_t *pa, *pb;

	btree = S2BT(session);
	unpack = &_unpack;

	/*
	 * For a column-store, the promoted key is the recno and we already have
	 * a copy.  For a row-store, it's the first key on the page, a variable-
	 * length byte string, get a copy.
	 *
	 * This function is called from __rec_split at each split boundary, but
	 * that means we're not called before the first boundary.  It's painful,
	 * but we need to detect that case and copy the key from the page we're
	 * building.  We could simplify this by grabbing a copy of the first key
	 * we put on a page, perhaps in the function building keys for a page,
	 * but that's going to be uglier than this.
	 */
	if (r->bnd_next == 1) {
		/*
		 * The cell had better have a zero-length prefix: it's the first
		 * key on the page.  We also assert it's not a copy cell, even
		 * if we could copy the value, which we could, the first cell on
		 * a page had better not refer an earlier cell on the page.
		 */
		cell = WT_PAGE_HEADER_BYTE(btree, r->dsk.mem);
		__wt_cell_unpack(cell, unpack);
		WT_ASSERT_RET(session,
		    unpack->raw != WT_CELL_VALUE_COPY && unpack->prefix == 0);
		WT_RET(__wt_cell_unpack_copy(session, unpack, &r->bnd[0].key));
	}

	/*
	 * For the current slot, take the last key we built, after doing suffix
	 * compression.
	 *
	 * Suffix compression is a hack to shorten keys on internal pages.  We
	 * only need enough bytes in the promoted key to ensure searches go to
	 * the correct page: the promoted key has to be larger than the last key
	 * on the leaf page preceding it, but we don't need any more bytes than
	 * that.   In other words, we can discard any suffix bytes not required
	 * to distinguish between the key being promoted and the last key on the
	 * leaf page preceding it.  This can only be done for the first level of
	 * internal pages, you cannot repeat suffix truncation as you split up
	 * the tree, it loses too much information.
	 *
	 * One note: if the last key on the previous page was an overflow key,
	 * we don't have the in-memory key against which to compare, and don't
	 * try to do suffix compression.  The code for that case turns suffix
	 * compression off for the next key.
	 *
	 * The r->last key sorts before the r->cur key, so we'll either find a
	 * larger byte value in r->cur, or r->cur will be the longer key, and
	 * the interesting byte is one past the length of the shorter key.
	 */
	if (type == WT_PAGE_ROW_LEAF && r->key_sfx_compress) {
		pa = r->last->data;
		pb = r->cur->data;
		len = WT_MIN(r->last->size, r->cur->size);
		size = len + 1;
		for (cnt = 1; len > 0; ++cnt, --len, ++pa, ++pb)
			if (*pa != *pb) {
				size = cnt;
				break;
			}
	} else
		size = r->cur->size;
	return (__wt_buf_set(
	    session, &r->bnd[r->bnd_next].key, r->cur->data, size));
=======
    WT_RECONCILE *r, WT_BOUNDARY *bnd, WT_ITEM *buf)
{
	WT_PAGE_HEADER *dsk;
	uint32_t addr_size;
	uint8_t addr[WT_BTREE_MAX_ADDR_COOKIE];

	/* Write the chunk and save the location information. */
	WT_RET(__wt_bt_write(
	    session, buf, addr, &addr_size, 0, bnd->already_compressed));
	WT_RET(__wt_strndup(session, (char *)addr, addr_size, &bnd->addr.addr));

	dsk = buf->mem;
	bnd->addr.size = addr_size;
	bnd->addr.leaf_no_overflow =
	    (dsk->type == WT_PAGE_COL_FIX ||
	    dsk->type == WT_PAGE_COL_VAR ||
	    dsk->type == WT_PAGE_ROW_LEAF) &&
	    r->ovfl_items == 0 ? 1 : 0;
	return (0);
>>>>>>> 01d65d9b
}

/*
 * __wt_rec_bulk_init --
 *	Bulk insert reconciliation initialization.
 */
int
__wt_rec_bulk_init(WT_CURSOR_BULK *cbulk)
{
	WT_BTREE *btree;
	WT_PAGE *page;
	WT_RECONCILE *r;
	WT_SESSION_IMPL *session;
	uint64_t recno;

	session = (WT_SESSION_IMPL *)cbulk->cbt.iface.session;
	btree = S2BT(session);
	page = cbulk->leaf;

	WT_RET(__rec_write_init(session, page, 0, &cbulk->reconcile));
	r = cbulk->reconcile;

	switch (btree->type) {
	case BTREE_COL_FIX:
	case BTREE_COL_VAR:
		recno = 1;
		break;
	case BTREE_ROW:
		recno = 0;
		break;
	WT_ILLEGAL_VALUE(session);
	}

	WT_RET(__rec_split_init(session, r, page, recno, btree->maxleafpage));

	return (0);
}

/*
 * __wt_rec_bulk_wrapup --
 *	Bulk insert reconciliation cleanup.
 */
int
__wt_rec_bulk_wrapup(WT_CURSOR_BULK *cbulk)
{
	WT_BTREE *btree;
	WT_PAGE *page;
	WT_RECONCILE *r;
	WT_SESSION_IMPL *session;

	session = (WT_SESSION_IMPL *)cbulk->cbt.iface.session;
	r = cbulk->reconcile;
	btree = S2BT(session);

	switch (btree->type) {
	case BTREE_COL_FIX:
		if (cbulk->entry != 0)
			__rec_incr(session, r, cbulk->entry,
			    __bitstr_size(cbulk->entry * btree->bitcnt));
		break;
	case BTREE_COL_VAR:
		if (cbulk->rle != 0)
			WT_RET(__wt_rec_col_var_bulk_insert(cbulk));
		break;
	case BTREE_ROW:
		break;
	WT_ILLEGAL_VALUE(session);
	}

	page = cbulk->leaf;

	WT_RET(__rec_split_finish(session, r));
	WT_RET(__rec_write_wrapup(session, r, page));

	/* Mark the tree dirty so close performs a checkpoint. */
	btree->modified = 1;

	/* Mark the page's parent dirty. */
	WT_RET(__wt_page_modify_init(session, page->parent));
	__wt_page_modify_set(session, page->parent);

	__wt_rec_destroy(session, &cbulk->reconcile);

	return (0);
}

/*
 * __wt_rec_row_bulk_insert --
 *	Row-store bulk insert.
 */
int
__wt_rec_row_bulk_insert(WT_CURSOR_BULK *cbulk)
{
	WT_BTREE *btree;
	WT_CURSOR *cursor;
	WT_KV *key, *val;
	WT_RECONCILE *r;
	WT_SESSION_IMPL *session;
	int ovfl_key;

	session = (WT_SESSION_IMPL *)cbulk->cbt.iface.session;
	r = cbulk->reconcile;
	btree = session->btree;

	cursor = &cbulk->cbt.iface;
	key = &r->k;
	val = &r->v;
	WT_RET(__rec_cell_build_key(session, r,		/* Build key cell */
	    cursor->key.data, cursor->key.size, 0, &ovfl_key));
	WT_RET(__rec_cell_build_val(session, r,		/* Build value cell */
	    cursor->value.data, cursor->value.size, (uint64_t)0));

	/*
	 * Boundary: split or write the page.
	 */
	while (key->len + val->len > r->space_avail)
		if (r->raw_compression)
			WT_RET(__rec_split_raw(session, r));
		else {
			WT_RET(__rec_split(session, r));

			/*
			 * Turn off prefix compression until a full key written
			 * to the new page, and (unless we're already working
			 * with an overflow key), rebuild the key without prefix
			 * compression.
			 */
			if (r->key_pfx_compress_conf) {
				r->key_pfx_compress = 0;
				if (!ovfl_key)
					WT_RET(__rec_cell_build_key(
					    session, r, NULL, 0, 0, &ovfl_key));
			}
		}

	/* Copy the key/value pair onto the page. */
	__rec_copy_incr(session, r, key);
	if (val->len != 0) {
		if (btree->dictionary)
			WT_RET(__rec_dict_replace(session, r, 0, val));
		__rec_copy_incr(session, r, val);
	}

	/* Update compression state. */
	__rec_key_state_update(r, ovfl_key);

	return (0);
}

#define	WT_FIX_ENTRIES(btree, bytes)	(((bytes) * 8) / (btree)->bitcnt)

static inline int
__rec_col_fix_bulk_insert_split_check(WT_CURSOR_BULK  *cbulk)
{
	WT_BTREE *btree;
	WT_RECONCILE *r;
	WT_SESSION_IMPL *session;

	session = (WT_SESSION_IMPL *)cbulk->cbt.iface.session;
	r = cbulk->reconcile;
<<<<<<< HEAD
	btree = S2BT(session);
	cursor = &cbulk->cbt.iface;
=======
	btree = session->btree;
>>>>>>> 01d65d9b

	if (cbulk->entry == cbulk->nrecs) {
		if (cbulk->entry != 0) {
			/*
			 * If everything didn't fit, update the counters and
			 * split.
			 *
			 * Boundary: split or write the page.
			 */
			__rec_incr(session, r, cbulk->entry,
			    __bitstr_size(cbulk->entry * btree->bitcnt));
			WT_RET(__rec_split(session, r));
		}
		cbulk->entry = 0;
		cbulk->nrecs = WT_FIX_ENTRIES(btree, r->space_avail);
	}
	return (0);
}

/*
 * __wt_rec_col_fix_bulk_insert --
 *	Fixed-length column-store bulk insert.
 */
int
__wt_rec_col_fix_bulk_insert(WT_CURSOR_BULK *cbulk)
{
	WT_BTREE *btree;
	WT_CURSOR *cursor;
	WT_RECONCILE *r;
	WT_SESSION_IMPL *session;
	uint32_t entries, offset, page_entries, page_size;
	const uint8_t *data;

	session = (WT_SESSION_IMPL *)cbulk->cbt.iface.session;
	r = cbulk->reconcile;
	btree = session->btree;
	cursor = &cbulk->cbt.iface;

	if (cbulk->bitmap) {
		if (((r->recno - 1) * btree->bitcnt) & 0x7)
			WT_RET_MSG(session, EINVAL,
			    "Bulk bitmap load not aligned on a byte boundary");
		for (data = cursor->value.data, entries = cursor->value.size;
		    entries > 0;
		    entries -= page_entries, data += page_size) {
			WT_RET(__rec_col_fix_bulk_insert_split_check(cbulk));

			page_entries =
			    WT_MIN(entries, cbulk->nrecs - cbulk->entry);
			page_size = __bitstr_size(page_entries * btree->bitcnt);
			offset = __bitstr_size(cbulk->entry * btree->bitcnt);
			memcpy(r->first_free + offset, data, page_size);
			cbulk->entry += page_entries;
			r->recno += page_entries;
		}
		return (0);
	}

	WT_RET(__rec_col_fix_bulk_insert_split_check(cbulk));

	__bit_setv(r->first_free,
	    cbulk->entry, btree->bitcnt, ((uint8_t *)cursor->value.data)[0]);
	++cbulk->entry;
	++r->recno;

	return (0);
}

/*
 * __wt_rec_col_var_bulk_insert --
 *	Variable-length column-store bulk insert.
 */
int
__wt_rec_col_var_bulk_insert(WT_CURSOR_BULK *cbulk)
{
	WT_BTREE *btree;
	WT_KV *val;
	WT_RECONCILE *r;
	WT_SESSION_IMPL *session;

	session = (WT_SESSION_IMPL *)cbulk->cbt.iface.session;
	r = cbulk->reconcile;
	btree = session->btree;

	val = &r->v;
	WT_RET(__rec_cell_build_val(
	    session, r, cbulk->cmp.data, cbulk->cmp.size, cbulk->rle));

	/* Boundary: split or write the page. */
	while (val->len > r->space_avail)
		if (r->raw_compression)
			WT_RET(__rec_split_raw(session, r));
		else
			WT_RET(__rec_split(session, r));

	/* Copy the value onto the page. */
	if (btree->dictionary)
		WT_RET(__rec_dict_replace(session, r, cbulk->rle, val));
	__rec_copy_incr(session, r, val);

	/* Update the starting record number in case we split. */
	r->recno += cbulk->rle;

	return (0);
}

/*
 * __rec_col_int --
 *	Reconcile a column-store internal page.
 */
static int
__rec_col_int(WT_SESSION_IMPL *session, WT_RECONCILE *r, WT_PAGE *page)
{
	WT_BTREE *btree;

	btree = S2BT(session);

	WT_RET(__rec_split_init(
	    session, r, page, page->u.intl.recno, btree->maxintlpage));

	/*
	 * Walking the row-store internal pages is complicated by the fact that
	 * we're taking keys from the underlying disk image for the top-level
	 * page and we're taking keys from in-memory structures for merge pages.
	 * Column-store is simpler because the only information we copy is the
	 * record number and address, and it comes from in-memory structures in
	 * both the top-level and merge cases.  In short, both the top-level
	 * and merge page walks look the same, and we just call the merge page
	 * function on the top-level page.
	 */
	WT_RET(__rec_col_merge(session, r, page));

	/* Write the remnant page. */
	return (__rec_split_finish(session, r));
}

/*
 * __rec_col_merge --
 *	Recursively walk a column-store internal tree of merge pages.
 */
static int
__rec_col_merge(WT_SESSION_IMPL *session, WT_RECONCILE *r, WT_PAGE *page)
{
	WT_ADDR *addr;
	WT_KV *val;
	WT_CELL_UNPACK *unpack, _unpack;
	WT_PAGE *rp;
	WT_REF *ref;
	uint32_t i;
	int state;

	WT_DSTAT_INCR(session, rec_page_merge);

	val = &r->v;
	unpack = &_unpack;

	/* For each entry in the page... */
	WT_REF_FOREACH(page, ref, i) {
		/* Update the starting record number in case we split. */
		r->recno = ref->u.recno;

		/*
		 * The page may be emptied or internally created during a split.
		 * Deleted/split pages are merged into the parent and discarded.
		 */
		addr = NULL;
		WT_RET(__rec_child_modify(session, r, page, ref, &state));
		if (state) {
			WT_ASSERT(session, state == WT_CHILD_MODIFIED);
			rp = ref->page;
			switch (F_ISSET(rp->modify, WT_PM_REC_MASK)) {
			case WT_PM_REC_EMPTY:
				/*
				 * Column-store pages are almost never empty, as
				 * discarding a page would remove a chunk of the
				 * name space.  The exceptions are pages created
				 * when the tree is created, and never filled.
				 */
				continue;
			case WT_PM_REC_REPLACE:
				addr = &rp->modify->u.replace;
				break;
			case WT_PM_REC_SPLIT:
				WT_RET(__rec_col_merge(
				    session, r, rp->modify->u.split));
				continue;
			case WT_PM_REC_SPLIT_MERGE:
				WT_RET(__rec_col_merge(session, r, rp));
				continue;
			}
		}

		/*
		 * Build the value cell.  The child page address is in one of 3
		 * places: if the page was replaced, the page's modify structure
		 * references it and we built the value cell just above in the
		 * switch statement.  Else, the WT_REF->addr reference points to
		 * an on-page cell or an off-page WT_ADDR structure: if it's an
		 * on-page cell and we copy it from the page, else build a new
		 * cell.
		 */
		if (addr == NULL && __wt_off_page(page, ref->addr))
			addr = ref->addr;
		if (addr == NULL) {
			__wt_cell_unpack(ref->addr, unpack);
			val->buf.data = ref->addr;
			val->buf.size = __wt_cell_total_len(unpack);
			val->cell_len = 0;
			val->len = val->buf.size;
		} else
			__rec_cell_build_addr(r,
			    addr->addr, addr->size,
			    addr->leaf_no_overflow ?
			    WT_CELL_ADDR_LNO : WT_CELL_ADDR,
			    ref->u.recno);

		/* Boundary: split or write the page. */
		while (val->len > r->space_avail)
			if (r->raw_compression)
				WT_RET(__rec_split_raw(session, r));
			else
				WT_RET(__rec_split(session, r));

		/* Copy the value onto the page. */
		__rec_copy_incr(session, r, val);
	}

	return (0);
}

/*
 * __rec_col_fix --
 *	Reconcile a fixed-width, column-store leaf page.
 */
static int
__rec_col_fix(WT_SESSION_IMPL *session, WT_RECONCILE *r, WT_PAGE *page)
{
	WT_BTREE *btree;
	WT_INSERT *ins;
	WT_INSERT_HEAD *append;
	WT_UPDATE *upd;
	uint64_t recno;
	uint32_t entry, nrecs;

	btree = S2BT(session);

	/* Update any changes to the original on-page data items. */
	WT_SKIP_FOREACH(ins, WT_COL_UPDATE_SINGLE(page)) {
		WT_RET(__rec_txn_read(session, r, ins->upd, &upd));
		if (upd == NULL)
			continue;
		__bit_setv_recno(
		    page, WT_INSERT_RECNO(ins), btree->bitcnt,
		    ((uint8_t *)WT_UPDATE_DATA(upd))[0]);
	}

	/* Allocate the memory. */
	WT_RET(__rec_split_init(session, r,
	    page, page->u.col_fix.recno, btree->maxleafpage));

	/* Copy the updated, disk-image bytes into place. */
	memcpy(r->first_free, page->u.col_fix.bitf,
	    __bitstr_size(page->entries * btree->bitcnt));

	/* Calculate the number of entries per page remainder. */
	entry = page->entries;
	nrecs = WT_FIX_ENTRIES(btree, r->space_avail) - page->entries;
	r->recno += entry;

	/* Walk any append list. */
	append = WT_COL_APPEND(page);
	WT_SKIP_FOREACH(ins, append) {
		WT_RET(__rec_txn_read(session, r, ins->upd, &upd));
		if (upd == NULL)
			continue;
		for (;;) {
			/*
			 * The application may have inserted records which left
			 * gaps in the name space.
			 */
			for (recno = WT_INSERT_RECNO(ins);
			    nrecs > 0 && r->recno < recno;
			    --nrecs, ++entry, ++r->recno)
				__bit_setv(
				    r->first_free, entry, btree->bitcnt, 0);

			if (nrecs > 0) {
				__bit_setv(r->first_free, entry, btree->bitcnt,
				    ((uint8_t *)WT_UPDATE_DATA(upd))[0]);
				--nrecs;
				++entry;
				++r->recno;
				break;
			}

			/*
			 * If everything didn't fit, update the counters and
			 * split.
			 *
			 * Boundary: split or write the page.
			 */
			__rec_incr(session,
			    r, entry, __bitstr_size(entry * btree->bitcnt));
			WT_RET(__rec_split(session, r));

			/* Calculate the number of entries per page. */
			entry = 0;
			nrecs = WT_FIX_ENTRIES(btree, r->space_avail);
		}
	}

	/* Update the counters. */
	__rec_incr(session, r, entry, __bitstr_size(entry * btree->bitcnt));

	/* Write the remnant page. */
	return (__rec_split_finish(session, r));
}

/*
 * __rec_col_fix_slvg --
 *	Reconcile a fixed-width, column-store leaf page created during salvage.
 */
static int
__rec_col_fix_slvg(WT_SESSION_IMPL *session,
    WT_RECONCILE *r, WT_PAGE *page, WT_SALVAGE_COOKIE *salvage)
{
	WT_BTREE *btree;
	uint64_t page_start, page_take;
	uint32_t entry, nrecs;

	btree = S2BT(session);

	/*
	 * !!!
	 * It's vanishingly unlikely and probably impossible for fixed-length
	 * column-store files to have overlapping key ranges.  It's possible
	 * for an entire key range to go missing (if a page is corrupted and
	 * lost), but because pages can't split, it shouldn't be possible to
	 * find pages where the key ranges overlap.  That said, we check for
	 * it during salvage and clean up after it here because it doesn't
	 * cost much and future column-store formats or operations might allow
	 * for fixed-length format ranges to overlap during salvage, and I
	 * don't want to have to retrofit the code later.
	 */
	WT_RET(__rec_split_init(session, r,
	    page, page->u.col_fix.recno, btree->maxleafpage));

	/* We may not be taking all of the entries on the original page. */
	page_take = salvage->take == 0 ? page->entries : salvage->take;
	page_start = salvage->skip == 0 ? 0 : salvage->skip;
	for (;;) {
		/* Calculate the number of entries per page. */
		entry = 0;
		nrecs = WT_FIX_ENTRIES(btree, r->space_avail);

		for (; nrecs > 0 && salvage->missing > 0;
		    --nrecs, --salvage->missing, ++entry)
			__bit_setv(r->first_free, entry, btree->bitcnt, 0);

		for (; nrecs > 0 && page_take > 0;
		    --nrecs, --page_take, ++page_start, ++entry)
			__bit_setv(r->first_free, entry, btree->bitcnt,
			    __bit_getv(page->u.col_fix.bitf,
				(uint32_t)page_start, btree->bitcnt));

		r->recno += entry;
		__rec_incr(
		    session, r, entry, __bitstr_size(entry * btree->bitcnt));

		/*
		 * If everything didn't fit, then we have to force a split and
		 * keep going.
		 *
		 * Boundary: split or write the page.
		 */
		if (salvage->missing == 0 && page_take == 0)
			break;
		WT_RET(__rec_split(session, r));
	}

	/* Write the remnant page. */
	return (__rec_split_finish(session, r));
}

/*
 * __rec_col_var_helper --
 *	Create a column-store variable length record cell and write it onto a
 * page.
 */
static int
__rec_col_var_helper(WT_SESSION_IMPL *session, WT_RECONCILE *r,
    WT_SALVAGE_COOKIE *salvage,
    WT_ITEM *value, int deleted, int ovfl, uint64_t rle)
{
	WT_BTREE *btree;
	WT_KV *val;

	btree = session->btree;
	val = &r->v;

	/*
	 * Occasionally, salvage needs to discard records from the beginning or
	 * end of the page, and because the items may be part of a RLE cell, do
	 * the adjustments here.   It's not a mistake we don't bother telling
	 * our caller we've handled all the records from the page we care about,
	 * and can quit processing the page: salvage is a rare operation and I
	 * don't want to complicate our caller's loop.
	 */
	if (salvage != NULL) {
		if (salvage->done)
			return (0);
		if (salvage->skip != 0) {
			if (rle <= salvage->skip) {
				salvage->skip -= rle;
				return (0);
			}
			salvage->skip = 0;
			rle -= salvage->skip;
		}
		if (salvage->take != 0) {
			if (rle <= salvage->take)
				salvage->take -= rle;
			else {
				rle = salvage->take;
				salvage->take = 0;
			}
			if (salvage->take == 0)
				salvage->done = 1;
		}
	}

	if (deleted) {
		val->cell_len = __wt_cell_pack_del(&val->cell, rle);
		val->buf.data = NULL;
		val->buf.size = 0;
		val->len = val->cell_len;
	} else if (ovfl) {
		val->cell_len = __wt_cell_pack_ovfl(
		    &val->cell, WT_CELL_VALUE_OVFL, rle, value->size);
		val->buf.data = value->data;
		val->buf.size = value->size;
		val->len = val->cell_len + value->size;
	} else
		WT_RET(__rec_cell_build_val(
		    session, r, value->data, value->size, rle));

	/* Boundary: split or write the page. */
	while (val->len > r->space_avail)
		if (r->raw_compression)
			WT_RET(__rec_split_raw(session, r));
		else
			WT_RET(__rec_split(session, r));

	/* Copy the value onto the page. */
	if (!deleted && !ovfl && btree->dictionary)
		WT_RET(__rec_dict_replace(session, r, rle, val));
	__rec_copy_incr(session, r, val);

	/* Update the starting record number in case we split. */
	r->recno += rle;

	return (0);
}

/*
 * __rec_col_var --
 *	Reconcile a variable-width column-store leaf page.
 */
static int
__rec_col_var(WT_SESSION_IMPL *session,
    WT_RECONCILE *r, WT_PAGE *page, WT_SALVAGE_COOKIE *salvage)
{
	enum { OVFL_IGNORE, OVFL_UNUSED, OVFL_USED } ovfl_state;
	WT_BTREE *btree;
	WT_CELL *cell;
	WT_CELL_UNPACK *unpack, _unpack;
	WT_COL *cip;
	WT_DECL_ITEM(orig);
	WT_DECL_RET;
	WT_INSERT *ins;
	WT_INSERT_HEAD *append;
	WT_ITEM *last;
	WT_UPDATE *upd;
	uint64_t n, nrepeat, repeat_count, rle, slvg_missing, src_recno;
	uint32_t i, size;
	int deleted, last_deleted, orig_deleted, update_no_copy;
	const void *data;

	btree = S2BT(session);
	last = r->last;
	unpack = &_unpack;

	WT_RET(__wt_scr_alloc(session, 0, &orig));
	data = NULL;
	size = 0;

	WT_RET(__rec_split_init(
	    session, r, page, page->u.col_var.recno, btree->maxleafpage));

	/*
	 * The salvage code may be calling us to reconcile a page where there
	 * were missing records in the column-store name space.  In this case
	 * we write a single RLE element onto a new page, so we know it fits,
	 * then update the starting record number.
	 *
	 * Note that we DO NOT pass the salvage cookie to our helper function
	 * in this case, we're handling one of the salvage cookie fields on
	 * our own, and don't need assistance from the helper function.
	 */
	slvg_missing = salvage == NULL ? 0 : salvage->missing;
	if (slvg_missing)
		WT_ERR(__rec_col_var_helper(
		    session, r, NULL, NULL, 1, 0, slvg_missing));

	/*
	 * We track two data items through this loop: the previous (last) item
	 * and the current item: if the last item is the same as the current
	 * item, we increment the RLE count for the last item; if the last item
	 * is different from the current item, we write the last item onto the
	 * page, and replace it with the current item.  The r->recno counter
	 * tracks records written to the page, and is incremented by the helper
	 * function immediately after writing records to the page.  The record
	 * number of our source record, that is, the current item, is maintained
	 * in src_recno.
	 */
	src_recno = r->recno;

	/* For each entry in the in-memory page... */
	rle = 0;
	deleted = last_deleted = 0;
	WT_COL_FOREACH(page, cip, i) {
		ovfl_state = OVFL_IGNORE;
		if ((cell = WT_COL_PTR(page, cip)) == NULL) {
			nrepeat = 1;
			ins = NULL;
			orig_deleted = 1;
		} else {
			__wt_cell_unpack(cell, unpack);
			nrepeat = __wt_cell_rle(unpack);
			ins = WT_SKIP_FIRST(WT_COL_UPDATE(page, cip));

			/*
			 * If the original value is "deleted", there's no value
			 * to compare, we're done.
			 */
			orig_deleted = unpack->type == WT_CELL_DEL ? 1 : 0;
			if (orig_deleted)
				goto record_loop;

			/*
			 * Overflow items are tricky: we don't know until we're
			 * finished processing the set of values if we need the
			 * overflow value or not.  If we don't use the overflow
			 * item at all, we'll have to discard it (that's safe
			 * because once the original value is unused during any
			 * page reconciliation, it will never be needed again).
			 *
			 * Regardless, we avoid copying in overflow records: if
			 * there's a WT_INSERT entry that modifies a reference
			 * counted overflow record, we may have to write copies
			 * of the overflow record, and in that case we'll do the
			 * comparisons, but we don't read overflow items just to
			 * see if they match records on either side.
			 */
			if (unpack->ovfl) {
				ovfl_state = OVFL_UNUSED;
				goto record_loop;
			}

			/*
			 * If data is Huffman encoded, we have to decode it in
			 * order to compare it with the last item we saw, which
			 * may have been an update string.  This guarantees we
			 * find every single pair of objects we can RLE encode,
			 * including applications updating an existing record
			 * where the new value happens (?) to match a Huffman-
			 * encoded value in a previous or next record.
			 */
			WT_ERR(__wt_cell_unpack_ref(session, unpack, orig));
		}

record_loop:	/*
		 * Generate on-page entries: loop repeat records, looking for
		 * WT_INSERT entries matching the record number.  The WT_INSERT
		 * lists are in sorted order, so only need check the next one.
		 */
		for (n = 0;
		    n < nrepeat; n += repeat_count, src_recno += repeat_count) {
			upd = NULL;
			if (ins != NULL && WT_INSERT_RECNO(ins) == src_recno) {
				WT_ERR(
				    __rec_txn_read(session, r, ins->upd, &upd));
				ins = WT_SKIP_NEXT(ins);
			}
			if (upd != NULL) {
				update_no_copy = 1;	/* No data copy */

				repeat_count = 1;

				deleted = WT_UPDATE_DELETED_ISSET(upd);
				if (!deleted) {
					data = WT_UPDATE_DATA(upd);
					size = upd->size;
				}
			} else {
				update_no_copy = 0;	/* Maybe data copy */

				/*
				 * The repeat count is the number of records up
				 * to the next WT_INSERT record, or up to the
				 * end of the entry if we have no more WT_INSERT
				 * records.
				 */
				if (ins == NULL)
					repeat_count = nrepeat - n;
				else
					repeat_count =
					    WT_INSERT_RECNO(ins) - src_recno;

				deleted = orig_deleted;
				if (deleted)
					goto compare;

				/*
				 * If we are handling overflow items, use the
				 * overflow item itself exactly once, after
				 * which we have to copy it into a buffer and
				 * from then on use a complete copy because we
				 * are re-creating a new overflow record each
				 * time.
				 */
				switch (ovfl_state) {
				case OVFL_UNUSED:
					/*
					 * Original is an overflow item, as yet
					 * unused -- use it now.
					 *
					 * Write out any record we're tracking.
					 */
					if (rle != 0) {
						WT_ERR(__rec_col_var_helper(
						    session, r, salvage, last,
						    last_deleted, 0, rle));
						rle = 0;
					}

					/* Write the overflow item. */
					last->data = unpack->data;
					last->size = unpack->size;
					WT_ERR(__rec_col_var_helper(
					    session, r, salvage,
					    last, 0, 1, repeat_count));

					/* Track if page has overflow items. */
					r->ovfl_items = 1;

					ovfl_state = OVFL_USED;
					continue;
				case OVFL_USED:
					/*
					 * Original is an overflow item; we used
					 * it for a key and now we need another
					 * copy; read it into memory.
					 */
					WT_ERR(__wt_cell_unpack_ref(
					    session, unpack, orig));

					ovfl_state = OVFL_IGNORE;
					/* FALLTHROUGH */
				case OVFL_IGNORE:
					/*
					 * Original is an overflow item and we
					 * were forced to copy it into memory,
					 * or the original wasn't an overflow
					 * item; use the data copied into orig.
					 */
					data = orig->data;
					size = orig->size;
					break;
				}
			}

compare:		/*
			 * If we have a record against which to compare, and
			 * the records compare equal, increment the rle counter
			 * and continue.  If the records don't compare equal,
			 * output the last record and swap the last and current
			 * buffers: do NOT update the starting record number,
			 * we've been doing that all along.
			 */
			if (rle != 0) {
				if ((deleted && last_deleted) ||
				    (!last_deleted && !deleted &&
				    last->size == size &&
				    memcmp(last->data, data, size) == 0)) {
					rle += repeat_count;
					continue;
				}
				WT_ERR(__rec_col_var_helper(session, r,
				    salvage, last, last_deleted, 0, rle));
			}

			/*
			 * Swap the current/last state.
			 *
			 * Reset RLE counter and turn on comparisons.
			 */
			if (!deleted) {
				/*
				 * We can't simply assign the data values into
				 * the last buffer because they may have come
				 * from a copy built from an encoded/overflow
				 * cell and creating the next record is going
				 * to overwrite that memory.  Check, because
				 * encoded/overflow cells aren't that common
				 * and we'd like to avoid the copy.  If data
				 * was taken from the current unpack structure
				 * (which points into the page), or was taken
				 * from an update structure, we can just use
				 * the pointers, they're not moving.
				 */
				if (data == unpack->data || update_no_copy) {
					last->data = data;
					last->size = size;
				} else
					WT_ERR(__wt_buf_set(
					    session, last, data, size));
			}
			last_deleted = deleted;
			rle = repeat_count;
		}

		/*
		 * If we had a reference to an overflow record we never used,
		 * discard the underlying blocks, they're no longer useful.
		 * One complication: we must cache a copy before discarding the
		 * on-disk version if there's a transaction in the system that
		 * might read the original value.
		 */
		if (ovfl_state == OVFL_UNUSED) {
			WT_ERR(__wt_rec_track_onpage_addr(
			    session, page, unpack->data, unpack->size));
			WT_ERR(__wt_val_ovfl_cache(session, page, upd, unpack));
		}
	}

	/* Walk any append list. */
	append = WT_COL_APPEND(page);
	WT_SKIP_FOREACH(ins, append) {
		WT_ERR(__rec_txn_read(session, r, ins->upd, &upd));
		if (upd == NULL)
			continue;
		for (n = WT_INSERT_RECNO(ins); src_recno <= n; ++src_recno) {
			/*
			 * The application may have inserted records which left
			 * gaps in the name space.
			 */
			if (src_recno < n)
				deleted = 1;
			else {
				deleted = WT_UPDATE_DELETED_ISSET(upd);
				if (!deleted) {
					data = WT_UPDATE_DATA(upd);
					size = upd->size;
				}
			}

			/*
			 * Handle RLE accounting and comparisons -- see comment
			 * above, this code fragment does the same thing.
			 */
			if (rle != 0) {
				if ((deleted && last_deleted) ||
				    (!last_deleted && !deleted &&
				    last->size == size &&
				    memcmp(last->data, data, size) == 0)) {
					++rle;
					continue;
				}
				WT_ERR(__rec_col_var_helper(session, r,
				    salvage, last, last_deleted, 0, rle));
			}

			/*
			 * Swap the current/last state.  We always assign the
			 * data values to the buffer because they can only be
			 * the data from a WT_UPDATE structure.
			 *
			 * Reset RLE counter and turn on comparisons.
			 */
			if (!deleted) {
				last->data = data;
				last->size = size;
			}
			last_deleted = deleted;
			rle = 1;
		}
	}

	/* If we were tracking a record, write it. */
	if (rle != 0)
		WT_ERR(__rec_col_var_helper(
		    session, r, salvage, last, last_deleted, 0, rle));

	/* Write the remnant page. */
	ret = __rec_split_finish(session, r);

err:	__wt_scr_free(&orig);
	return (ret);
}

/*
 * __rec_row_int --
 *	Reconcile a row-store internal page.
 */
static int
__rec_row_int(WT_SESSION_IMPL *session, WT_RECONCILE *r, WT_PAGE *page)
{
	WT_ADDR *addr;
	WT_BTREE *btree;
	WT_CELL *cell;
	WT_CELL_UNPACK *kpack, _kpack, *vpack, _vpack;
	WT_IKEY *ikey;
	WT_KV *key, *val;
	WT_PAGE *rp;
	WT_REF *ref;
	uint32_t i, size;
	u_int vtype;
	int onpage_ovfl, ovfl_key, state;
	const void *p;

	btree = S2BT(session);

	key = &r->k;
	kpack = &_kpack;
	val = &r->v;
	vpack = &_vpack;

	WT_RET(__rec_split_init(session, r, page, 0ULL, btree->maxintlpage));

	/*
	 * Ideally, we'd never store the 0th key on row-store internal pages
	 * because it's never used during tree search and there's no reason
	 * to waste the space.  The problem is how we do splits: when we split,
	 * we've potentially picked out several "split points" in the buffer
	 * which is overflowing the maximum page size, and when the overflow
	 * happens, we go back and physically split the buffer, at those split
	 * points, into new pages.  It would be both difficult and expensive
	 * to re-process the 0th key at each split point to be an empty key,
	 * so we don't do that.  However, we are reconciling an internal page
	 * for whatever reason, and the 0th key is known to be useless.  We
	 * truncate the key to a single byte, instead of removing it entirely,
	 * it simplifies various things in other parts of the code (we don't
	 * have to special case transforming the page from its disk image to
	 * its in-memory version, for example).
	 */
	r->cell_zero = 1;

	/* For each entry in the in-memory page... */
	WT_REF_FOREACH(page, ref, i) {
		/*
		 * Keys are always instantiated for row-store internal pages,
		 * set the WT_IKEY reference, and unpack the cell if the key
		 * references one.
		 */
		ikey = ref->u.key;
		if (ikey->cell_offset == 0)
			cell = NULL;
		else {
			cell = WT_PAGE_REF_OFFSET(page, ikey->cell_offset);
			__wt_cell_unpack(cell, kpack);
		}

		/*
		 * We need to know if we're using on-page overflow key cell in
		 * a few places below, initialize the unpacked cell's overflow
		 * value so there's an easy test.
		 */
		onpage_ovfl = cell != NULL && kpack->ovfl == 1 ? 1 : 0;

		vtype = 0;
		addr = ref->addr;
		rp = ref->page;
		WT_RET(__rec_child_modify(session, r, page, ref, &state));

		/* Deleted child we don't have to write. */
		if (state == WT_CHILD_IGNORE) {
			/*
			 * Overflow keys referencing discarded pages are no
			 * longer useful, schedule them for discard.  Don't
			 * worry about instantiation, internal page keys are
			 * always instantiated.  Don't worry about reuse,
			 * reusing this key in this reconciliation is unlikely.
			 */
			if (onpage_ovfl)
				WT_RET(__wt_rec_track_onpage_addr(
				    session, page, kpack->data, kpack->size));
			continue;
		}

		/* Deleted child requiring a proxy cell. */
		if (state == WT_CHILD_PROXY)
			vtype = WT_CELL_ADDR_DEL;

		/*
		 * Modified child.
		 * The page may be emptied or internally created during a split.
		 * Deleted/split pages are merged into the parent and discarded.
		 *
		 * There's one special case we have to handle here: the internal
		 * page being merged has a potentially incorrect first key and
		 * we need to replace it with the one we have.  The problem is
		 * caused by the fact that the page search algorithm coerces the
		 * 0th key on any internal page to be smaller than any search
		 * key.  We do that because we don't want to have to update the
		 * internal pages every time a new "smallest" key is inserted
		 * into the tree.  But, if a new "smallest" key is inserted into
		 * our split-created subtree, and we don't update the internal
		 * page, when we merge that internal page into its parent page,
		 * the key may be incorrect (or more likely, have been coerced
		 * to a single byte because it's an internal page's 0th key).
		 * Imagine the following tree:
		 *
		 *	2	5	40	internal page
		 *		|
		 * 	    10  | 20		split-created internal page
		 *	    |
		 *	    6			inserted smallest key
		 *
		 * after a simple merge, we'd have corruption:
		 *
		 *	2    10    20	40	merged internal page
		 *	     |
		 *	     6			key sorts before parent's key
		 *
		 * To fix this problem, we take the higher-level page's key as
		 * our first key, because that key sorts before any possible
		 * key inserted into the subtree, and discard whatever 0th key
		 * is on the split-created internal page.
		 */
		if (state == WT_CHILD_MODIFIED)
			switch (F_ISSET(rp->modify, WT_PM_REC_MASK)) {
			case WT_PM_REC_EMPTY:
				/*
				 * Overflow keys referencing empty pages are no
				 * longer useful, schedule them for discard.
				 * Don't worry about instantiation, internal
				 * page keys are always instantiated.  Don't
				 * worry about reuse, reusing this key in this
				 * reconciliation is unlikely.
				 */
				if (onpage_ovfl)
					WT_RET(__wt_rec_track_onpage_addr(
					    session, page,
					    kpack->data, kpack->size));
				continue;
			case WT_PM_REC_REPLACE:
				/*
				 * If the page is replaced, the page's modify
				 * structure has the page's address.
				 */
				addr = &rp->modify->u.replace;
				break;
			case WT_PM_REC_SPLIT:
			case WT_PM_REC_SPLIT_MERGE:
				/*
				 * Overflow keys referencing split pages are no
				 * longer useful (the split page's key is the
				 * interesting key); schedule them for discard.
				 * Don't worry about instantiation, internal
				 * page keys are always instantiated.  Don't
				 * worry about reuse, reusing this key in this
				 * reconciliation is unlikely.
				 */
				if (onpage_ovfl)
					WT_RET(__wt_rec_track_onpage_addr(
					    session, page,
					    kpack->data, kpack->size));

				r->merge_ref = ref;
				WT_RET(__rec_row_merge(session, r,
				    F_ISSET(rp->modify, WT_PM_REC_SPLIT_MERGE) ?
				    rp : rp->modify->u.split));
				continue;
			WT_ILLEGAL_VALUE(session);
			}

		/*
		 * Build the value cell, the child page's address.  Addr points
		 * to an on-page cell or an off-page WT_ADDR structure.   The
		 * cell type has been set in the case of page deletion requiring
		 * a proxy cell, otherwise use the information from the addr or
		 * original cell.
		 */
		if (__wt_off_page(page, addr)) {
			p = addr->addr;
			size = addr->size;
			if (vtype == 0)
				vtype = addr->leaf_no_overflow ?
				    WT_CELL_ADDR_LNO : WT_CELL_ADDR;
		} else {
			__wt_cell_unpack(ref->addr, vpack);
			p = vpack->data;
			size = vpack->size;
			if (vtype == 0)
				vtype = vpack->raw;
		}
		__rec_cell_build_addr(r, p, size, vtype, 0);

		/*
		 * If the key is an overflow key, check to see if we've entered
		 * the key into the tracking system.  In that case, the original
		 * overflow key blocks have been freed, we have to build a new
		 * key.  If there's no tracking entry, use the original blocks.
		 */
		if (onpage_ovfl &&
		    __wt_rec_track_onpage_srch(page, kpack->data, kpack->size))
			onpage_ovfl = 0;

		/*
		 * Build key cell.
		 *
		 * Truncate any 0th key, internal pages don't need 0th keys.
		 */
		if (onpage_ovfl) {
			key->buf.data = cell;
			key->buf.size = __wt_cell_total_len(kpack);
			key->cell_len = 0;
			key->len = key->buf.size;
			ovfl_key = 1;
		} else
			WT_RET(__rec_cell_build_key(session, r,
			    WT_IKEY_DATA(ikey), r->cell_zero ? 1 : ikey->size,
			    1, &ovfl_key));
		r->cell_zero = 0;

		/*
		 * Boundary: split or write the page.
		 */
		while (key->len + val->len > r->space_avail) {
			if (r->raw_compression) {
				WT_RET(__rec_split_raw(session, r));
				continue;
			}

			/*
			 * In one path above, we copied the key from the page
			 * rather than building the actual key.  In that case,
			 * we have to build the actual key now because we are
			 * about to promote it.
			 */
			if (onpage_ovfl) {
				WT_RET(__wt_buf_set(session,
				    r->cur, WT_IKEY_DATA(ikey), ikey->size));
				onpage_ovfl = 0;
			}
			WT_RET(__rec_split(session, r));

			/*
			 * Turn off prefix compression until a full key written
			 * to the new page, and (unless we're already working
			 * with an overflow key), rebuild the key without prefix
			 * compression.
			 */
			if (r->key_pfx_compress_conf) {
				r->key_pfx_compress = 0;
				if (!ovfl_key)
					WT_RET(__rec_cell_build_key(
					    session, r, NULL, 0, 1, &ovfl_key));
			}
		}

		/* Copy the key and value onto the page. */
		__rec_copy_incr(session, r, key);
		__rec_copy_incr(session, r, val);

		/* Update compression state. */
		__rec_key_state_update(r, ovfl_key);
	}

	/* Write the remnant page. */
	return (__rec_split_finish(session, r));
}

/*
 * __rec_row_merge --
 *	Recursively walk a row-store internal tree of merge pages.
 */
static int
__rec_row_merge(WT_SESSION_IMPL *session, WT_RECONCILE *r, WT_PAGE *page)
{
	WT_ADDR *addr;
	WT_CELL_UNPACK *vpack, _vpack;
	WT_IKEY *ikey;
	WT_KV *key, *val;
	WT_PAGE *rp;
	WT_REF *ref;
	uint32_t i, size;
	u_int vtype;
	int ovfl_key, state;
	const void *p;

	WT_DSTAT_INCR(session, rec_page_merge);

	key = &r->k;
	val = &r->v;
	vpack = &_vpack;

	/* For each entry in the in-memory page... */
	WT_REF_FOREACH(page, ref, i) {
		vtype = 0;
		addr = ref->addr;
		rp = ref->page;
		WT_RET(__rec_child_modify(session, r, page, ref, &state));

		/* Deleted child we don't have to write. */
		if (state == WT_CHILD_IGNORE)
			continue;

		/* Deleted child requiring a proxy cell. */
		if (state == WT_CHILD_PROXY)
			vtype = WT_CELL_ADDR_DEL;

		/*
		 * Modified child.
		 * The page may be emptied or internally created during a split.
		 * Deleted/split pages are merged into the parent and discarded.
		 */
		if (state == WT_CHILD_MODIFIED)
			switch (F_ISSET(rp->modify, WT_PM_REC_MASK)) {
			case WT_PM_REC_EMPTY:
				continue;
			case WT_PM_REC_REPLACE:
				/*
				 * If the page is replaced, the page's modify
				 * structure has the page's address.
				 */
				addr = &rp->modify->u.replace;
				break;
			case WT_PM_REC_SPLIT:
			case WT_PM_REC_SPLIT_MERGE:
				/*
				 * If we have a merge key set, we're working our
				 * way down a merge tree.  If we have not set a
				 * merge key, we're starting descent of a new
				 * merge tree, set the merge key.
				 */
				if (r->merge_ref == NULL)
					r->merge_ref = ref;
				WT_RET(__rec_row_merge(session, r,
				    F_ISSET(rp->modify, WT_PM_REC_SPLIT_MERGE) ?
				    rp : rp->modify->u.split));
				continue;
			WT_ILLEGAL_VALUE(session);
			}

		/*
		 * Build the value cell, the child page's address.  Addr points
		 * to an on-page cell or an off-page WT_ADDR structure.   The
		 * cell type has been set in the case of page deletion requiring
		 * a proxy cell, otherwise use the information from the addr or
		 * original cell.
		 */
		if (__wt_off_page(page, addr)) {
			p = addr->addr;
			size = addr->size;
			if (vtype == 0)
				vtype = addr->leaf_no_overflow ?
				    WT_CELL_ADDR_LNO : WT_CELL_ADDR;
		} else {
			__wt_cell_unpack(ref->addr, vpack);
			p = vpack->data;
			size = vpack->size;
			if (vtype == 0)
				vtype = vpack->raw;
		}
		__rec_cell_build_addr(r, p, size, vtype, 0);

		/*
		 * Build the key cell.  If this is the first key in a "to be
		 * merged" subtree, use the merge correction key saved in the
		 * top-level parent page when this function was called.
		 *
		 * Truncate any 0th key, internal pages don't need 0th keys.
		 */
		ikey = r->merge_ref == NULL ? ref->u.key : r->merge_ref->u.key;
		r->merge_ref = NULL;
		WT_RET(__rec_cell_build_key(session, r, WT_IKEY_DATA(ikey),
		    r->cell_zero ? 1 : ikey->size, 1, &ovfl_key));
		r->cell_zero = 0;

		/*
		 * Boundary: split or write the page.
		 */
		while (key->len + val->len > r->space_avail) {
			if (r->raw_compression) {
				WT_RET(__rec_split_raw(session, r));
				continue;
			}
			WT_RET(__rec_split(session, r));

			/*
			 * Turn off prefix compression until a full key written
			 * to the new page, and (unless we're already working
			 * with an overflow key), rebuild the key without prefix
			 * compression.
			 */
			if (r->key_pfx_compress_conf) {
				r->key_pfx_compress = 0;
				if (!ovfl_key)
					WT_RET(__rec_cell_build_key(
					    session, r, NULL, 0, 1, &ovfl_key));
			}
		}

		/* Copy the key and value onto the page. */
		__rec_copy_incr(session, r, key);
		__rec_copy_incr(session, r, val);

		/* Update compression state. */
		__rec_key_state_update(r, ovfl_key);
	}

	return (0);
}

/*
 * __rec_row_leaf --
 *	Reconcile a row-store leaf page.
 */
static int
__rec_row_leaf(WT_SESSION_IMPL *session,
    WT_RECONCILE *r, WT_PAGE *page, WT_SALVAGE_COOKIE *salvage)
{
	WT_BTREE *btree;
	WT_CELL *cell, *val_cell;
	WT_CELL_UNPACK *unpack, _unpack;
	WT_DECL_ITEM(tmpkey);
	WT_DECL_ITEM(tmpval);
	WT_DECL_RET;
	WT_IKEY *ikey;
	WT_INSERT *ins;
	WT_KV *key, *val;
	WT_ROW *rip;
	WT_UPDATE *upd;
	uint64_t slvg_skip;
	uint32_t i, size;
	int dictionary, onpage_ovfl, ovfl_key;
	const void *p;

	btree = S2BT(session);
	slvg_skip = salvage == NULL ? 0 : salvage->skip;

	key = &r->k;
	val = &r->v;
	unpack = &_unpack;

	WT_RET(__rec_split_init(session, r, page, 0ULL, btree->maxleafpage));

	/*
	 * Write any K/V pairs inserted into the page before the first from-disk
	 * key on the page.
	 */
	if ((ins = WT_SKIP_FIRST(WT_ROW_INSERT_SMALLEST(page))) != NULL)
		WT_RET(__rec_row_leaf_insert(session, r, ins));

	/*
	 * Temporary buffers in which to instantiate any uninstantiated keys
	 * or value items we need.
	 */
	WT_RET(__wt_scr_alloc(session, 0, &tmpkey));
	WT_RET(__wt_scr_alloc(session, 0, &tmpval));

	/* For each entry in the page... */
	WT_ROW_FOREACH(page, rip, i) {
		/*
		 * The salvage code, on some rare occasions, wants to reconcile
		 * a page but skip some leading records on the page.  Because
		 * the row-store leaf reconciliation function copies keys from
		 * the original disk page, this is non-trivial -- just changing
		 * the in-memory pointers isn't sufficient, we have to change
		 * the WT_CELL structures on the disk page, too.  It's ugly, but
		 * we pass in a value that tells us how many records to skip in
		 * this case.
		 */
		if (slvg_skip != 0) {
			--slvg_skip;
			continue;
		}

		/*
		 * Set the WT_IKEY reference (if the key was instantiated), and
		 * the key cell reference.
		 */
		ikey = WT_ROW_KEY_COPY(rip);
		if (__wt_off_page(page, ikey))
			cell = WT_PAGE_REF_OFFSET(page, ikey->cell_offset);
		else {
			cell = (WT_CELL *)ikey;
			ikey = NULL;
		}

		/* Build value cell. */
		dictionary = 0;
		if ((val_cell = __wt_row_value(page, rip)) != NULL)
			__wt_cell_unpack(val_cell, unpack);
		WT_ERR(
		    __rec_txn_read(session, r, WT_ROW_UPDATE(page, rip), &upd));
		if (upd == NULL) {
			/*
			 * When the page was read into memory, there may not
			 * have been a value item.
			 *
			 * If there was a value item, check if it's a dictionary
			 * cell (a copy of another item on the page).  If it's a
			 * copy, we have to create a new value item as the old
			 * item might have been discarded from the page.
			 */
			if (val_cell == NULL) {
				val->buf.data = NULL;
				val->buf.size = 0;
				val->cell_len = 0;
				val->len = val->buf.size;
			} else if (unpack->raw == WT_CELL_VALUE_COPY) {
				/* If the item is Huffman encoded, decode it. */
				if (btree->huffman_value == NULL) {
					p = unpack->data;
					size = unpack->size;
				} else {
					WT_ERR(__wt_huffman_decode(session,
					    btree->huffman_value,
					    unpack->data, unpack->size,
					    tmpval));
					p = tmpval->data;
					size = tmpval->size;
				}
				WT_ERR(__rec_cell_build_val(
				    session, r, p, size, (uint64_t)0));
				dictionary = 1;
			} else {
				val->buf.data = val_cell;
				val->buf.size = __wt_cell_total_len(unpack);
				val->cell_len = 0;
				val->len = val->buf.size;

				/* Track if page has overflow items. */
				if (unpack->ovfl)
					r->ovfl_items = 1;
			}
		} else {
			/*
			 * If the original value was an overflow and we've not
			 * already done so, discard it.  One complication: we
			 * must cache a copy before discarding the on-disk
			 * version if there's a transaction in the system that
			 * might read the original value.
			 */
			if (val_cell != NULL && unpack->ovfl) {
				WT_ERR(__wt_rec_track_onpage_addr(
				    session, page, unpack->data, unpack->size));
				WT_ERR(__wt_val_ovfl_cache(
				    session, page, rip, unpack));
			}

			/* If this key/value pair was deleted, we're done. */
			if (WT_UPDATE_DELETED_ISSET(upd)) {
				/*
				 * Overflow keys referencing discarded values
				 * are no longer useful, schedule the discard
				 * of the backing blocks.  Don't worry about
				 * reuse, reusing the key in this reconciliation
				 * is unlikely.
				 *
				 * Keys are part of the name-space though, we
				 * can't remove them from the in-memory tree;
				 * if an overflow key was never instantiated,
				 * do it now.
				 */
				__wt_cell_unpack(cell, unpack);
				if (unpack->ovfl) {
					if (ikey == NULL)
						WT_ERR(__wt_row_key_copy(
						    session, page, rip, NULL));
					WT_ERR(__wt_rec_track_onpage_addr(
					    session, page,
					    unpack->data, unpack->size));
				}

				/*
				 * We aren't actually creating the key so we
				 * can't use bytes from this key to provide
				 * prefix information for a subsequent key.
				 */
				tmpkey->size = 0;

				/* Proceed with appended key/value pairs. */
				goto leaf_insert;
			}

			/*
			 * If no value, nothing needs to be copied.  Otherwise,
			 * build the value's WT_CELL chunk from the most recent
			 * update value.
			 */
			if (upd->size == 0)
				val->cell_len = val->len = val->buf.size = 0;
			else {
				WT_ERR(__rec_cell_build_val(session, r,
				    WT_UPDATE_DATA(upd), upd->size,
				    (uint64_t)0));
				dictionary = 1;
			}
		}

		/*
		 * If the key is an overflow key, check to see if we've entered
		 * the key into the tracking system.  In that case, the original
		 * overflow key blocks have been freed, we have to build a new
		 * key.  If there's no tracking entry, use the original blocks.
		 */
		__wt_cell_unpack(cell, unpack);
		onpage_ovfl = unpack->ovfl;
		if (onpage_ovfl &&
		    __wt_rec_track_onpage_srch(
		    page, unpack->data, unpack->size)) {
			onpage_ovfl = 0;
			WT_ASSERT(session, ikey != NULL);
		}

		/*
		 * Build key cell.
		 */
		if (onpage_ovfl) {
			key->buf.data = cell;
			key->buf.size = __wt_cell_total_len(unpack);
			key->cell_len = 0;
			key->len = key->buf.size;
			ovfl_key = 1;

			/*
			 * We aren't creating a key so we can't use this key as
			 * a prefix for a subsequent key.
			 */
			tmpkey->size = 0;

			/* Track if page has overflow items. */
			r->ovfl_items = 1;
		} else {
			/*
			 * Use an already instantiated key, or
			 * Use the key from the disk image, or
			 * Build a key from a previous key, or
			 * Instantiate the key from scratch.
			 */
			if (ikey != NULL) {
				tmpkey->data = WT_IKEY_DATA(ikey);
				tmpkey->size = ikey->size;
			} else if (btree->huffman_key == NULL &&
			    unpack->type == WT_CELL_KEY &&
			    unpack->prefix == 0) {
				tmpkey->data = unpack->data;
				tmpkey->size = unpack->size;
			} else if (btree->huffman_key == NULL &&
			    unpack->type == WT_CELL_KEY &&
			    tmpkey->size >= unpack->prefix) {
				/*
				 * The previous clause checked for a prefix of
				 * zero, which means the temporary buffer must
				 * have a non-zero size, and it references a
				 * valid key.
				 */
				WT_ASSERT(session, tmpkey->size != 0);

				/*
				 * If we previously built a prefix-compressed
				 * key in the temporary buffer, WT_ITEM->data
				 * will be the same as WT_ITEM->mem: grow the
				 * buffer and copy the suffix into place.
				 *
				 * If we previously pointed the temporary buffer
				 * at an in-memory or on-page key, WT_ITEM->data
				 * will not be the same as WT_ITEM->mem: grow
				 * the buffer, copy the prefix into place, reset
				 * the data field to point to the buffer memory,
				 * then copy the suffix into place.
				 */
				WT_ERR(__wt_buf_grow(session,
				    tmpkey, unpack->prefix + unpack->size));
				if (tmpkey->data != tmpkey->mem) {
					memcpy(tmpkey->mem, tmpkey->data,
					    unpack->prefix);
					tmpkey->data = tmpkey->mem;
				}
				memcpy((uint8_t *)tmpkey->mem + unpack->prefix,
				    unpack->data, unpack->size);
				tmpkey->size = unpack->prefix + unpack->size;
			} else
				WT_ERR(__wt_row_key_copy(
				    session, page, rip, tmpkey));

			WT_ERR(__rec_cell_build_key(session, r,
			    tmpkey->data, tmpkey->size, 0, &ovfl_key));
		}

		/*
		 * Boundary: split or write the page.
		 */
		while (key->len + val->len > r->space_avail) {
			if (r->raw_compression) {
				WT_ERR(__rec_split_raw(session, r));
				continue;
			}

			/*
			 * In one path above, we copied the key from the page
			 * rather than building the actual key.  In that case,
			 * we have to build the actual key now because we are
			 * about to promote it.
			 */
			if (onpage_ovfl) {
				WT_ERR(__wt_cell_unpack_copy(
				    session, unpack, r->cur));
				onpage_ovfl = 0;
			}
			WT_ERR(__rec_split(session, r));

			/*
			 * Turn off prefix compression until a full key written
			 * to the new page, and (unless we're already working
			 * with an overflow key), rebuild the key without prefix
			 * compression.
			 */
			if (r->key_pfx_compress_conf) {
				r->key_pfx_compress = 0;
				if (!ovfl_key)
					WT_ERR(__rec_cell_build_key(
					    session, r, NULL, 0, 0, &ovfl_key));
			}
		}

		/* Copy the key/value pair onto the page. */
		__rec_copy_incr(session, r, key);
		if (val->len != 0) {
			if (dictionary && btree->dictionary)
				WT_ERR(__rec_dict_replace(session, r, 0, val));
			__rec_copy_incr(session, r, val);
		}

		/* Update compression state. */
		__rec_key_state_update(r, ovfl_key);

leaf_insert:	/* Write any K/V pairs inserted into the page after this key. */
		if ((ins = WT_SKIP_FIRST(WT_ROW_INSERT(page, rip))) != NULL)
			WT_ERR(__rec_row_leaf_insert(session, r, ins));
	}

	/* Write the remnant page. */
	ret = __rec_split_finish(session, r);

err:	__wt_scr_free(&tmpkey);
	__wt_scr_free(&tmpval);
	return (ret);
}

/*
 * __rec_row_leaf_insert --
 *	Walk an insert chain, writing K/V pairs.
 */
static int
__rec_row_leaf_insert(WT_SESSION_IMPL *session, WT_RECONCILE *r, WT_INSERT *ins)
{
	WT_BTREE *btree;
	WT_KV *key, *val;
	WT_UPDATE *upd;
	int ovfl_key;

	btree = session->btree;
	key = &r->k;
	val = &r->v;

	for (; ins != NULL; ins = WT_SKIP_NEXT(ins)) {
		/* Build value cell. */
		WT_RET(__rec_txn_read(session, r, ins->upd, &upd));
		if (upd == NULL || WT_UPDATE_DELETED_ISSET(upd))
			continue;
		if (upd->size == 0)
			val->len = 0;
		else
			WT_RET(__rec_cell_build_val(session, r,
			    WT_UPDATE_DATA(upd), upd->size, (uint64_t)0));

		WT_RET(__rec_cell_build_key(session, r,	/* Build key cell. */
		    WT_INSERT_KEY(ins), WT_INSERT_KEY_SIZE(ins), 0, &ovfl_key));

		/*
		 * Boundary: split or write the page.
		 */
		while (key->len + val->len > r->space_avail) {
			if (r->raw_compression) {
				WT_RET(__rec_split_raw(session, r));
				continue;
			}
			WT_RET(__rec_split(session, r));

			/*
			 * Turn off prefix compression until a full key written
			 * to the new page, and (unless we're already working
			 * with an overflow key), rebuild the key without prefix
			 * compression.
			 */
			if (r->key_pfx_compress_conf) {
				r->key_pfx_compress = 0;
				if (!ovfl_key)
					WT_RET(__rec_cell_build_key(
					    session, r, NULL, 0, 0, &ovfl_key));
			}
		}

		/* Copy the key/value pair onto the page. */
		__rec_copy_incr(session, r, key);
		if (val->len != 0) {
			if (btree->dictionary)
				WT_RET(__rec_dict_replace(session, r, 0, val));
			__rec_copy_incr(session, r, val);
		}

		/* Update compression state. */
		__rec_key_state_update(r, ovfl_key);
	}

	return (0);
}

/*
 * __rec_split_discard --
 *	Discard the pages resulting from a previous split.
 */
static int
__rec_split_discard(WT_SESSION_IMPL *session, WT_PAGE *page)
{
	WT_PAGE_MODIFY *mod;
	WT_REF *ref;
	uint32_t i;

	/*
	 * A page that split is being reconciled for the second, or subsequent
	 * time; discard any the underlying block space or overflow items used
	 * in the previous reconciliation.
	 *
	 * This routine would be trivial, and only walk a single page freeing
	 * any blocks that were written to support the split -- the problem is
	 * root splits.  In the case of root splits, we potentially have to
	 * cope with the underlying blocks of multiple pages, but also there
	 * may be overflow items that we have to resolve.
	 *
	 * These pages are discarded -- add them to the object tracking list.
	 */
	WT_REF_FOREACH(page, ref, i)
		WT_RET(__wt_rec_track(session, page,
		    ((WT_ADDR *)ref->addr)->addr,
		    ((WT_ADDR *)ref->addr)->size, NULL, 0, 0));
	WT_RET(__wt_rec_track_wrapup(session, page));

	if ((mod = page->modify) != NULL)
		switch (F_ISSET(mod, WT_PM_REC_MASK)) {
		case WT_PM_REC_SPLIT_MERGE:
			/*
			 * NOT root page split: this is the split merge page for
			 * a normal page split, and we don't need to do anything
			 * further.
			 */
			break;
		case WT_PM_REC_SPLIT:
			/*
			 * Root page split: continue walking the list of split
			 * pages, cleaning up as we go.
			 */
			WT_RET(__rec_split_discard(session, mod->u.split));
			break;
		case WT_PM_REC_REPLACE:
			/*
			 * Root page split: the last entry on the list.  There
			 * won't be a page to discard because writing the page
			 * created a checkpoint, not a replacement page.
			 */
			WT_ASSERT(session, mod->u.replace.addr == NULL);
			break;
		WT_ILLEGAL_VALUE(session);
		}
	return (0);
}

/*
 * __rec_write_wrapup  --
 *	Finish the reconciliation.
 */
static int
__rec_write_wrapup(WT_SESSION_IMPL *session, WT_RECONCILE *r, WT_PAGE *page)
{
	WT_BM *bm;
	WT_BTREE *btree;
	WT_BOUNDARY *bnd;
	WT_PAGE_MODIFY *mod;
	uint32_t page_size;
	int was_modified;

<<<<<<< HEAD
	btree = S2BT(session);
=======
	btree = session->btree;
	bm = btree->bm;
>>>>>>> 01d65d9b
	mod = page->modify;

	/*
	 * This page may have previously been reconciled, and that information
	 * is now about to be replaced.  Make sure it's discarded at some point,
	 * and clear the underlying modification information, we're creating a
	 * new reality.
	 */
	switch (F_ISSET(mod, WT_PM_REC_MASK)) {
	case 0:	/*
		 * The page has never been reconciled before, track the original
		 * address blocks (if any).  The "if any" is for empty trees we
		 * create when a new tree is opened, and for previously deleted
		 * pages that are instantiated in memory.
		 *
		 * The exception is root pages are never tracked or free'd, they
		 * are checkpoints, and must be explicitly dropped.
		 */
		if (!WT_PAGE_IS_ROOT(page) && page->ref->addr != NULL)
			WT_RET(__wt_rec_track_onpage_ref(
			    session, page, page->parent, page->ref));
		break;
	case WT_PM_REC_EMPTY:				/* Page deleted */
		break;
	case WT_PM_REC_REPLACE:				/* 1-for-1 page swap */
		/*
		 * Discard the replacement leaf page's blocks.
		 *
		 * The exception is root pages are never tracked or free'd, they
		 * are checkpoints, and must be explicitly dropped.
		 */
		if (!WT_PAGE_IS_ROOT(page))
			WT_RET(__wt_rec_track(session, page,
			    mod->u.replace.addr, mod->u.replace.size,
			    NULL, 0, 0));

		/* Discard the replacement page's address. */
		__wt_free(session, mod->u.replace.addr);
		mod->u.replace.addr = NULL;
		mod->u.replace.size = 0;
		break;
	case WT_PM_REC_SPLIT:				/* Page split */
		/* Discard the split page. */
		WT_RET(__rec_split_discard(session, mod->u.split));
		__wt_page_out(session, &mod->u.split);
		mod->u.split = NULL;
		break;
	case WT_PM_REC_SPLIT_MERGE:			/* Page split */
		/*
		 * We should never be here with a split-merge page: you cannot
		 * reconcile split-merge pages, they can only be merged into a
		 * parent.
		 */
		/* FALLTHROUGH */
	WT_ILLEGAL_VALUE(session);
	}
	F_CLR(mod, WT_PM_REC_MASK);

	/*
	 * Wrap up discarded block and overflow tracking.  If we are about to
	 * create a checkpoint, the system must be entirely consistent at that
	 * point, the underlying block manager is presumably going to do some
	 * action to resolve the list of allocated/free/whatever blocks that
	 * are associated with the checkpoint.
	 */
	WT_RET(__wt_rec_track_wrapup(session, page));

	switch (r->bnd_next) {
	case 0:						/* Page delete */
		WT_VERBOSE_RET(session, reconcile, "page %p empty", page);
		WT_DSTAT_INCR(session, rec_page_delete);

		/* If this is the root page, we need to create a sync point. */
		if (WT_PAGE_IS_ROOT(page))
			WT_RET(
			    bm->checkpoint(bm, session, NULL, btree->ckpt, 0));

		/*
		 * If the page was empty, we want to discard it from the tree
		 * by discarding the parent's key when evicting the parent.
		 * Mark the page as deleted, then return success, leaving the
		 * page in memory.  If the page is subsequently modified, that
		 * is OK, we'll just reconcile it again.
		 */
		F_SET(mod, WT_PM_REC_EMPTY);
		break;
	case 1:						/* 1-for-1 page swap */
		/*
		 * Because WiredTiger's pages grow without splitting, we're
		 * replacing a single page with another single page most of
		 * the time.
		 *
		 * If this is a root page, then we don't have an address and we
		 * have to create a sync point.  The address was cleared when
		 * we were about to write the buffer so we know what to do here.
		 */
		bnd = &r->bnd[0];
		if (bnd->addr.addr == NULL)
			WT_RET(__wt_bt_write(session,
			    &r->dsk, NULL, NULL, 1, bnd->already_compressed));
		else {
			mod->u.replace = bnd->addr;
			bnd->addr.addr = NULL;
		}

		F_SET(mod, WT_PM_REC_REPLACE);
		break;
	default:					/* Page split */
		WT_VERBOSE_RET(session, reconcile,
		    "page %p split into %" PRIu32 " pages",
		    page, r->bnd_next);

		switch (page->type) {
		case WT_PAGE_COL_INT:
		case WT_PAGE_ROW_INT:
			WT_DSTAT_INCR(session, rec_split_intl);
			break;
		case WT_PAGE_COL_FIX:
		case WT_PAGE_COL_VAR:
		case WT_PAGE_ROW_LEAF:
			WT_DSTAT_INCR(session, rec_split_leaf);
			break;
		WT_ILLEGAL_VALUE(session);
		}

		if (WT_VERBOSE_ISSET(session, reconcile)) {
			WT_DECL_ITEM(tkey);
			WT_DECL_RET;
			uint32_t i;

			if (page->type == WT_PAGE_ROW_INT ||
			    page->type == WT_PAGE_ROW_LEAF)
				WT_RET(__wt_scr_alloc(session, 0, &tkey));
			for (bnd = r->bnd, i = 0; i < r->bnd_next; ++bnd, ++i)
				switch (page->type) {
				case WT_PAGE_ROW_INT:
				case WT_PAGE_ROW_LEAF:
					WT_ERR(__wt_buf_set_printable(
					    session, tkey,
					    bnd->key.data, bnd->key.size));
					WT_VERBOSE_ERR(session, reconcile,
					    "split: starting key "
					    "%.*s",
					    (int)tkey->size,
					    (const char *)tkey->data);
					break;
				case WT_PAGE_COL_FIX:
				case WT_PAGE_COL_INT:
				case WT_PAGE_COL_VAR:
					WT_VERBOSE_ERR(session, reconcile,
					    "split: starting recno %" PRIu64,
					    bnd->recno);
					break;
				WT_ILLEGAL_VALUE_ERR(session);
				}
err:			__wt_scr_free(&tkey);
			WT_RET(ret);
		}

		switch (page->type) {
		case WT_PAGE_ROW_INT:
		case WT_PAGE_ROW_LEAF:
			WT_RET(
			    __rec_split_row(session, r, page, &mod->u.split));
			break;
		case WT_PAGE_COL_INT:
		case WT_PAGE_COL_FIX:
		case WT_PAGE_COL_VAR:
			WT_RET(
			    __rec_split_col(session, r, page, &mod->u.split));
			break;
		WT_ILLEGAL_VALUE(session);
		}
		F_SET(mod, WT_PM_REC_SPLIT);
		break;
	}

	/*
	 * Success.
	 *
	 * If modifications were skipped, the tree isn't clean.  The checkpoint
	 * call cleared the tree's modified value before it called the eviction
	 * thread, so we must explicitly reset the tree's modified flag.  We
	 * publish the change for clarity (the requirement is the value be set
	 * before a subsequent checkpoint reads it, and because the current
	 * checkpoint is waiting on this reconciliation to complete, there's no
	 * risk of that happening).
	 */
	if (r->upd_skipped)
		WT_PUBLISH(btree->modified, 1);

	/*
	 * If modifications were not skipped, the page might be clean; update
	 * the disk generation to the write generation as of when reconciliation
	 * started.
	 */
	if (!r->upd_skipped) {
		was_modified = __wt_page_is_modified(page);
		WT_ORDERED_READ(page_size, page->memory_footprint);
		mod->disk_gen = r->orig_write_gen;
		if (was_modified && !__wt_page_is_modified(page))
			__wt_cache_dirty_decr(session, page_size);
	}

	return (0);
}

/*
 * __rec_write_wrapup_err  --
 *	Finish the reconciliation on error.
 */
static int
__rec_write_wrapup_err(WT_SESSION_IMPL *session, WT_RECONCILE *r, WT_PAGE *page)
{
	WT_BM *bm;
	WT_BOUNDARY *bnd;
	WT_DECL_RET;
	uint32_t i;

	bm = session->btree->bm;

	/*
	 * On error, discard pages we've written, they're unreferenced by the
	 * tree.  This is not a question of correctness, we're avoiding block
	 * leaks.
	 */
	WT_TRET(__wt_rec_track_wrapup_err(session, page));
	for (bnd = r->bnd, i = 0; i < r->bnd_next; ++bnd, ++i)
		if (bnd->addr.addr != NULL) {
			WT_TRET(bm->free(
			    bm, session, bnd->addr.addr, bnd->addr.size));
			bnd->addr.addr = NULL;
		}
	return (ret);
}

/*
 * __rec_split_row --
 *	Split a row-store page, creating a new internal page.
 */
static int
__rec_split_row(
    WT_SESSION_IMPL *session, WT_RECONCILE *r, WT_PAGE *orig, WT_PAGE **splitp)
{
	WT_ADDR *addr;
	WT_BOUNDARY *bnd;
	WT_DECL_RET;
	WT_PAGE *page;
	WT_REF *ref;
	uint32_t i;

	/* Allocate a row-store internal page. */
	WT_RET(__wt_calloc_def(session, 1, &page));
	WT_ERR(__wt_calloc_def(session, (size_t)r->bnd_next, &page->u.intl.t));

	/* Fill it in. */
	page->parent = orig->parent;
	page->ref = orig->ref;
	page->read_gen = __wt_cache_read_gen(session);
	page->entries = r->bnd_next;
	page->type = WT_PAGE_ROW_INT;

	/*
	 * We don't re-write parent pages when child pages split, which means
	 * we have only one slot to work with in the parent.  When a leaf page
	 * splits, we create a new internal page referencing the split pages,
	 * and when the leaf page is evicted, we update the leaf's slot in the
	 * parent to reference the new internal page in the tree (deepening the
	 * tree by a level).  We don't want the tree to deepen permanently, so
	 * we never write that new internal page to disk, we only merge it into
	 * the parent when the parent page is evicted.
	 *
	 * We set one flag (WT_PM_REC_SPLIT) on the original page so future
	 * reconciliations of its parent merge in the newly created split page.
	 * We set a different flag (WT_PM_REC_SPLIT_MERGE) on the created
	 * split page so after we evict the original page and replace it with
	 * the split page, the parent continues to merge in the split page.
	 * The flags are different because the original page can be evicted and
	 * its memory discarded, but the newly created split page cannot be
	 * evicted, it can only be merged into its parent.
	 */
	WT_ERR(__wt_page_modify_init(session, page));
	F_SET(page->modify, WT_PM_REC_SPLIT_MERGE);

	/* Enter each split page into the new, internal page. */
	for (ref = page->u.intl.t,
	    bnd = r->bnd, i = 0; i < r->bnd_next; ++ref, ++bnd, ++i) {
		WT_ERR(__wt_calloc(session, 1, sizeof(WT_ADDR), &addr));
		*addr = bnd->addr;
		bnd->addr.addr = NULL;

		ref->page = NULL;
		WT_ERR(__wt_row_ikey_alloc(session, 0,
		    bnd->key.data, bnd->key.size, &ref->u.key));
		ref->addr = addr;
		ref->state = WT_REF_DISK;
	}

	*splitp = page;
	return (0);

err:	__wt_page_out(session, &page);
	return (ret);
}

/*
 * __rec_split_col --
 *	Split a column-store page, creating a new internal page.
 */
static int
__rec_split_col(
    WT_SESSION_IMPL *session, WT_RECONCILE *r, WT_PAGE *orig, WT_PAGE **splitp)
{
	WT_ADDR *addr;
	WT_BOUNDARY *bnd;
	WT_DECL_RET;
	WT_PAGE *page;
	WT_REF *ref;
	uint32_t i;

	/* Allocate a column-store internal page. */
	WT_RET(__wt_calloc_def(session, 1, &page));
	WT_ERR(__wt_calloc_def(session, (size_t)r->bnd_next, &page->u.intl.t));

	/* Fill it in. */
	page->parent = orig->parent;
	page->ref = orig->ref;
	page->read_gen = __wt_cache_read_gen(session);
	page->u.intl.recno = r->bnd[0].recno;
	page->entries = r->bnd_next;
	page->type = WT_PAGE_COL_INT;

	/*
	 * See the comment above in __rec_split_row().
	 */
	WT_ERR(__wt_page_modify_init(session, page));
	F_SET(page->modify, WT_PM_REC_SPLIT_MERGE);

	/* Enter each split page into the new, internal page. */
	for (ref = page->u.intl.t,
	    bnd = r->bnd, i = 0; i < r->bnd_next; ++ref, ++bnd, ++i) {
		WT_ERR(__wt_calloc(session, 1, sizeof(WT_ADDR), &addr));
		*addr= bnd->addr;
		bnd->addr.addr = NULL;

		ref->page = NULL;
		ref->u.recno = bnd->recno;
		ref->addr = addr;
		ref->state = WT_REF_DISK;
	}

	*splitp = page;
	return (0);

err:	__wt_page_out(session, &page);
	return (ret);
}

/*
 * __rec_cell_build_key --
 *	Process a key and return a WT_CELL structure and byte string to be
 * stored on the page.
 */
static int
__rec_cell_build_key(WT_SESSION_IMPL *session, WT_RECONCILE *r,
    const void *data, uint32_t size, int is_internal, int *is_ovflp)
{
	WT_BTREE *btree;
	WT_KV *key;
	uint32_t pfx_max;
	uint8_t pfx;
	const uint8_t *a, *b;

	btree = S2BT(session);
	key = &r->k;
	*is_ovflp = 0;

	pfx = 0;
	if (data == NULL)
		/*
		 * When data is NULL, our caller has a prefix compressed key
		 * they can't use (probably because they just crossed a split
		 * point).  Use the full key saved when last called, instead.
		 */
		WT_RET(__wt_buf_set(
		    session, &key->buf, r->cur->data, r->cur->size));
	else {
		/*
		 * Save a copy of the key for later reference: we use the full
		 * key for prefix-compression comparisons, and if we are, for
		 * any reason, unable to use the compressed key we generate.
		 */
		WT_RET(__wt_buf_set(session, r->cur, data, size));

		/*
		 * Do prefix compression on the key.  We know by definition the
		 * previous key sorts before the current key, which means the
		 * keys must differ and we just need to compare up to the
		 * shorter of the two keys.   Also, we can't compress out more
		 * than 256 bytes, limit the comparison to that.
		 */
		if (r->key_pfx_compress) {
			pfx_max = UINT8_MAX;
			if (size < pfx_max)
				pfx_max = size;
			if (r->last->size < pfx_max)
				pfx_max = r->last->size;
			for (a = data, b = r->last->data; pfx < pfx_max; ++pfx)
				if (*a++ != *b++)
					break;
		}

		/* Copy the non-prefix bytes into the key buffer. */
		WT_RET(__wt_buf_set(
		    session, &key->buf, (uint8_t *)data + pfx, size - pfx));
	}

	/* Optionally compress the value using the Huffman engine. */
	if (btree->huffman_key != NULL)
		WT_RET(__wt_huffman_encode(session, btree->huffman_key,
		    key->buf.data, key->buf.size, &key->buf));

	/* Create an overflow object if the data won't fit. */
	if (key->buf.size >
	    (is_internal ? btree->maxintlitem : btree->maxleafitem)) {
		/*
		 * Overflow objects aren't prefix compressed -- rebuild any
		 * object that was prefix compressed.
		 */
		if (pfx == 0) {
			WT_DSTAT_INCR(session, rec_ovfl_key);

			*is_ovflp = 1;
			return (__rec_cell_build_ovfl(
			    session, r, key, WT_CELL_KEY_OVFL, (uint64_t)0));
		}
		return (__rec_cell_build_key(
		    session, r, NULL, 0, is_internal, is_ovflp));
	}

	key->cell_len = __wt_cell_pack_key(&key->cell, pfx, key->buf.size);
	key->len = key->cell_len + key->buf.size;

	return (0);
}

/*
 * __rec_cell_build_addr --
 *	Process an address reference and return a cell structure to be stored
 * on the page.
 */
static void
__rec_cell_build_addr(WT_RECONCILE *r,
    const void *addr, uint32_t size, u_int cell_type, uint64_t recno)
{
	WT_KV *val;

	val = &r->v;

	/*
	 * We don't check the address size because we can't store an address on
	 * an overflow page: if the address won't fit, the overflow page's
	 * address won't fit either.  This possibility must be handled by Btree
	 * configuration, we have to disallow internal page sizes that are too
	 * small with respect to the largest address cookie the underlying block
	 * manager might return.
	 */

	/*
	 * We don't copy the data into the buffer, it's not necessary; just
	 * re-point the buffer's data/length fields.
	 */
	val->buf.data = addr;
	val->buf.size = size;
	val->cell_len = __wt_cell_pack_addr(
	    &val->cell, cell_type, recno, val->buf.size);
	val->len = val->cell_len + val->buf.size;
}

/*
 * __rec_cell_build_val --
 *	Process a data item and return a WT_CELL structure and byte string to
 * be stored on the page.
 */
static int
__rec_cell_build_val(WT_SESSION_IMPL *session,
    WT_RECONCILE *r, const void *data, uint32_t size, uint64_t rle)
{
	WT_BTREE *btree;
	WT_KV *val;

	btree = S2BT(session);
	val = &r->v;

	/*
	 * We don't copy the data into the buffer, it's not necessary; just
	 * re-point the buffer's data/length fields.
	 */
	val->buf.data = data;
	val->buf.size = size;

	/* Handle zero-length cells quickly. */
	if (size != 0) {
		/* Optionally compress the data using the Huffman engine. */
		if (btree->huffman_value != NULL)
			WT_RET(__wt_huffman_encode(
			    session, btree->huffman_value,
			    val->buf.data, val->buf.size, &val->buf));

		/* Create an overflow object if the data won't fit. */
		if (val->buf.size > btree->maxleafitem) {
			WT_DSTAT_INCR(session, rec_ovfl_value);

			return (__rec_cell_build_ovfl(
			    session, r, val, WT_CELL_VALUE_OVFL, rle));
		}
	}
	val->cell_len = __wt_cell_pack_data(&val->cell, rle, val->buf.size);
	val->len = val->cell_len + val->buf.size;

	return (0);
}

/*
 * __rec_cell_build_ovfl --
 *	Store overflow items in the file, returning the address cookie.
 */
static int
__rec_cell_build_ovfl(WT_SESSION_IMPL *session,
    WT_RECONCILE *r, WT_KV *kv, uint8_t type, uint64_t rle)
{
	WT_BM *bm;
	WT_BTREE *btree;
	WT_DECL_ITEM(tmp);
	WT_DECL_RET;
	WT_PAGE *page;
	WT_PAGE_HEADER *dsk;
	size_t alloc_size;
	uint32_t size;
	int found;
	uint8_t *addr, buf[WT_BTREE_MAX_ADDR_COOKIE];

<<<<<<< HEAD
	btree = S2BT(session);
=======
	btree = session->btree;
	bm = btree->bm;
>>>>>>> 01d65d9b
	page = r->page;

	/* Track if page has overflow items. */
	r->ovfl_items = 1;

	/*
	 * See if this overflow record has already been written and reuse it if
	 * possible.  Else, write a new overflow record.
	 */
	WT_RET(__wt_rec_track_ovfl_reuse(
	    session, page, kv->buf.data, kv->buf.size, &addr, &size, &found));
	if (!found) {
		/* Allocate a buffer big enough to write the overflow record. */
		alloc_size = kv->buf.size;
		WT_RET(bm->write_size(bm, session, &alloc_size));
		WT_RET(__wt_scr_alloc(session, alloc_size, &tmp));

		/* Initialize the buffer: disk header and overflow record. */
		dsk = tmp->mem;
		memset(dsk, 0, WT_PAGE_HEADER_SIZE);
		dsk->type = WT_PAGE_OVFL;
		dsk->u.datalen = kv->buf.size;
		memcpy(WT_PAGE_HEADER_BYTE(btree, dsk),
		    kv->buf.data, kv->buf.size);
		dsk->mem_size =
		    tmp->size = WT_PAGE_HEADER_BYTE_SIZE(btree) + kv->buf.size;

		/* Write the buffer. */
		addr = buf;
		size = (uint32_t)alloc_size;
		WT_ERR(__wt_bt_write(session, tmp, addr, &size, 0, 0));

		/* Track the overflow record. */
		WT_ERR(__wt_rec_track(session, page,
		    addr, size, kv->buf.data, kv->buf.size, WT_TRK_INUSE));
	}

	/* Set the callers K/V to reference the overflow record's address. */
	WT_ERR(__wt_buf_set(session, &kv->buf, addr, size));

	/* Build the cell and return. */
	kv->cell_len = __wt_cell_pack_ovfl(&kv->cell, type, rle, kv->buf.size);
	kv->len = kv->cell_len + kv->buf.size;

err:	__wt_scr_free(&tmp);
	return (ret);
}

/*
 * The dictionary --
 *	The rest of this file is support for dictionaries.
 *
 * It's difficult to write generic skiplist functions without turning a single
 * memory allocation into two, or requiring a function call instead of a simple
 * comparison.  Fortunately, skiplists are relatively simple things and we can
 * include them in-place.  If you need generic skip-list functions to modify,
 * this set wouldn't be a bad place to start.
 *
 * __rec_dictionary_skip_search --
 *	Search a dictionary skiplist.
 */
static WT_DICTIONARY *
__rec_dictionary_skip_search(WT_DICTIONARY **head, uint64_t hash)
{
	WT_DICTIONARY **e;
	int i;

	/*
	 * Start at the highest skip level, then go as far as possible at each
	 * level before stepping down to the next.
	 */
	for (i = WT_SKIP_MAXDEPTH - 1, e = &head[i]; i >= 0;)
		if (*e == NULL) {
			--i;
			--e;
		} else {
			if ((*e)->hash == hash)
				return (*e);
			if ((*e)->hash > hash)
				return (NULL);
			e = &(*e)->next[i];
		}

	/* NOTREACHED */
	return (NULL);
}

/*
 * __rec_dictionary_skip_search_stack --
 *	Search a dictionary skiplist, returning an insert/remove stack.
 */
static void
__rec_dictionary_skip_search_stack(
    WT_DICTIONARY **head, WT_DICTIONARY ***stack, uint64_t hash)
{
	WT_DICTIONARY **e;
	int i;

	/*
	 * Start at the highest skip level, then go as far as possible at each
	 * level before stepping down to the next.
	 */
	for (i = WT_SKIP_MAXDEPTH - 1, e = &head[i]; i >= 0;)
		if (*e == NULL || (*e)->hash >= hash)
			stack[i--] = e--;
		else
			e = &(*e)->next[i];
}

/*
 * __rec_dictionary_skip_insert --
 *	Insert an entry into the dictionary skip-list.
 */
static void
__rec_dictionary_skip_insert(
    WT_DICTIONARY **head, WT_DICTIONARY *e, uint64_t hash)
{
	WT_DICTIONARY **stack[WT_SKIP_MAXDEPTH];
	u_int i;

	/* Insert the new entry into the skiplist. */
	__rec_dictionary_skip_search_stack(head, stack, hash);
	for (i = 0; i < e->depth; ++i) {
		e->next[i] = *stack[i];
		*stack[i] = e;
	}
}

/*
 * __rec_dictionary_init --
 *	Allocate and initialize the dictionary.
 */
static int
__rec_dictionary_init(WT_SESSION_IMPL *session, WT_RECONCILE *r, u_int slots)
{
	u_int depth, i;

	/* Free any previous dictionary. */
	__rec_dictionary_free(session, r);

	r->dictionary_slots = slots;
	WT_RET(__wt_calloc(session,
	    r->dictionary_slots, sizeof(WT_DICTIONARY *), &r->dictionary));
	for (i = 0; i < r->dictionary_slots; ++i) {
		depth = __wt_skip_choose_depth();
		WT_RET(__wt_calloc(session, 1,
		    sizeof(WT_DICTIONARY) + depth * sizeof(WT_DICTIONARY *),
		    &r->dictionary[i]));
		r->dictionary[i]->depth = depth;
	}
	return (0);
}

/*
 * __rec_dictionary_free --
 *	Free the dictionary.
 */
static void
__rec_dictionary_free(WT_SESSION_IMPL *session, WT_RECONCILE *r)
{
	u_int i;

	if (r->dictionary == NULL)
		return;

	/*
	 * We don't correct dictionary_slots when we fail during allocation,
	 * but that's OK, the value is either NULL or a memory reference to
	 * be free'd.
	 */
	for (i = 0; i < r->dictionary_slots; ++i)
		__wt_free(session, r->dictionary[i]);
	__wt_free(session, r->dictionary);
}

/*
 * __rec_dictionary_reset --
 *	Reset the dictionary when reconciliation restarts and when crossing a
 * page boundary (a potential split).
 */
static void
__rec_dictionary_reset(WT_RECONCILE *r)
{
	if (r->dictionary_slots) {
		r->dictionary_next = 0;
		memset(r->dictionary_head, 0, sizeof(r->dictionary_head));
	}
}

/*
 * __rec_dictionary_lookup --
 *	Check the dictionary for a matching value on this page.
 */
static int
__rec_dictionary_lookup(
    WT_SESSION_IMPL *session, WT_RECONCILE *r, WT_KV *val, WT_DICTIONARY **dpp)
{
	WT_DICTIONARY *dp, *next;
	uint64_t hash;
	int match;

	*dpp = NULL;

	/* Search the dictionary, and return any match we find. */
	hash = __wt_hash_fnv64(val->buf.data, val->buf.size);
	for (dp = __rec_dictionary_skip_search(r->dictionary_head, hash);
	    dp != NULL && dp->hash == hash; dp = dp->next[0]) {
		WT_RET(__wt_cell_pack_data_match(
		    dp->cell, &val->cell, val->buf.data, &match));
		if (match) {
			WT_DSTAT_INCR(session, rec_dictionary);
			*dpp = dp;
			return (0);
		}
	}

	/*
	 * We're not doing value replacement in the dictionary.  We stop adding
	 * new entries if we run out of empty dictionary slots (but continue to
	 * use the existing entries).  I can't think of any reason a leaf page
	 * value is more likely to be seen because it was seen more recently
	 * than some other value: if we find working sets where that's not the
	 * case, it shouldn't be too difficult to maintain a pointer which is
	 * the next dictionary slot to re-use.
	 */
	if (r->dictionary_next >= r->dictionary_slots)
		return (0);

	/*
	 * Set the hash value, we'll add this entry into the dictionary when we
	 * write it into the page's disk image buffer (because that's when we
	 * know where on the page it will be written).
	 */
	next = r->dictionary[r->dictionary_next++];
	next->cell = NULL;		/* Not necessary, just cautious. */
	next->hash = hash;
	__rec_dictionary_skip_insert(r->dictionary_head, next, hash);
	*dpp = next;
	return (0);
}<|MERGE_RESOLUTION|>--- conflicted
+++ resolved
@@ -778,7 +778,7 @@
 	uint32_t size;
 	const uint8_t *addr;
 
-	bm = session->btree->bm;
+	bm = S2BT(session)->bm;
 
 	/*
 	 * Internal pages with child leaf pages in the WT_REF_DELETED state are
@@ -1019,12 +1019,8 @@
 	WT_PAGE_HEADER *dsk;
 	size_t corrected_page_size;
 
-<<<<<<< HEAD
 	btree = S2BT(session);
-=======
-	btree = session->btree;
 	bm = btree->bm;
->>>>>>> 01d65d9b
 
 	/*
 	 * Set the page sizes.  If we're doing the page layout, the maximum page
@@ -1176,7 +1172,7 @@
 	WT_CELL *cell;
 	WT_CELL_UNPACK *unpack, _unpack;
 
-	btree = session->btree;
+	btree = S2BT(session);
 	unpack = &_unpack;
 
 	/*
@@ -1430,7 +1426,7 @@
 	uint8_t *dsk_start;
 
 	wt_session = (WT_SESSION *)session;
-	btree = session->btree;
+	btree = S2BT(session);
 	bm = btree->bm;
 	compressor = btree->compressor;
 	unpack = &_unpack;
@@ -1885,146 +1881,6 @@
  */
 static int
 __rec_split_write(WT_SESSION_IMPL *session,
-<<<<<<< HEAD
-    WT_RECONCILE *r, WT_BOUNDARY *bnd, WT_ITEM *buf, int checkpoint)
-{
-	WT_CELL *cell;
-	WT_PAGE_HEADER *dsk;
-	uint32_t size;
-	uint8_t addr[WT_BTREE_MAX_ADDR_COOKIE];
-
-	dsk = buf->mem;
-
-	/*
-	 * We always write an additional byte on row-store leaf pages after the
-	 * key value pairs.  The reason is that zero-length value items are not
-	 * written on the page and they're detected by finding two adjacent key
-	 * cells.  If the last value item on a page is zero length, we need a
-	 * key cell after it on the page to detect it.  The row-store leaf page
-	 * reconciliation code made sure we had a spare byte in the buffer, now
-	 * write a trailing zero-length key cell.  This isn't a valid key cell,
-	 * but since it's not referenced by the entries on the page, no code but
-	 * the code reading after the key cell, to find the key value, will ever
-	 * see it.
-	 */
-#define	WT_TRAILING_KEY_CELL	(sizeof(uint8_t))
-	if (dsk->type == WT_PAGE_ROW_LEAF) {
-		WT_ASSERT_RET(session, buf->size < buf->memsize);
-
-		cell = (WT_CELL *)&(((uint8_t *)buf->data)[buf->size]);
-		__wt_cell_pack_key_empty(cell);
-		++buf->size;
-	}
-
-	/*
-	 * Write the chunk and save the location information.  There is one big
-	 * question: if this is a checkpoint, we're going to have to wrap up
-	 * our tracking information (freeing blocks we no longer need) before we
-	 * can create the checkpoint, because checkpoints may write additional
-	 * information.   We have to handle empty tree checkpoints elsewhere
-	 * (because we don't write anything for empty tree checkpoints, they
-	 * don't come through this path).  Given that fact, clear the boundary
-	 * information as a reminder, and do the checkpoint at a later time,
-	 * during wrapup.
-	 */
-	if (checkpoint) {
-		bnd->addr.addr = NULL;
-		bnd->addr.size = 0;
-	} else {
-		WT_RET(__wt_bm_write(session, buf, addr, &size));
-		WT_RET(
-		    __wt_strndup(session, (char *)addr, size, &bnd->addr.addr));
-		bnd->addr.size = size;
-		bnd->addr.leaf_no_overflow =
-		    (dsk->type == WT_PAGE_COL_FIX ||
-		    dsk->type == WT_PAGE_COL_VAR ||
-		    dsk->type == WT_PAGE_ROW_LEAF) &&
-		    r->ovfl_items == 0 ? 1 : 0;
-	}
-
-	return (0);
-}
-
-/*
- * __rec_split_row_promote --
- *	Key promotion for a row-store.
- */
-static int
-__rec_split_row_promote(WT_SESSION_IMPL *session, WT_RECONCILE *r, uint8_t type)
-{
-	WT_BTREE *btree;
-	WT_CELL *cell;
-	WT_CELL_UNPACK *unpack, _unpack;
-	uint32_t cnt, len, size;
-	const uint8_t *pa, *pb;
-
-	btree = S2BT(session);
-	unpack = &_unpack;
-
-	/*
-	 * For a column-store, the promoted key is the recno and we already have
-	 * a copy.  For a row-store, it's the first key on the page, a variable-
-	 * length byte string, get a copy.
-	 *
-	 * This function is called from __rec_split at each split boundary, but
-	 * that means we're not called before the first boundary.  It's painful,
-	 * but we need to detect that case and copy the key from the page we're
-	 * building.  We could simplify this by grabbing a copy of the first key
-	 * we put on a page, perhaps in the function building keys for a page,
-	 * but that's going to be uglier than this.
-	 */
-	if (r->bnd_next == 1) {
-		/*
-		 * The cell had better have a zero-length prefix: it's the first
-		 * key on the page.  We also assert it's not a copy cell, even
-		 * if we could copy the value, which we could, the first cell on
-		 * a page had better not refer an earlier cell on the page.
-		 */
-		cell = WT_PAGE_HEADER_BYTE(btree, r->dsk.mem);
-		__wt_cell_unpack(cell, unpack);
-		WT_ASSERT_RET(session,
-		    unpack->raw != WT_CELL_VALUE_COPY && unpack->prefix == 0);
-		WT_RET(__wt_cell_unpack_copy(session, unpack, &r->bnd[0].key));
-	}
-
-	/*
-	 * For the current slot, take the last key we built, after doing suffix
-	 * compression.
-	 *
-	 * Suffix compression is a hack to shorten keys on internal pages.  We
-	 * only need enough bytes in the promoted key to ensure searches go to
-	 * the correct page: the promoted key has to be larger than the last key
-	 * on the leaf page preceding it, but we don't need any more bytes than
-	 * that.   In other words, we can discard any suffix bytes not required
-	 * to distinguish between the key being promoted and the last key on the
-	 * leaf page preceding it.  This can only be done for the first level of
-	 * internal pages, you cannot repeat suffix truncation as you split up
-	 * the tree, it loses too much information.
-	 *
-	 * One note: if the last key on the previous page was an overflow key,
-	 * we don't have the in-memory key against which to compare, and don't
-	 * try to do suffix compression.  The code for that case turns suffix
-	 * compression off for the next key.
-	 *
-	 * The r->last key sorts before the r->cur key, so we'll either find a
-	 * larger byte value in r->cur, or r->cur will be the longer key, and
-	 * the interesting byte is one past the length of the shorter key.
-	 */
-	if (type == WT_PAGE_ROW_LEAF && r->key_sfx_compress) {
-		pa = r->last->data;
-		pb = r->cur->data;
-		len = WT_MIN(r->last->size, r->cur->size);
-		size = len + 1;
-		for (cnt = 1; len > 0; ++cnt, --len, ++pa, ++pb)
-			if (*pa != *pb) {
-				size = cnt;
-				break;
-			}
-	} else
-		size = r->cur->size;
-	return (__wt_buf_set(
-	    session, &r->bnd[r->bnd_next].key, r->cur->data, size));
-=======
     WT_RECONCILE *r, WT_BOUNDARY *bnd, WT_ITEM *buf)
 {
 	WT_PAGE_HEADER *dsk;
@@ -2044,7 +1900,6 @@
 	    dsk->type == WT_PAGE_ROW_LEAF) &&
 	    r->ovfl_items == 0 ? 1 : 0;
 	return (0);
->>>>>>> 01d65d9b
 }
 
 /*
@@ -2147,7 +2002,7 @@
 
 	session = (WT_SESSION_IMPL *)cbulk->cbt.iface.session;
 	r = cbulk->reconcile;
-	btree = session->btree;
+	btree = S2BT(session);
 
 	cursor = &cbulk->cbt.iface;
 	key = &r->k;
@@ -2205,12 +2060,7 @@
 
 	session = (WT_SESSION_IMPL *)cbulk->cbt.iface.session;
 	r = cbulk->reconcile;
-<<<<<<< HEAD
 	btree = S2BT(session);
-	cursor = &cbulk->cbt.iface;
-=======
-	btree = session->btree;
->>>>>>> 01d65d9b
 
 	if (cbulk->entry == cbulk->nrecs) {
 		if (cbulk->entry != 0) {
@@ -2246,7 +2096,7 @@
 
 	session = (WT_SESSION_IMPL *)cbulk->cbt.iface.session;
 	r = cbulk->reconcile;
-	btree = session->btree;
+	btree = S2BT(session);
 	cursor = &cbulk->cbt.iface;
 
 	if (cbulk->bitmap) {
@@ -2293,7 +2143,7 @@
 
 	session = (WT_SESSION_IMPL *)cbulk->cbt.iface.session;
 	r = cbulk->reconcile;
-	btree = session->btree;
+	btree = S2BT(session);
 
 	val = &r->v;
 	WT_RET(__rec_cell_build_val(
@@ -2608,7 +2458,7 @@
 	WT_BTREE *btree;
 	WT_KV *val;
 
-	btree = session->btree;
+	btree = S2BT(session);
 	val = &r->v;
 
 	/*
@@ -3787,7 +3637,7 @@
 	WT_UPDATE *upd;
 	int ovfl_key;
 
-	btree = session->btree;
+	btree = S2BT(session);
 	key = &r->k;
 	val = &r->v;
 
@@ -3917,12 +3767,8 @@
 	uint32_t page_size;
 	int was_modified;
 
-<<<<<<< HEAD
 	btree = S2BT(session);
-=======
-	btree = session->btree;
 	bm = btree->bm;
->>>>>>> 01d65d9b
 	mod = page->modify;
 
 	/*
@@ -4142,7 +3988,7 @@
 	WT_DECL_RET;
 	uint32_t i;
 
-	bm = session->btree->bm;
+	bm = S2BT(session)->bm;
 
 	/*
 	 * On error, discard pages we've written, they're unreferenced by the
@@ -4465,12 +4311,8 @@
 	int found;
 	uint8_t *addr, buf[WT_BTREE_MAX_ADDR_COOKIE];
 
-<<<<<<< HEAD
 	btree = S2BT(session);
-=======
-	btree = session->btree;
 	bm = btree->bm;
->>>>>>> 01d65d9b
 	page = r->page;
 
 	/* Track if page has overflow items. */
